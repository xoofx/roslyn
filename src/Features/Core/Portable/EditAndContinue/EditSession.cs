--- conflicted
+++ resolved
@@ -501,11 +501,7 @@
 
                 var projectChanges = await GetProjectChangesAsync(project, cancellationToken).ConfigureAwait(false);
                 var currentCompilation = await project.GetCompilationAsync(cancellationToken).ConfigureAwait(false);
-<<<<<<< HEAD
-                var allAddedSymbols = await GetAllAddedSymbols(cancellationToken).ConfigureAwait(false);
-=======
                 var allAddedSymbols = await GetAllAddedSymbolsAsync(project, cancellationToken).ConfigureAwait(false);
->>>>>>> 1851814c
                 var baseActiveStatements = await BaseActiveStatements.GetValueAsync(cancellationToken).ConfigureAwait(false);
                 var baseActiveExceptionRegions = await BaseActiveExceptionRegions.GetValueAsync(cancellationToken).ConfigureAwait(false);
 
