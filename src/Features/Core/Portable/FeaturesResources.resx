--- conflicted
+++ resolved
@@ -1082,8 +1082,6 @@
   <data name="Inline_variable_declaration" xml:space="preserve">
     <value>Inline variable declaration</value>
   </data>
-<<<<<<< HEAD
-=======
   <data name="Fix_spelling" xml:space="preserve">
     <value>Fix spelling</value>
   </data>
@@ -1126,15 +1124,12 @@
   <data name="Use_expression_body_for_properties" xml:space="preserve">
     <value>Use expression body for properties</value>
   </data>
->>>>>>> 9c2a398d
   <data name="Spell_check_0" xml:space="preserve">
     <value>Spell check '{0}'</value>
   </data>
   <data name="Fully_qualify_0" xml:space="preserve">
     <value>Fully qualify '{0}'</value>
   </data>
-<<<<<<< HEAD
-=======
   <data name="Remove_reference_to_0" xml:space="preserve">
     <value>Remove reference to '{0}'.</value>
   </data>
@@ -1144,5 +1139,4 @@
   <data name="Snippets" xml:space="preserve">
     <value>Snippets</value>
   </data>
->>>>>>> 9c2a398d
 </root>