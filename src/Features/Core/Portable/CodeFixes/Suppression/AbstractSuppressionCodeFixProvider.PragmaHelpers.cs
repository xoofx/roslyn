--- conflicted
+++ resolved
@@ -130,35 +130,31 @@
                 return startToken.WithLeadingTrivia(trivia.InsertRange(index, pragmaTrivia));
             }
 
-<<<<<<< HEAD
+            private static bool IsEndOfLineOrHasLeadingEndOfLine(SyntaxTrivia trivia, AbstractSuppressionCodeFixProvider fixer)
+            {
+                return fixer.IsEndOfLine(trivia) ||
+                    (trivia.HasStructure && fixer.IsEndOfLine(trivia.GetStructure().DescendantTrivia().FirstOrDefault()));
+            }
+
+            private static bool IsEndOfLineOrHasTrailingEndOfLine(SyntaxTrivia trivia, AbstractSuppressionCodeFixProvider fixer)
+            {
+                return fixer.IsEndOfLine(trivia) ||
+                    (trivia.HasStructure && fixer.IsEndOfLine(trivia.GetStructure().DescendantTrivia().LastOrDefault()));
+            }
+
+            private static bool IsEndOfLineOrContainsEndOfLine(SyntaxTrivia trivia, AbstractSuppressionCodeFixProvider fixer)
+            {
+                return fixer.IsEndOfLine(trivia) ||
+                    (trivia.HasStructure && trivia.GetStructure().DescendantTrivia().Any(t => fixer.IsEndOfLine(t)));
+            }
+
             internal static async Task<SyntaxToken> GetNewEndTokenWithAddedPragmaAsync(
                 SyntaxToken endToken,
                 TextSpan currentDiagnosticSpan,
                 Diagnostic diagnostic,
-                AbstractSuppressionCodeFixProvider fixer,
+                AbstractSuppressionCodeFixProvider fixer, 
                 Func<SyntaxNode, Task<SyntaxNode>> formatNode,
                 bool isRemoveSuppression = false)
-=======
-            private static bool IsEndOfLineOrHasLeadingEndOfLine(SyntaxTrivia trivia, AbstractSuppressionCodeFixProvider fixer)
-            {
-                return fixer.IsEndOfLine(trivia) ||
-                    (trivia.HasStructure && fixer.IsEndOfLine(trivia.GetStructure().DescendantTrivia().FirstOrDefault()));
-            }
-
-            private static bool IsEndOfLineOrHasTrailingEndOfLine(SyntaxTrivia trivia, AbstractSuppressionCodeFixProvider fixer)
-            {
-                return fixer.IsEndOfLine(trivia) ||
-                    (trivia.HasStructure && fixer.IsEndOfLine(trivia.GetStructure().DescendantTrivia().LastOrDefault()));
-            }
-
-            private static bool IsEndOfLineOrContainsEndOfLine(SyntaxTrivia trivia, AbstractSuppressionCodeFixProvider fixer)
-            {
-                return fixer.IsEndOfLine(trivia) ||
-                    (trivia.HasStructure && trivia.GetStructure().DescendantTrivia().Any(t => fixer.IsEndOfLine(t)));
-            }
-
-            internal static SyntaxToken GetNewEndTokenWithAddedPragma(SyntaxToken endToken, TextSpan currentDiagnosticSpan, Diagnostic diagnostic, AbstractSuppressionCodeFixProvider fixer, Func<SyntaxNode, SyntaxNode> formatNode, bool isRemoveSuppression = false)
->>>>>>> a09f912e
             {
                 ImmutableArray<SyntaxTrivia> trivia;
                 var isEOF = fixer.IsEndOfFileToken(endToken);
