--- conflicted
+++ resolved
@@ -171,13 +171,9 @@
                 New KeywordRecommenders.Types.BuiltInTypesKeywordRecommender()
             }.ToImmutableArray()
         End Function
-<<<<<<< HEAD
-=======
 
         Friend Overrides Function GetCurrentSpan(span As TextSpan, text As SourceText) As TextSpan
             Return CompletionUtilities.GetCompletionItemSpan(text, span.End)
         End Function
-
->>>>>>> 9b8160f5
     End Class
 End Namespace