--- conflicted
+++ resolved
@@ -4,15 +4,6 @@
 {
     internal static class WellKnownServiceHubServices
     {
-<<<<<<< HEAD
-        public const string RemoteHostService = "remoteHostService";
-        public const string RemoteHostService_Connect = "Connect";
-        public const string RemoteHostService_PersistentStorageService_RegisterPrimarySolutionId = "PersistentStorageService_RegisterPrimarySolutionId";
-        public const string RemoteHostService_PersistentStorageService_UnregisterPrimarySolutionId = "PersistentStorageService_UnregisterPrimarySolutionId";
-        public const string RemoteHostService_PersistentStorageService_UpdateSolutionIdStorageLocation = "PersistentStorageService_UpdateSolutionIdStorageLocation";
-
-=======
->>>>>>> a7637024
         public const string SnapshotService = "snapshotService";
         public const string SnapshotService_Done = "Done";
 
