﻿// Copyright (c) Microsoft.  All Rights Reserved.  Licensed under the Apache License, Version 2.0.  See License.txt in the project root for license information.

using System;
using System.Collections.Generic;
using System.Collections.Immutable;
using System.ComponentModel;
using System.Diagnostics;
using System.Diagnostics.CodeAnalysis;
using System.Linq;
using System.Runtime.CompilerServices;
using System.Runtime.InteropServices;
using System.Runtime.Serialization;
using System.Threading.Tasks;
using Microsoft.CodeAnalysis.PooledObjects;

namespace Microsoft.CodeAnalysis.Shared.Extensions
{
    internal static class ICompilationExtensions
    {
        public static ImmutableArray<Compilation> GetReferencedCompilations(this Compilation compilation)
        {
            var builder = ArrayBuilder<Compilation>.GetInstance();

            foreach (var reference in compilation.References.OfType<CompilationReference>())
            {
                builder.Add(reference.Compilation);
            }

            var previous = compilation.ScriptCompilationInfo?.PreviousScriptCompilation;
            while (previous != null)
            {
                builder.Add(previous);
                previous = previous.ScriptCompilationInfo?.PreviousScriptCompilation;
            }

            return builder.ToImmutableAndFree();
        }

        public static ImmutableArray<IAssemblySymbol> GetReferencedAssemblySymbols(this Compilation compilation)
        {
            var builder = ArrayBuilder<IAssemblySymbol>.GetInstance();

            // The first module of every assembly is its source module and the source
            // module always has the list of all referenced assemblies.
            builder.AddRange(compilation.Assembly.Modules.First().ReferencedAssemblySymbols);

            var previous = compilation.ScriptCompilationInfo?.PreviousScriptCompilation;
            while (previous != null)
            {
                builder.Add(previous.Assembly);
                previous = previous.ScriptCompilationInfo?.PreviousScriptCompilation;
            }

            return builder.ToImmutableAndFree();
        }

        public static INamedTypeSymbol AttributeType(this Compilation compilation)
            => compilation.GetTypeByMetadataName(typeof(Attribute).FullName);

        public static INamedTypeSymbol ExceptionType(this Compilation compilation)
            => compilation.GetTypeByMetadataName(typeof(Exception).FullName);

        public static INamedTypeSymbol DebuggerDisplayAttributeType(this Compilation compilation)
            => compilation.GetTypeByMetadataName(typeof(System.Diagnostics.DebuggerDisplayAttribute).FullName);

        public static INamedTypeSymbol StructLayoutAttributeType(this Compilation compilation)
            => compilation.GetTypeByMetadataName(typeof(System.Runtime.InteropServices.StructLayoutAttribute).FullName);

        public static INamedTypeSymbol DesignerCategoryAttributeType(this Compilation compilation)
            => compilation.GetTypeByMetadataName("System.ComponentModel.DesignerCategoryAttribute");

        public static INamedTypeSymbol DesignerGeneratedAttributeType(this Compilation compilation)
            => compilation.GetTypeByMetadataName("Microsoft.VisualBasic.CompilerServices.DesignerGeneratedAttribute");

        public static INamedTypeSymbol HideModuleNameAttribute(this Compilation compilation)
            => compilation.GetTypeByMetadataName("Microsoft.VisualBasic.HideModuleNameAttribute");

        public static INamedTypeSymbol EventArgsType(this Compilation compilation)
            => compilation.GetTypeByMetadataName(typeof(EventArgs).FullName);

        public static INamedTypeSymbol NotImplementedExceptionType(this Compilation compilation)
            => compilation.GetTypeByMetadataName(typeof(NotImplementedException).FullName);

        public static INamedTypeSymbol EqualityComparerOfTType(this Compilation compilation)
            => compilation.GetTypeByMetadataName(typeof(EqualityComparer<>).FullName);

        public static INamedTypeSymbol ActionType(this Compilation compilation)
            => compilation.GetTypeByMetadataName(typeof(Action).FullName);

        public static INamedTypeSymbol ExpressionOfTType(this Compilation compilation)
            => compilation.GetTypeByMetadataName("System.Linq.Expressions.Expression`1");

        public static INamedTypeSymbol EditorBrowsableAttributeType(this Compilation compilation)
            => compilation.GetTypeByMetadataName(typeof(EditorBrowsableAttribute).FullName);

        public static INamedTypeSymbol EditorBrowsableStateType(this Compilation compilation)
            => compilation.GetTypeByMetadataName(typeof(EditorBrowsableState).FullName);

        public static INamedTypeSymbol TaskType(this Compilation compilation)
            => compilation.GetTypeByMetadataName(typeof(Task).FullName);

        public static INamedTypeSymbol TaskOfTType(this Compilation compilation)
            => compilation.GetTypeByMetadataName(typeof(Task<>).FullName);

        public static INamedTypeSymbol ValueTaskOfTType(this Compilation compilation)
            => compilation.GetTypeByMetadataName("System.Threading.Tasks.ValueTask`1");

        public static INamedTypeSymbol IEnumerableOfTType(this Compilation compilation)
            => compilation.GetTypeByMetadataName(typeof(IEnumerable<>).FullName);

        public static INamedTypeSymbol SerializableAttributeType(this Compilation compilation)
            => compilation.GetTypeByMetadataName(typeof(SerializableAttribute).FullName);

        public static INamedTypeSymbol CoClassType(this Compilation compilation)
            => compilation.GetTypeByMetadataName(typeof(CoClassAttribute).FullName);

        public static INamedTypeSymbol ComAliasNameAttributeType(this Compilation compilation)
            => compilation.GetTypeByMetadataName(typeof(ComAliasNameAttribute).FullName);

        public static INamedTypeSymbol SuppressMessageAttributeType(this Compilation compilation)
            => compilation.GetTypeByMetadataName(typeof(SuppressMessageAttribute).FullName);

        public static INamedTypeSymbol TupleElementNamesAttributeType(this Compilation compilation)
            => compilation.GetTypeByMetadataName(typeof(TupleElementNamesAttribute).FullName);

        public static INamedTypeSymbol DynamicAttributeType(this Compilation compilation)
            => compilation.GetTypeByMetadataName(typeof(DynamicAttribute).FullName);

        public static INamedTypeSymbol LazyOfTType(this Compilation compilation)
            => compilation.GetTypeByMetadataName(typeof(Lazy<>).FullName);

<<<<<<< HEAD
        public static INamedTypeSymbol ConditionalAttribute(this Compilation compilation)
            => compilation.GetTypeByMetadataName(typeof(ConditionalAttribute).FullName);

        public static INamedTypeSymbol ObsoleteAttribute(this Compilation compilation)
            => compilation.GetTypeByMetadataName(typeof(ObsoleteAttribute).FullName);

        public static INamedTypeSymbol OnDeserializingAttribute(this Compilation compilation)
            => compilation.GetTypeByMetadataName("System.Runtime.Serialization.OnDeserializingAttribute");

        public static INamedTypeSymbol OnDeserializedAttribute(this Compilation compilation)
            => compilation.GetTypeByMetadataName("System.Runtime.Serialization.OnDeserializedAttribute");

        public static INamedTypeSymbol OnSerializingAttribute(this Compilation compilation)
            => compilation.GetTypeByMetadataName("System.Runtime.Serialization.OnSerializingAttribute");

        public static INamedTypeSymbol OnSerializedAttribute(this Compilation compilation)
            => compilation.GetTypeByMetadataName("System.Runtime.Serialization.OnSerializedAttribute");
=======
        public static INamedTypeSymbol ISerializableType(this Compilation compilation)
            => compilation.GetTypeByMetadataName(typeof(ISerializable).FullName);

        public static INamedTypeSymbol SerializationInfoType(this Compilation compilation)
            => compilation.GetTypeByMetadataName(typeof(SerializationInfo).FullName);

        public static INamedTypeSymbol StreamingContextType(this Compilation compilation)
            => compilation.GetTypeByMetadataName(typeof(StreamingContext).FullName);

        public static INamedTypeSymbol OnDeserializingAttribute(this Compilation compilation)
            => compilation.GetTypeByMetadataName(typeof(OnDeserializingAttribute).FullName);

        public static INamedTypeSymbol OnDeserializedAttribute(this Compilation compilation)
            => compilation.GetTypeByMetadataName(typeof(OnDeserializedAttribute).FullName);

        public static INamedTypeSymbol OnSerializingAttribute(this Compilation compilation)
            => compilation.GetTypeByMetadataName(typeof(OnSerializingAttribute).FullName);

        public static INamedTypeSymbol OnSerializedAttribute(this Compilation compilation)
            => compilation.GetTypeByMetadataName(typeof(OnSerializedAttribute).FullName);

        public static INamedTypeSymbol ComRegisterFunctionAttribute(this Compilation compilation)
            => compilation.GetTypeByMetadataName(typeof(ComRegisterFunctionAttribute).FullName);

        public static INamedTypeSymbol ComUnregisterFunctionAttribute(this Compilation compilation)
            => compilation.GetTypeByMetadataName(typeof(ComUnregisterFunctionAttribute).FullName);
>>>>>>> 547fbc0e
    }
}<|MERGE_RESOLUTION|>--- conflicted
+++ resolved
@@ -129,25 +129,6 @@
         public static INamedTypeSymbol LazyOfTType(this Compilation compilation)
             => compilation.GetTypeByMetadataName(typeof(Lazy<>).FullName);
 
-<<<<<<< HEAD
-        public static INamedTypeSymbol ConditionalAttribute(this Compilation compilation)
-            => compilation.GetTypeByMetadataName(typeof(ConditionalAttribute).FullName);
-
-        public static INamedTypeSymbol ObsoleteAttribute(this Compilation compilation)
-            => compilation.GetTypeByMetadataName(typeof(ObsoleteAttribute).FullName);
-
-        public static INamedTypeSymbol OnDeserializingAttribute(this Compilation compilation)
-            => compilation.GetTypeByMetadataName("System.Runtime.Serialization.OnDeserializingAttribute");
-
-        public static INamedTypeSymbol OnDeserializedAttribute(this Compilation compilation)
-            => compilation.GetTypeByMetadataName("System.Runtime.Serialization.OnDeserializedAttribute");
-
-        public static INamedTypeSymbol OnSerializingAttribute(this Compilation compilation)
-            => compilation.GetTypeByMetadataName("System.Runtime.Serialization.OnSerializingAttribute");
-
-        public static INamedTypeSymbol OnSerializedAttribute(this Compilation compilation)
-            => compilation.GetTypeByMetadataName("System.Runtime.Serialization.OnSerializedAttribute");
-=======
         public static INamedTypeSymbol ISerializableType(this Compilation compilation)
             => compilation.GetTypeByMetadataName(typeof(ISerializable).FullName);
 
@@ -174,6 +155,11 @@
 
         public static INamedTypeSymbol ComUnregisterFunctionAttribute(this Compilation compilation)
             => compilation.GetTypeByMetadataName(typeof(ComUnregisterFunctionAttribute).FullName);
->>>>>>> 547fbc0e
+
+        public static INamedTypeSymbol ConditionalAttribute(this Compilation compilation)
+            => compilation.GetTypeByMetadataName(typeof(ConditionalAttribute).FullName);
+
+        public static INamedTypeSymbol ObsoleteAttribute(this Compilation compilation)
+            => compilation.GetTypeByMetadataName(typeof(ObsoleteAttribute).FullName);
     }
 }