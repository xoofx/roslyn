﻿// Copyright (c) Microsoft.  All Rights Reserved.  Licensed under the Apache License, Version 2.0.  See License.txt in the project root for license information.

using System.Collections.Immutable;
using Microsoft.CodeAnalysis.EmbeddedLanguages.VirtualChars;

namespace Microsoft.CodeAnalysis.EmbeddedLanguages.Common
{
<<<<<<< HEAD
    internal abstract class EmbeddedSyntaxTree<TNode, TRoot>
        where TNode : EmbeddedSyntaxNode<TNode>
=======
    internal sealed class EmbeddedSyntaxTree<TSyntaxKind, TNode, TRoot>
        where TSyntaxKind : struct
        where TNode : EmbeddedSyntaxNode<TSyntaxKind, TNode>
>>>>>>> be593fc8
        where TRoot : TNode
    {
        public readonly ImmutableArray<VirtualChar> Text;
        public readonly TRoot Root;
        public readonly ImmutableArray<EmbeddedDiagnostic> Diagnostics;

        protected EmbeddedSyntaxTree(
            ImmutableArray<VirtualChar> text,
            TRoot root,
            ImmutableArray<EmbeddedDiagnostic> diagnostics)
        {
            Text = text;
            Root = root;
            Diagnostics = diagnostics;
        }
    }
}<|MERGE_RESOLUTION|>--- conflicted
+++ resolved
@@ -5,14 +5,9 @@
 
 namespace Microsoft.CodeAnalysis.EmbeddedLanguages.Common
 {
-<<<<<<< HEAD
-    internal abstract class EmbeddedSyntaxTree<TNode, TRoot>
-        where TNode : EmbeddedSyntaxNode<TNode>
-=======
-    internal sealed class EmbeddedSyntaxTree<TSyntaxKind, TNode, TRoot>
+    internal class EmbeddedSyntaxTree<TSyntaxKind, TNode, TRoot>
         where TSyntaxKind : struct
         where TNode : EmbeddedSyntaxNode<TSyntaxKind, TNode>
->>>>>>> be593fc8
         where TRoot : TNode
     {
         public readonly ImmutableArray<VirtualChar> Text;
