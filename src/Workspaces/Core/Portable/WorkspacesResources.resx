--- conflicted
+++ resolved
@@ -453,9 +453,6 @@
   <data name="Exceptions_colon" xml:space="preserve">
     <value>Exceptions:</value>
   </data>
-  <data name="Variables_captured_colon" xml:space="preserve">
-    <value>Variables captured:</value>
-  </data>
   <data name="_0_returned_an_uninitialized_ImmutableArray" xml:space="preserve">
     <value>'{0}' returned an uninitialized ImmutableArray</value>
   </data>
@@ -616,6 +613,9 @@
   <data name="Changing_document_property_is_not_supported" xml:space="preserve">
     <value>Changing document properties is not supported</value>
   </data>
+  <data name="Variables_captured_colon" xml:space="preserve">
+    <value>Variables captured:</value>
+  </data>
   <data name="Alternation_conditions_cannot_be_comments" xml:space="preserve">
     <value>Alternation conditions cannot be comments</value>
   </data>
@@ -709,10 +709,7 @@
   <data name="x_y_range_in_reverse_order" xml:space="preserve">
     <value>[x-y] range in reverse order</value>
   </data>
-<<<<<<< HEAD
   <data name="Regex_issue_0" xml:space="preserve">
     <value>Regex issue: {0}</value>
   </data>
-=======
->>>>>>> e12c4c6d
 </root>