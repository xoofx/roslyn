﻿// Copyright (c) Microsoft.  All Rights Reserved.  Licensed under the Apache License, Version 2.0.  See License.txt in the project root for license information.

namespace Microsoft.CodeAnalysis.Internal.Log
{
    /// <summary>
    /// Enum to uniquely identify each function location.
    /// </summary>
    internal enum FunctionId
    {
        // a value to use in unit tests that won't interfere with reporting
        // for our other scenarios.
        TestEvent_NotUsed = 1,

        WorkCoordinator_DocumentWorker_Enqueue,
        WorkCoordinator_ProcessProjectAsync,
        WorkCoordinator_ProcessDocumentAsync,
        WorkCoordinator_SemanticChange_Enqueue,
        WorkCoordinator_SemanticChange_EnqueueFromMember,
        WorkCoordinator_SemanticChange_EnqueueFromType,
        WorkCoordinator_SemanticChange_FullProjects,
        WorkCoordinator_Project_Enqueue,
        WorkCoordinator_AsyncWorkItemQueue_LastItem,
        WorkCoordinator_AsyncWorkItemQueue_FirstItem,

        Diagnostics_SyntaxDiagnostic,
        Diagnostics_SemanticDiagnostic,
        Diagnostics_ProjectDiagnostic,
        Diagnostics_DocumentReset,
        Diagnostics_DocumentOpen,
        Diagnostics_RemoveDocument,
        Diagnostics_RemoveProject,
        Diagnostics_DocumentClose,

        // add new values after this
        Run_Environment,
        Run_Environment_Options,

        Tagger_AdornmentManager_OnLayoutChanged,
        Tagger_AdornmentManager_UpdateInvalidSpans,
        Tagger_BatchChangeNotifier_NotifyEditorNow,
        Tagger_BatchChangeNotifier_NotifyEditor,
        Tagger_TagSource_RecomputeTags,
        Tagger_TagSource_ProcessNewTags,
        Tagger_SyntacticClassification_TagComputer_GetTags,
        Tagger_SemanticClassification_TagProducer_ProduceTags,
        Tagger_BraceHighlighting_TagProducer_ProduceTags,
        Tagger_LineSeparator_TagProducer_ProduceTags,
        Tagger_Outlining_TagProducer_ProduceTags,
        Tagger_Highlighter_TagProducer_ProduceTags,
        Tagger_ReferenceHighlighting_TagProducer_ProduceTags,

        CaseCorrection_CaseCorrect,
        CaseCorrection_ReplaceTokens,
        CaseCorrection_AddReplacements,

        CodeCleanup_CleanupAsync,
        CodeCleanup_Cleanup,
        CodeCleanup_IterateAllCodeCleanupProviders,
        CodeCleanup_IterateOneCodeCleanup,

        CommandHandler_GetCommandState,
        CommandHandler_ExecuteHandlers,
        CommandHandler_FormatCommand,

        Workspace_SourceText_GetChangeRanges,
        Workspace_Recoverable_RecoverRootAsync,
        Workspace_Recoverable_RecoverRoot,
        Workspace_Recoverable_RecoverTextAsync,
        Workspace_Recoverable_RecoverText,
        Workspace_SkeletonAssembly_GetMetadataOnlyImage,
        Workspace_SkeletonAssembly_EmitMetadataOnlyImage,
        Workspace_Document_State_FullyParseSyntaxTree,
        Workspace_Document_State_IncrementallyParseSyntaxTree,
        Workspace_Document_GetSemanticModel,
        Workspace_Document_GetSyntaxTree,
        Workspace_Document_GetTextChanges,
        Workspace_Project_GetCompilation,
        Workspace_Project_CompilationTracker_BuildCompilationAsync,
        Workspace_ApplyChanges,
        Workspace_TryGetDocument,
        Workspace_TryGetDocumentFromInProgressSolution,
        Workspace_Solution_LinkedFileDiffMergingSession,
        Workspace_Solution_LinkedFileDiffMergingSession_LinkedFileGroup,

        EndConstruct_DoStatement,
        EndConstruct_XmlCData,
        EndConstruct_XmlComment,
        EndConstruct_XmlElement,
        EndConstruct_XmlEmbeddedExpression,
        EndConstruct_XmlProcessingInstruction,

        FindReference_Rename,
        FindReference_ChangeSignature,
        FindReference,
        FindReference_DetermineAllSymbolsAsync,
        FindReference_CreateProjectMapAsync,
        FindReference_CreateDocumentMapAsync,
        FindReference_ProcessAsync,
        FindReference_ProcessProjectAsync,
        FindReference_ProcessDocumentAsync,

        LineCommit_CommitRegion,

        Formatting_TokenStreamConstruction,
        Formatting_ContextInitialization,
        Formatting_Format,
        Formatting_ApplyResultToBuffer,
        Formatting_IterateNodes,
        Formatting_CollectIndentBlock,
        Formatting_CollectSuppressOperation,
        Formatting_CollectAlignOperation,
        Formatting_CollectAnchorOperation,
        Formatting_CollectTokenOperation,
        Formatting_BuildContext,
        Formatting_ApplySpaceAndLine,
        Formatting_ApplyAnchorOperation,
        Formatting_ApplyAlignOperation,
        Formatting_AggregateCreateTextChanges,
        Formatting_AggregateCreateFormattedRoot,
        Formatting_CreateTextChanges,
        Formatting_CreateFormattedRoot,
        Formatting_Partitions,

        SmartIndentation_Start,
        SmartIndentation_OpenCurly,
        SmartIndentation_CloseCurly,

        Rename_InlineSession,
        Rename_InlineSession_Session,
        Rename_FindLinkedSpans,
        Rename_GetSymbolRenameInfo,
        Rename_OnTextBufferChanged,
        Rename_ApplyReplacementText,
        Rename_CommitCore,
        Rename_CommitCoreWithPreview,
        Rename_GetAsynchronousLocationsSource,
        Rename_AllRenameLocations,
        Rename_StartSearchingForSpansInAllOpenDocuments,
        Rename_StartSearchingForSpansInOpenDocument,
        Rename_CreateOpenTextBufferManagerForAllOpenDocs,
        Rename_CreateOpenTextBufferManagerForAllOpenDocument,
        Rename_ReportSpan,
        Rename_GetNoChangeConflictResolution,
        Rename_Tracking_BufferChanged,

        TPLTask_TaskScheduled,
        TPLTask_TaskStarted,
        TPLTask_TaskCompleted,

        QuickInfo_ModelComputation_ComputeModelInBackground,

        Completion_ModelComputer_DoInBackground,
        Completion_ModelComputation_FilterModelInBackground,
        Completion_ModelComputation_WaitForModel,
        Completion_SymbolCompletionProvider_GetItemsWorker,
        Completion_KeywordCompletionProvider_GetItemsWorker,
        Completion_SnippetCompletionProvider_GetItemsWorker_CSharp,

        SignatureHelp_ModelComputation_ComputeModelInBackground,
        SignatureHelp_ModelComputation_UpdateModelInBackground,

        Refactoring_CodeRefactoringService_GetRefactoringsAsync,
        Refactoring_AddImport,
        Refactoring_FullyQualify,
        Refactoring_GenerateFromMembers_AddConstructorParametersFromMembers,
        Refactoring_GenerateFromMembers_GenerateConstructorFromMembers,
        Refactoring_GenerateFromMembers_GenerateEqualsAndGetHashCode,
        Refactoring_GenerateMember_GenerateConstructor,
        Refactoring_GenerateMember_GenerateDefaultConstructors,
        Refactoring_GenerateMember_GenerateEnumMember,
        Refactoring_GenerateMember_GenerateMethod,
        Refactoring_GenerateMember_GenerateVariable,
        Refactoring_ImplementAbstractClass,
        Refactoring_ImplementInterface,
        Refactoring_IntroduceVariable,
        Refactoring_GenerateType,
        Refactoring_RemoveUnnecessaryImports_CSharp,
        Refactoring_RemoveUnnecessaryImports_VisualBasic,

        Snippet_OnBeforeInsertion,
        Snippet_OnAfterInsertion,

        Misc_NonReentrantLock_BlockingWait,
        Misc_VisualStudioWaitIndicator_Wait,
        Misc_SaveEventsSink_OnBeforeSave,

        TaskList_Refresh,
        TaskList_NavigateTo,

        WinformDesigner_GenerateXML,

        NavigateTo_Search,

        NavigationService_VSDocumentNavigationService_NavigateTo,

        NavigationBar_ComputeModelAsync,
        NavigationBar_ItemService_GetMembersInTypes_CSharp,
        NavigationBar_ItemService_GetTypesInFile_CSharp,
        NavigationBar_UpdateDropDownsSynchronously_WaitForModel,
        NavigationBar_UpdateDropDownsSynchronously_WaitForSelectedItemInfo,

        EventHookup_Determine_If_Event_Hookup,
        EventHookup_Generate_Handler,
        EventHookup_Type_Char,

        Cache_Created,
        Cache_AddOrAccess,
        Cache_Remove,
        Cache_Evict,
        Cache_EvictAll,
        Cache_ItemRank,

        TextStructureNavigator_GetExtentOfWord,
        TextStructureNavigator_GetSpanOfEnclosing,
        TextStructureNavigator_GetSpanOfFirstChild,
        TextStructureNavigator_GetSpanOfNextSibling,
        TextStructureNavigator_GetSpanOfPreviousSibling,

        Debugging_LanguageDebugInfoService_GetDataTipSpanAndText,
        Debugging_VsLanguageDebugInfo_ValidateBreakpointLocation,
        Debugging_VsLanguageDebugInfo_GetProximityExpressions,
        Debugging_VsLanguageDebugInfo_ResolveName,
        Debugging_VsLanguageDebugInfo_GetNameOfLocation,
        Debugging_VsLanguageDebugInfo_GetDataTipText,
        Debugging_EncSession,
        Debugging_EncSession_EditSession,
        Debugging_EncSession_EditSession_EmitDeltaErrorId,
        Debugging_EncSession_EditSession_RudeEdit,

        Simplifier_ReduceAsync,
        Simplifier_ExpandNode,
        Simplifier_ExpandToken,

        ForegroundNotificationService_Processed,
        ForegroundNotificationService_NotifyOnForeground,

        BackgroundCompiler_BuildCompilationsAsync,

        PersistenceService_ReadAsync,
        PersistenceService_WriteAsync,
        PersistenceService_ReadAsyncFailed,
        PersistenceService_WriteAsyncFailed,
        PersistenceService_Initialization,

        TemporaryStorageServiceFactory_ReadText,
        TemporaryStorageServiceFactory_WriteText,
        TemporaryStorageServiceFactory_ReadStream,
        TemporaryStorageServiceFactory_WriteStream,

        // currently no-one uses these
        SmartTags_RefreshSession,
        SmartTags_SmartTagInitializeFixes,
        SmartTags_ApplyQuickFix,

        EditorTestApp_RefreshTask,
        EditorTestApp_UpdateDiagnostics,

        IncrementalAnalyzerProcessor_Analyzers,
        IncrementalAnalyzerProcessor_Analyzer,
        IncrementalAnalyzerProcessor_ActiveFileAnalyzers,
        IncrementalAnalyzerProcessor_ActiveFileAnalyzer,
        IncrementalAnalyzerProcessor_Shutdown,

        WorkCoordinatorRegistrationService_Register,
        WorkCoordinatorRegistrationService_Unregister,
        WorkCoordinatorRegistrationService_Reanalyze,

        WorkCoordinator_SolutionCrawlerOption,
        WorkCoordinator_PersistentStorageAdded,
        WorkCoordinator_PersistentStorageRemoved,
        WorkCoordinator_Shutdown,

        DiagnosticAnalyzerService_Analyzers,
        DiagnosticAnalyzerDriver_AnalyzerCrash,
        DiagnosticAnalyzerDriver_AnalyzerTypeCount,
        PersistedSemanticVersion_Info,
        StorageDatabase_Exceptions,
        WorkCoordinator_ShutdownTimeout,
        Diagnostics_HyperLink,

        CodeFixes_FixAllOccurrencesSession,
        CodeFixes_FixAllOccurrencesContext,
        CodeFixes_FixAllOccurrencesComputation,
        CodeFixes_FixAllOccurrencesComputation_Document_Diagnostics,
        CodeFixes_FixAllOccurrencesComputation_Project_Diagnostics,
        CodeFixes_FixAllOccurrencesComputation_Document_Fixes,
        CodeFixes_FixAllOccurrencesComputation_Project_Fixes,
        CodeFixes_FixAllOccurrencesComputation_Document_Merge,
        CodeFixes_FixAllOccurrencesComputation_Project_Merge,
        CodeFixes_FixAllOccurrencesPreviewChanges,
        CodeFixes_ApplyChanges,

        SolutionExplorer_AnalyzerItemSource_GetItems,
        SolutionExplorer_DiagnosticItemSource_GetItems,
        WorkCoordinator_ActiveFileEnqueue,
        SymbolFinder_FindDeclarationsAsync,
        SymbolFinder_Project_AddDeclarationsAsync,
        SymbolFinder_Assembly_AddDeclarationsAsync,
        SymbolFinder_Solution_Name_FindSourceDeclarationsAsync,
        SymbolFinder_Project_Name_FindSourceDeclarationsAsync,
        SymbolFinder_Solution_Predicate_FindSourceDeclarationsAsync,
        SymbolFinder_Project_Predicate_FindSourceDeclarationsAsync,
        Tagger_Diagnostics_RecomputeTags,
        Tagger_Diagnostics_Updated,
        SuggestedActions_HasSuggestedActionsAsync,
        SuggestedActions_GetSuggestedActions,
        AnalyzerDependencyCheckingService_LogConflict,
        AnalyzerDependencyCheckingService_LogMissingDependency,
        VirtualMemory_MemoryLow,
        Extension_Exception,

        WorkCoordinator_WaitForHigherPriorityOperationsAsync,

        CSharp_Interactive_Window,
        VisualBasic_Interactive_Window,

        NonFatalWatson,
        GlobalOperationRegistration,
        CommandHandler_FindAllReference,

        CodefixInfobar_Enable,
        CodefixInfobar_EnableAndIgnoreFutureErrors,
        CodefixInfobar_LeaveDisabled,
        CodefixInfobar_ErrorIgnored,

        Refactoring_NamingStyle,

        // Caches
        SymbolTreeInfo_ExceptionInCacheRead,
        SpellChecker_ExceptionInCacheRead,
        BKTree_ExceptionInCacheRead,
        IntellisenseBuild_Failed,

        FileTextLoader_FileLengthThresholdExceeded,

        // Generic performance measurement action IDs
        MeasurePerformance_StartAction,
        MeasurePerformance_StopAction,

        Serializer_CreateChecksum,
        Serializer_Serialize,
        Serializer_Deserialize,

        CodeAnalysisService_CalculateDiagnosticsAsync,
        CodeAnalysisService_SerializeDiagnosticResultAsync,
        CodeAnalysisService_GetReferenceCountAsync,
        CodeAnalysisService_FindReferenceLocationsAsync,
        CodeAnalysisService_FindReferenceMethodsAsync,
        CodeAnalysisService_GetFullyQualifiedName,
        CodeAnalysisService_GetTodoCommentsAsync,
        CodeAnalysisService_GetDesignerAttributesAsync,

        ServiceHubRemoteHostClient_CreateAsync,
        PinnedRemotableDataScope_GetRemotableData,

        RemoteHost_Connect,
        RemoteHost_Disconnect,

        RemoteHostClientService_AddGlobalAssetsAsync,
        RemoteHostClientService_RemoveGlobalAssets,
        RemoteHostClientService_Enabled,
        RemoteHostClientService_Restarted,

        RemoteHostService_SynchronizePrimaryWorkspaceAsync,
        RemoteHostService_SynchronizeGlobalAssetsAsync,

        AssetStorage_CleanAssets,
        AssetStorage_TryGetAsset,

        AssetService_GetAssetAsync,
        AssetService_SynchronizeAssetsAsync,
        AssetService_SynchronizeSolutionAssetsAsync,
        AssetService_SynchronizeProjectAssetsAsync,

        CodeLens_GetReferenceCountAsync,
        CodeLens_FindReferenceLocationsAsync,
        CodeLens_FindReferenceMethodsAsync,
        CodeLens_GetFullyQualifiedName,

        SolutionState_ComputeChecksumsAsync,
        ProjectState_ComputeChecksumsAsync,
        DocumentState_ComputeChecksumsAsync,

        SolutionSynchronizationService_GetRemotableData,
        SolutionSynchronizationServiceFactory_CreatePinnedRemotableDataScopeAsync,

        SolutionChecksumUpdater_SynchronizePrimaryWorkspace,

        JsonRpcSession_RequestAssetAsync,

        SolutionService_GetSolutionAsync,
        SolutionService_UpdatePrimaryWorkspaceAsync,

        SnapshotService_RequestAssetAsync,

        CompilationService_GetCompilationAsync,
        SolutionCreator_AssetDifferences,
        Extension_InfoBar,
        Experiment_ABTesting,
        AssetStorage_ForceGC,
        RemoteHost_Bitness,
        Intellisense_Completion,
        MetadataOnlyImage_EmitFailure,
<<<<<<< HEAD
=======
        LiveTableDataSource_OnDiagnosticsUpdated,
        Experiment_KeybindingsReset,
>>>>>>> 147178c3
    }
}<|MERGE_RESOLUTION|>--- conflicted
+++ resolved
@@ -401,10 +401,7 @@
         RemoteHost_Bitness,
         Intellisense_Completion,
         MetadataOnlyImage_EmitFailure,
-<<<<<<< HEAD
-=======
         LiveTableDataSource_OnDiagnosticsUpdated,
         Experiment_KeybindingsReset,
->>>>>>> 147178c3
     }
 }