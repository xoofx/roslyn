﻿// Copyright (c) Microsoft.  All Rights Reserved.  Licensed under the Apache License, Version 2.0.  See License.txt in the project root for license information.

using System;
using System.Collections.Generic;
using System.Collections.Immutable;
using System.Diagnostics;
using System.Linq;
using System.Threading;
using System.Threading.Tasks;
using Microsoft.CodeAnalysis.CSharp.Extensions;
using Microsoft.CodeAnalysis.CSharp.Syntax;
using Microsoft.CodeAnalysis.LanguageServices;
using Microsoft.CodeAnalysis.PooledObjects;
using Microsoft.CodeAnalysis.Shared.Extensions;
using Roslyn.Utilities;

namespace Microsoft.CodeAnalysis.CSharp
{
    internal partial class CSharpTypeInferenceService
    {
        private class TypeInferrer : AbstractTypeInferrer
        {
            internal TypeInferrer(
                SemanticModel semanticModel,
                CancellationToken cancellationToken) : base(semanticModel, cancellationToken)
            {
            }

            protected override bool IsUnusableType(ITypeSymbol otherSideType)
            {
                return otherSideType.IsErrorType() &&
                    (otherSideType.Name == string.Empty || otherSideType.Name == "var");
            }

            protected override IEnumerable<TypeInferenceInfo> GetTypes_DoNotCallDirectly(SyntaxNode node, bool objectAsDefault)
            {
                var types = GetTypesSimple(node).Where(IsUsableTypeFunc);
                if (types.Any())
                {
                    return types;
                }

                return GetTypesComplex(node).Where(IsUsableTypeFunc);
            }

            private static bool DecomposeBinaryOrAssignmentExpression(SyntaxNode node, out SyntaxToken operatorToken, out ExpressionSyntax left, out ExpressionSyntax right)
            {
                if (node is BinaryExpressionSyntax binaryExpression)
                {
                    operatorToken = binaryExpression.OperatorToken;
                    left = binaryExpression.Left;
                    right = binaryExpression.Right;
                    return true;
                }

                if (node is AssignmentExpressionSyntax assignmentExpression)
                {
                    operatorToken = assignmentExpression.OperatorToken;
                    left = assignmentExpression.Left;
                    right = assignmentExpression.Right;
                    return true;
                }

                operatorToken = default;
                left = right = null;
                return false;
            }

            private IEnumerable<TypeInferenceInfo> GetTypesComplex(SyntaxNode node)
            {
                if (DecomposeBinaryOrAssignmentExpression(node,
                        out var operatorToken, out var left, out var right))
                {
                    var types = InferTypeInBinaryOrAssignmentExpression((ExpressionSyntax)node, operatorToken, left, right, left).Where(IsUsableTypeFunc);
                    if (types.IsEmpty())
                    {
                        types = InferTypeInBinaryOrAssignmentExpression((ExpressionSyntax)node, operatorToken, left, right, right).Where(IsUsableTypeFunc);
                    }

                    return types;
                }

                // TODO(cyrusn): More cases if necessary.
                return SpecializedCollections.EmptyEnumerable<TypeInferenceInfo>();
            }

            private IEnumerable<TypeInferenceInfo> GetTypesSimple(SyntaxNode node)
            {
                if (node is RefTypeSyntax refType)
                {
                    return GetTypes(refType.Type);
                }
                else if (node != null)
                {
                    var typeInfo = SemanticModel.GetTypeInfo(node, CancellationToken);
                    var symbolInfo = SemanticModel.GetSymbolInfo(node, CancellationToken);

                    if (symbolInfo.CandidateReason != CandidateReason.WrongArity)
                    {
                        var typeInferenceInfo = new TypeInferenceInfo(typeInfo.Type);

                        // If it bound to a method, try to get the Action/Func form of that method.
                        if (typeInferenceInfo.InferredType == null)
                        {
                            var allSymbols = symbolInfo.GetAllSymbols();
                            if (allSymbols.Length == 1 &&
                                allSymbols[0].Kind == SymbolKind.Method)
                            {
                                var method = allSymbols[0];
                                typeInferenceInfo = new TypeInferenceInfo(method.ConvertToType(this.Compilation));
                            }
                        }

                        if (IsUsableTypeFunc(typeInferenceInfo))
                        {
                            return SpecializedCollections.SingletonEnumerable(typeInferenceInfo);
                        }
                    }
                }

                return SpecializedCollections.EmptyEnumerable<TypeInferenceInfo>();
            }

            protected override IEnumerable<TypeInferenceInfo> InferTypesWorker_DoNotCallDirectly(
                SyntaxNode node)
            {
                var expression = node as ExpressionSyntax;
                if (expression != null)
                {
                    expression = expression.WalkUpParentheses();
                    node = expression;
                }

                var parent = node.Parent;

                switch (parent)
                {
                    case AnonymousObjectMemberDeclaratorSyntax memberDeclarator: return InferTypeInMemberDeclarator(memberDeclarator);
                    case ArgumentSyntax argument: return InferTypeInArgument(argument);
                    case ArrayCreationExpressionSyntax arrayCreationExpression: return InferTypeInArrayCreationExpression(arrayCreationExpression);
                    case ArrayRankSpecifierSyntax arrayRankSpecifier: return InferTypeInArrayRankSpecifier(arrayRankSpecifier);
                    case ArrayTypeSyntax arrayType: return InferTypeInArrayType(arrayType);
                    case ArrowExpressionClauseSyntax arrowClause: return InferTypeInArrowExpressionClause(arrowClause);
                    case AssignmentExpressionSyntax assignmentExpression: return InferTypeInBinaryOrAssignmentExpression(assignmentExpression, assignmentExpression.OperatorToken, assignmentExpression.Left, assignmentExpression.Right, expression);
                    case AttributeArgumentSyntax attribute: return InferTypeInAttributeArgument(attribute);
                    case AttributeSyntax attribute: return InferTypeInAttribute(attribute);
                    case AwaitExpressionSyntax awaitExpression: return InferTypeInAwaitExpression(awaitExpression);
                    case BinaryExpressionSyntax binaryExpression: return InferTypeInBinaryOrAssignmentExpression(binaryExpression, binaryExpression.OperatorToken, binaryExpression.Left, binaryExpression.Right, expression);
                    case CastExpressionSyntax castExpression: return InferTypeInCastExpression(castExpression, expression);
                    case CatchDeclarationSyntax catchDeclaration: return InferTypeInCatchDeclaration(catchDeclaration);
                    case CatchFilterClauseSyntax catchFilterClause: return InferTypeInCatchFilterClause(catchFilterClause);
                    case CheckedExpressionSyntax checkedExpression: return InferTypes(checkedExpression);
                    case ConditionalAccessExpressionSyntax conditionalAccessExpression: return InferTypeInConditionalAccessExpression(conditionalAccessExpression);
                    case ConditionalExpressionSyntax conditionalExpression: return InferTypeInConditionalExpression(conditionalExpression, expression);
                    case ConstantPatternSyntax constantPattern: return InferTypeInConstantPattern(constantPattern);
                    case DoStatementSyntax doStatement: return InferTypeInDoStatement(doStatement);
                    case EqualsValueClauseSyntax equalsValue: return InferTypeInEqualsValueClause(equalsValue);
                    case ExpressionStatementSyntax expressionStatement: return InferTypeInExpressionStatement(expressionStatement);
                    case ForEachStatementSyntax forEachStatement: return InferTypeInForEachStatement(forEachStatement, expression);
                    case ForStatementSyntax forStatement: return InferTypeInForStatement(forStatement, expression);
                    case IfStatementSyntax ifStatement: return InferTypeInIfStatement(ifStatement);
                    case InitializerExpressionSyntax initializerExpression: return InferTypeInInitializerExpression(initializerExpression, expression);
                    case IsPatternExpressionSyntax isPatternExpression: return InferTypeInIsPatternExpression(isPatternExpression, node);
                    case LockStatementSyntax lockStatement: return InferTypeInLockStatement(lockStatement);
                    case MemberAccessExpressionSyntax memberAccessExpression: return InferTypeInMemberAccessExpression(memberAccessExpression, expression);
                    case NameColonSyntax nameColon: return InferTypeInNameColon(nameColon);
                    case NameEqualsSyntax nameEquals: return InferTypeInNameEquals(nameEquals);
                    case ParenthesizedLambdaExpressionSyntax parenthesizedLambdaExpression: return InferTypeInParenthesizedLambdaExpression(parenthesizedLambdaExpression);
                    case PostfixUnaryExpressionSyntax postfixUnary: return InferTypeInPostfixUnaryExpression(postfixUnary);
                    case PrefixUnaryExpressionSyntax prefixUnary: return InferTypeInPrefixUnaryExpression(prefixUnary);
                    case RecursivePatternSyntax propertyPattern: return InferTypeInRecursivePattern(propertyPattern);
                    case PropertyPatternClauseSyntax propertySubpattern: return InferTypeInPropertyPatternClause(propertySubpattern, node);
                    case RefExpressionSyntax refExpression: return InferTypeInRefExpression(refExpression);
                    case ReturnStatementSyntax returnStatement: return InferTypeForReturnStatement(returnStatement);
                    case SimpleLambdaExpressionSyntax simpleLambdaExpression: return InferTypeInSimpleLambdaExpression(simpleLambdaExpression);
                    case SubpatternSyntax subpattern: return InferTypeInSubpattern(subpattern, node);
                    case SwitchLabelSyntax switchLabel: return InferTypeInSwitchLabel(switchLabel);
                    case SwitchStatementSyntax switchStatement: return InferTypeInSwitchStatement(switchStatement);
                    case ThrowExpressionSyntax throwExpression: return InferTypeInThrowExpression(throwExpression);
                    case ThrowStatementSyntax throwStatement: return InferTypeInThrowStatement(throwStatement);
                    case UsingStatementSyntax usingStatement: return InferTypeInUsingStatement(usingStatement);
                    case WhileStatementSyntax whileStatement: return InferTypeInWhileStatement(whileStatement);
                    case YieldStatementSyntax yieldStatement: return InferTypeInYieldStatement(yieldStatement);
                    default: return SpecializedCollections.EmptyEnumerable<TypeInferenceInfo>();
                }
            }

            private IEnumerable<TypeInferenceInfo> InferTypeInArrowExpressionClause(ArrowExpressionClauseSyntax arrowClause)
            {
                var parentSymbol = SemanticModel.GetDeclaredSymbol(arrowClause.Parent, CancellationToken);
                var parentMemberType = GetMemberType(parentSymbol);

                return parentMemberType != null 
                    ? SpecializedCollections.SingletonEnumerable(new TypeInferenceInfo(parentMemberType))
                    : SpecializedCollections.EmptyEnumerable<TypeInferenceInfo>();
            }

            protected override IEnumerable<TypeInferenceInfo> InferTypesWorker_DoNotCallDirectly(int position)
            {
                var syntaxTree = SemanticModel.SyntaxTree;
                var token = syntaxTree.FindTokenOnLeftOfPosition(position, CancellationToken);
                token = token.GetPreviousTokenIfTouchingWord(position);

                var parent = token.Parent;

                switch (parent)
                {
                    case AnonymousObjectCreationExpressionSyntax anonymousObjectCreation: return InferTypeInAnonymousObjectCreation(anonymousObjectCreation, token);
                    case AnonymousObjectMemberDeclaratorSyntax memberDeclarator: return InferTypeInMemberDeclarator(memberDeclarator, token);
                    case ArgumentListSyntax argument: return InferTypeInArgumentList(argument, token);
                    case ArgumentSyntax argument: return InferTypeInArgument(argument, token);
                    case ArrayCreationExpressionSyntax arrayCreationExpression: return InferTypeInArrayCreationExpression(arrayCreationExpression, token);
                    case ArrayRankSpecifierSyntax arrayRankSpecifier: return InferTypeInArrayRankSpecifier(arrayRankSpecifier, token);
                    case ArrayTypeSyntax arrayType: return InferTypeInArrayType(arrayType, token);
                    case ArrowExpressionClauseSyntax arrowClause: return InferTypeInArrowExpressionClause(arrowClause);
                    case AssignmentExpressionSyntax assignmentExpression: return InferTypeInBinaryOrAssignmentExpression(assignmentExpression, assignmentExpression.OperatorToken, assignmentExpression.Left, assignmentExpression.Right, previousToken: token);
                    case AttributeArgumentListSyntax attributeArgumentList: return InferTypeInAttributeArgumentList(attributeArgumentList, token);
                    case AttributeArgumentSyntax argument: return InferTypeInAttributeArgument(argument, token);
                    case AttributeListSyntax attributeDeclaration: return InferTypeInAttributeDeclaration(attributeDeclaration, token);
                    case AttributeTargetSpecifierSyntax attributeTargetSpecifier: return InferTypeInAttributeTargetSpecifier(attributeTargetSpecifier, token);
                    case AwaitExpressionSyntax awaitExpression: return InferTypeInAwaitExpression(awaitExpression, token);
                    case BinaryExpressionSyntax binaryExpression: return InferTypeInBinaryOrAssignmentExpression(binaryExpression, binaryExpression.OperatorToken, binaryExpression.Left, binaryExpression.Right, previousToken: token);
                    case BracketedArgumentListSyntax bracketedArgumentList: return InferTypeInBracketedArgumentList(bracketedArgumentList, token);
                    case CastExpressionSyntax castExpression: return InferTypeInCastExpression(castExpression, previousToken: token);
                    case CatchDeclarationSyntax catchDeclaration: return InferTypeInCatchDeclaration(catchDeclaration, token);
                    case CatchFilterClauseSyntax catchFilterClause: return InferTypeInCatchFilterClause(catchFilterClause, token);
                    case CheckedExpressionSyntax checkedExpression: return InferTypes(checkedExpression);
                    case ConditionalExpressionSyntax conditionalExpression: return InferTypeInConditionalExpression(conditionalExpression, previousToken: token);
                    case DefaultExpressionSyntax defaultExpression: return InferTypeInDefaultExpression(defaultExpression);
                    case DoStatementSyntax doStatement: return InferTypeInDoStatement(doStatement, token);
                    case EqualsValueClauseSyntax equalsValue: return InferTypeInEqualsValueClause(equalsValue, token);
                    case ExpressionStatementSyntax expressionStatement: return InferTypeInExpressionStatement(expressionStatement, token);
                    case ForEachStatementSyntax forEachStatement: return InferTypeInForEachStatement(forEachStatement, previousToken: token);
                    case ForStatementSyntax forStatement: return InferTypeInForStatement(forStatement, previousToken: token);
                    case IfStatementSyntax ifStatement: return InferTypeInIfStatement(ifStatement, token);
                    case ImplicitArrayCreationExpressionSyntax implicitArray: return InferTypeInImplicitArrayCreation(implicitArray, token);
                    case InitializerExpressionSyntax initializerExpression: return InferTypeInInitializerExpression(initializerExpression, previousToken: token);
                    case LockStatementSyntax lockStatement: return InferTypeInLockStatement(lockStatement, token);
                    case MemberAccessExpressionSyntax memberAccessExpression: return InferTypeInMemberAccessExpression(memberAccessExpression, previousToken: token);
                    case NameColonSyntax nameColon: return InferTypeInNameColon(nameColon, token);
                    case NameEqualsSyntax nameEquals: return InferTypeInNameEquals(nameEquals, token);
                    case ObjectCreationExpressionSyntax objectCreation: return InferTypeInObjectCreationExpression(objectCreation, token);
                    case ParenthesizedLambdaExpressionSyntax parenthesizedLambdaExpression: return InferTypeInParenthesizedLambdaExpression(parenthesizedLambdaExpression, token);
                    case PostfixUnaryExpressionSyntax postfixUnary: return InferTypeInPostfixUnaryExpression(postfixUnary, token);
                    case PrefixUnaryExpressionSyntax prefixUnary: return InferTypeInPrefixUnaryExpression(prefixUnary, token);
                    case ReturnStatementSyntax returnStatement: return InferTypeForReturnStatement(returnStatement, token);
                    case SimpleLambdaExpressionSyntax simpleLambdaExpression: return InferTypeInSimpleLambdaExpression(simpleLambdaExpression, token);
                    case SwitchLabelSyntax switchLabel: return InferTypeInSwitchLabel(switchLabel, token);
                    case SwitchStatementSyntax switchStatement: return InferTypeInSwitchStatement(switchStatement, token);
                    case ThrowStatementSyntax throwStatement: return InferTypeInThrowStatement(throwStatement, token);
                    case UsingStatementSyntax usingStatement: return InferTypeInUsingStatement(usingStatement, token);
                    case WhileStatementSyntax whileStatement: return InferTypeInWhileStatement(whileStatement, token);
                    case YieldStatementSyntax yieldStatement: return InferTypeInYieldStatement(yieldStatement, token);
                    default: return SpecializedCollections.EmptyEnumerable<TypeInferenceInfo>();
                }
            }

            private IEnumerable<TypeInferenceInfo> InferTypeInAnonymousObjectCreation(AnonymousObjectCreationExpressionSyntax expression, SyntaxToken previousToken)
            {
                if (previousToken == expression.NewKeyword)
                {
                    return InferTypes(expression.SpanStart);
                }

                return SpecializedCollections.EmptyEnumerable<TypeInferenceInfo>();
            }

            private IEnumerable<TypeInferenceInfo> InferTypeInArgument(
                ArgumentSyntax argument, SyntaxToken? previousToken = null)
            {
                if (previousToken.HasValue)
                {
                    // If we have a position, then it must be after the colon in a named argument.
                    if (argument.NameColon == null || argument.NameColon.ColonToken != previousToken)
                    {
                        return SpecializedCollections.EmptyEnumerable<TypeInferenceInfo>();
                    }
                }

                if (argument.Parent != null)
                {
                    if (argument.Parent.Parent is ConstructorInitializerSyntax initializer)
                    {
                        var index = initializer.ArgumentList.Arguments.IndexOf(argument);
                        return InferTypeInConstructorInitializer(initializer, index, argument);
                    }

                    if (argument.Parent.IsParentKind(SyntaxKind.InvocationExpression))
                    {
                        var invocation = argument.Parent.Parent as InvocationExpressionSyntax;
                        var index = invocation.ArgumentList.Arguments.IndexOf(argument);

                        return InferTypeInInvocationExpression(invocation, index, argument);
                    }

                    if (argument.Parent.IsParentKind(SyntaxKind.ObjectCreationExpression))
                    {
                        // new Outer(Goo());
                        //
                        // new Outer(a: Goo());
                        //
                        // etc.
                        var creation = argument.Parent.Parent as ObjectCreationExpressionSyntax;
                        var index = creation.ArgumentList.Arguments.IndexOf(argument);

                        return InferTypeInObjectCreationExpression(creation, index, argument);
                    }

                    if (argument.Parent.IsParentKind(SyntaxKind.ElementAccessExpression))
                    {
                        // Outer[Goo()];
                        //
                        // Outer[a: Goo()];
                        //
                        // etc.
                        var elementAccess = argument.Parent.Parent as ElementAccessExpressionSyntax;
                        var index = elementAccess.ArgumentList.Arguments.IndexOf(argument);

                        return InferTypeInElementAccessExpression(elementAccess, index, argument);
                    }

                    if (argument.IsParentKind(SyntaxKind.TupleExpression))
                    {
                        return InferTypeInTupleExpression((TupleExpressionSyntax)argument.Parent, argument);
                    }
                }

                if (argument.Parent.IsParentKind(SyntaxKind.ImplicitElementAccess) &&
                    argument.Parent.Parent.IsParentKind(SyntaxKind.SimpleAssignmentExpression) &&
                    argument.Parent.Parent.Parent.IsParentKind(SyntaxKind.ObjectInitializerExpression) &&
                    argument.Parent.Parent.Parent.Parent.IsParentKind(SyntaxKind.ObjectCreationExpression))
                {
                    var objectCreation = (ObjectCreationExpressionSyntax)argument.Parent.Parent.Parent.Parent.Parent;
                    var types = GetTypes(objectCreation).Select(t => t.InferredType);

                    if (types.Any(t => t is INamedTypeSymbol))
                    {
                        return types.OfType<INamedTypeSymbol>().SelectMany(t =>
                            GetCollectionElementType(t,
                                parameterIndex: 0));
                    }
                }

                return SpecializedCollections.EmptyEnumerable<TypeInferenceInfo>();
            }

            private IEnumerable<TypeInferenceInfo> InferTypeInTupleExpression(
                TupleExpressionSyntax tupleExpression, ArgumentSyntax argument)
            {
                var index = tupleExpression.Arguments.IndexOf(argument);
                var parentTypes = InferTypes(tupleExpression);

                return parentTypes.Select(typeInfo => typeInfo.InferredType)
                                  .OfType<INamedTypeSymbol>()
                                  .Where(namedType => namedType.IsTupleType && index < namedType.TupleElements.Length)
                                  .Select(tupleType => new TypeInferenceInfo(tupleType.TupleElements[index].Type));
            }

            private IEnumerable<TypeInferenceInfo> InferTypeInAttributeArgument(AttributeArgumentSyntax argument, SyntaxToken? previousToken = null, ArgumentSyntax argumentOpt = null)
            {
                if (previousToken.HasValue)
                {
                    // If we have a position, then it must be after the colon or equals in an argument.
                    if (argument.NameColon == null || argument.NameColon.ColonToken != previousToken || argument.NameEquals.EqualsToken != previousToken)
                    {
                        return SpecializedCollections.EmptyEnumerable<TypeInferenceInfo>();
                    }
                }

                if (argument.Parent != null)
                {
                    if (argument.Parent.Parent is AttributeSyntax attribute)
                    {
                        var index = attribute.ArgumentList.Arguments.IndexOf(argument);
                        return InferTypeInAttribute(attribute, index, argument);
                    }
                }

                return SpecializedCollections.EmptyEnumerable<TypeInferenceInfo>();
            }

            private IEnumerable<TypeInferenceInfo> InferTypeInConstructorInitializer(ConstructorInitializerSyntax initializer, int index, ArgumentSyntax argument = null)
            {
                var info = SemanticModel.GetSymbolInfo(initializer, CancellationToken);
                var methods = info.GetBestOrAllSymbols().OfType<IMethodSymbol>();
                return InferTypeInArgument(index, methods, argument);
            }

            private IEnumerable<TypeInferenceInfo> InferTypeInObjectCreationExpression(ObjectCreationExpressionSyntax expression, SyntaxToken previousToken)
            {
                // A couple of broken code scenarios where the new keyword in objectcreationexpression
                // appears to be a part of a subsequent assignment.  For example:
                //
                //       new Form
                //       {
                //           Location = new $$
                //           StartPosition = FormStartPosition.CenterParent
                //       };
                //  The 'new' token is part of an assignment of the assignment to StartPosition,
                //  but the user is really trying to assign to Location.
                //
                // Similarly:
                //      bool b;
                //      Task task = new $$
                //      b = false;
                // The 'new' token is part of an assignment of the assignment to b, but the user 
                // is really trying to assign to task.
                //
                // In both these cases, we simply back up before the 'new' if it follows an equals
                // and start the inference again.
                //
                // Analogously, but in a method call:
                //      Test(new $$
                //      o = s
                // or:
                //      Test(1, new $$
                //      o = s
                // The new is part of the assignment to o but the user is really trying to 
                // add a parameter to the method call.
                if (previousToken.Kind() == SyntaxKind.NewKeyword &&
                    previousToken.GetPreviousToken().IsKind(SyntaxKind.EqualsToken, SyntaxKind.OpenParenToken, SyntaxKind.CommaToken))
                {
                    return InferTypes(previousToken.SpanStart);
                }

                return InferTypes(expression);
            }

            private IEnumerable<TypeInferenceInfo> InferTypeInObjectCreationExpression(ObjectCreationExpressionSyntax creation, int index, ArgumentSyntax argumentOpt = null)
            {
                var info = SemanticModel.GetSymbolInfo(creation.Type, CancellationToken);
                var type = info.Symbol as INamedTypeSymbol;

                if (type == null)
                {
                    return SpecializedCollections.EmptyEnumerable<TypeInferenceInfo>();
                }

                if (type.TypeKind == TypeKind.Delegate)
                {
                    // new SomeDelegateType( here );
                    //
                    // They're actually instantiating a delegate, so the delegate type is
                    // that type.
                    return CreateResult(type);
                }

                var constructors = type.InstanceConstructors.Where(m => m.Parameters.Length > index);
                return InferTypeInArgument(index, constructors, argumentOpt);
            }

            private IEnumerable<TypeInferenceInfo> InferTypeInInvocationExpression(
                InvocationExpressionSyntax invocation, int index, ArgumentSyntax argumentOpt = null)
            {
                // Check all the methods that have at least enough arguments to support
                // being called with argument at this position.  Note: if they're calling an
                // extension method then it will need one more argument in order for us to
                // call it.
                var info = SemanticModel.GetSymbolInfo(invocation, CancellationToken);
                IEnumerable<IMethodSymbol> methods = null;

                // Overload resolution (see DevDiv 611477) in certain extension method cases
                // can result in GetSymbolInfo returning nothing. In this case, get the 
                // method group info, which is what signature help already does.
                if (info.Symbol == null &&  info.CandidateReason == CandidateReason.None)
                {
                    methods = SemanticModel.GetMemberGroup(invocation.Expression, CancellationToken)
                                                            .OfType<IMethodSymbol>();
                }
                else
                {
                    methods = info.GetBestOrAllSymbols().OfType<IMethodSymbol>();
                }

                return InferTypeInArgument(index, methods, argumentOpt);
            }

            private IEnumerable<TypeInferenceInfo> InferTypeInArgumentList(ArgumentListSyntax argumentList, SyntaxToken previousToken)
            {
                // Has to follow the ( or a ,
                if (previousToken != argumentList.OpenParenToken && previousToken.Kind() != SyntaxKind.CommaToken)
                {
                    return SpecializedCollections.EmptyEnumerable<TypeInferenceInfo>();
                }

                switch (argumentList.Parent)
                {
                    case InvocationExpressionSyntax invocation:
                        {
                            var index = this.GetArgumentListIndex(argumentList, previousToken);
                            return InferTypeInInvocationExpression(invocation, index);
                        }

                    case ObjectCreationExpressionSyntax objectCreation:
                        {
                            var index = this.GetArgumentListIndex(argumentList, previousToken);
                            return InferTypeInObjectCreationExpression(objectCreation, index);
                        }

                    case ConstructorInitializerSyntax constructorInitializer:
                        {
                            var index = this.GetArgumentListIndex(argumentList, previousToken);
                            return InferTypeInConstructorInitializer(constructorInitializer, index);
                        }
                }

                return SpecializedCollections.EmptyEnumerable<TypeInferenceInfo>();
            }

            private IEnumerable<TypeInferenceInfo> InferTypeInAttributeArgumentList(AttributeArgumentListSyntax attributeArgumentList, SyntaxToken previousToken)
            {
                // Has to follow the ( or a ,
                if (previousToken != attributeArgumentList.OpenParenToken && previousToken.Kind() != SyntaxKind.CommaToken)
                {
                    return SpecializedCollections.EmptyEnumerable<TypeInferenceInfo>();
                }

                if (attributeArgumentList.Parent is AttributeSyntax attribute)
                {
                    var index = this.GetArgumentListIndex(attributeArgumentList, previousToken);
                    return InferTypeInAttribute(attribute, index);
                }

                return SpecializedCollections.EmptyEnumerable<TypeInferenceInfo>();
            }

            private IEnumerable<TypeInferenceInfo> InferTypeInAttribute(AttributeSyntax attribute, int index, AttributeArgumentSyntax argumentOpt = null)
            {
                var info = SemanticModel.GetSymbolInfo(attribute, CancellationToken);
                var methods = info.GetBestOrAllSymbols().OfType<IMethodSymbol>();
                return InferTypeInAttributeArgument(index, methods, argumentOpt);
            }

            private IEnumerable<TypeInferenceInfo> InferTypeInElementAccessExpression(
                ElementAccessExpressionSyntax elementAccess, int index, ArgumentSyntax argumentOpt = null)
            {
                var info = SemanticModel.GetTypeInfo(elementAccess.Expression, CancellationToken);
                if (info.Type is INamedTypeSymbol type)
                {
                    var indexers = type.GetMembers().OfType<IPropertySymbol>()
                                                   .Where(p => p.IsIndexer && p.Parameters.Length > index);

                    if (indexers.Any())
                    {
                        return indexers.SelectMany(i =>
                            InferTypeInArgument(index, SpecializedCollections.SingletonEnumerable(i.Parameters), argumentOpt));
                    }
                }

                // For everything else, assume it's an integer.  Note: this won't be correct for
                // type parameters that implement some interface, but that seems like a major
                // corner case for now.
                // 
                // This does, however, cover the more common cases of
                // arrays/pointers/errors/dynamic.
                return CreateResult(this.Compilation.GetSpecialType(SpecialType.System_Int32));
            }

            private IEnumerable<TypeInferenceInfo> InferTypeInAttributeArgument(int index, IEnumerable<IMethodSymbol> methods, AttributeArgumentSyntax argumentOpt = null)
            {
                return InferTypeInAttributeArgument(index, methods.Select(m => m.Parameters), argumentOpt);
            }

            private IEnumerable<TypeInferenceInfo> InferTypeInArgument(int index, IEnumerable<IMethodSymbol> methods, ArgumentSyntax argumentOpt)
            {
                if (argumentOpt != null)
                {
                    if (argumentOpt?.Parent?.Parent is InvocationExpressionSyntax invocation)
                    {
                        // We're trying to figure out the signature of a method we're an argument to. 
                        // That method may be generic, and we might end up using one of its generic
                        // type parameters in the type we infer.  First, let's see if we can instantiate
                        // the methods so that the type can be inferred better.
                        var invocationTypes = this.InferTypes(invocation).Select(t => t.InferredType).ToList();
                        var instantiatedMethods = methods.Select(m => Instantiate(m, invocationTypes)).ToList();

                        // Now that we've instantiated the methods, filter down to the ones that 
                        // will actually return a viable type given where this invocation expression
                        // is.
                        var filteredMethods = instantiatedMethods.Where(m =>
                            invocationTypes.Any(t => Compilation.ClassifyConversion(m.ReturnType, t).IsImplicit)).ToList();

                        // If we filtered down to nothing, then just fall back to the instantiated list.
                        // this is a best effort after all.
                        methods = filteredMethods.Any() ? filteredMethods : instantiatedMethods;
                    }
                }

                return InferTypeInArgument(index, methods.Select(m => m.Parameters), argumentOpt);
            }

            private IMethodSymbol Instantiate(IMethodSymbol method, IList<ITypeSymbol> invocationTypes)
            {
                // No need to instantiate if this isn't a generic method.
                if (method.TypeArguments.Length == 0)
                {
                    return method;
                }

                // Can't infer the type parameters if this method doesn't have a return type.
                // Note: this is because this code path is specifically flowing type information
                // backward through the return type.  Type information is already flowed forward
                // through arguments by the compiler when we get the initial set of methods.
                if (method.ReturnsVoid)
                {
                    return method;
                }

                // If the method has already been constructed poorly (i.e. with error types for type 
                // arguments), then unconstruct it.
                if (method.TypeArguments.Any(t => t.Kind == SymbolKind.ErrorType))
                {
                    method = method.ConstructedFrom;
                }

                IDictionary<ITypeParameterSymbol, ITypeSymbol> bestMap = null;
                foreach (var type in invocationTypes)
                {
                    // Ok.  We inferred a type for this location, and we have the return type of this 
                    // method.  See if we can then assign any values for type parameters.
                    var map = DetermineTypeParameterMapping(type, method.ReturnType);
                    if (map.Count > 0 && (bestMap == null || map.Count > bestMap.Count))
                    {
                        bestMap = map;
                    }
                }

                if (bestMap == null)
                {
                    return method;
                }

                var typeArguments = method.ConstructedFrom.TypeParameters.Select(tp => bestMap.GetValueOrDefault(tp) ?? tp).ToArray();
                return method.ConstructedFrom.Construct(typeArguments);
            }

            private Dictionary<ITypeParameterSymbol, ITypeSymbol> DetermineTypeParameterMapping(ITypeSymbol inferredType, ITypeSymbol returnType)
            {
                var result = new Dictionary<ITypeParameterSymbol, ITypeSymbol>();
                DetermineTypeParameterMapping(inferredType, returnType, result);
                return result;
            }

            private void DetermineTypeParameterMapping(ITypeSymbol inferredType, ITypeSymbol returnType, Dictionary<ITypeParameterSymbol, ITypeSymbol> result)
            {
                if (inferredType == null || returnType == null)
                {
                    return;
                }

                if (returnType.Kind == SymbolKind.TypeParameter)
                {
                    if (inferredType.Kind != SymbolKind.TypeParameter)
                    {
                        var returnTypeParameter = (ITypeParameterSymbol)returnType;
                        if (!result.ContainsKey(returnTypeParameter))
                        {
                            result[returnTypeParameter] = inferredType;
                        }
                        return;
                    }
                }

                if (inferredType.Kind != returnType.Kind)
                {
                    return;
                }

                switch (inferredType.Kind)
                {
                    case SymbolKind.ArrayType:
                        DetermineTypeParameterMapping(((IArrayTypeSymbol)inferredType).ElementType, ((IArrayTypeSymbol)returnType).ElementType, result);
                        return;
                    case SymbolKind.PointerType:
                        DetermineTypeParameterMapping(((IPointerTypeSymbol)inferredType).PointedAtType, ((IPointerTypeSymbol)returnType).PointedAtType, result);
                        return;
                    case SymbolKind.NamedType:
                        var inferredNamedType = (INamedTypeSymbol)inferredType;
                        var returnNamedType = (INamedTypeSymbol)returnType;
                        if (inferredNamedType.TypeArguments.Length == returnNamedType.TypeArguments.Length)
                        {
                            for (int i = 0, n = inferredNamedType.TypeArguments.Length; i < n; i++)
                            {
                                DetermineTypeParameterMapping(inferredNamedType.TypeArguments[i], returnNamedType.TypeArguments[i], result);
                            }
                        }
                        return;
                }
            }

            private IEnumerable<TypeInferenceInfo> InferTypeInAttributeArgument(
                int index,
                IEnumerable<ImmutableArray<IParameterSymbol>> parameterizedSymbols,
                AttributeArgumentSyntax argumentOpt = null)
            {
                if (argumentOpt != null && argumentOpt.NameEquals != null)
                {
                    // [MyAttribute(Prop = ...

                    return InferTypeInNameEquals(argumentOpt.NameEquals, argumentOpt.NameEquals.EqualsToken);
                }

                var name = argumentOpt != null && argumentOpt.NameColon != null ? argumentOpt.NameColon.Name.Identifier.ValueText : null;
                return InferTypeInArgument(index, parameterizedSymbols, name, RefKind.None);
            }

            private IEnumerable<TypeInferenceInfo> InferTypeInArgument(
                int index,
                IEnumerable<ImmutableArray<IParameterSymbol>> parameterizedSymbols,
                ArgumentSyntax argumentOpt)
            {
                var name = argumentOpt != null && argumentOpt.NameColon != null ? argumentOpt.NameColon.Name.Identifier.ValueText : null;
                var refKind = argumentOpt.GetRefKind();
                return InferTypeInArgument(index, parameterizedSymbols, name, refKind);
            }

            private IEnumerable<TypeInferenceInfo> InferTypeInArgument(
                int index,
                IEnumerable<ImmutableArray<IParameterSymbol>> parameterizedSymbols,
                string name,
                RefKind refKind)
            {
                // If the callsite has a named argument, then try to find a method overload that has a
                // parameter with that name.  If we can find one, then return the type of that one.
                if (name != null)
                {
                    var matchingNameParameters = parameterizedSymbols.SelectMany(m => m)
                                                                     .Where(p => p.Name == name)
                                                                     .Select(p => new TypeInferenceInfo(p.Type, p.IsParams));

                    return matchingNameParameters;
                }

                var allParameters = ArrayBuilder<TypeInferenceInfo>.GetInstance();
                var matchingRefParameters = ArrayBuilder<TypeInferenceInfo>.GetInstance();
                try
                {
                    foreach (var parameterSet in parameterizedSymbols)
                    {
                        if (index < parameterSet.Length)
                        {
                            var parameter = parameterSet[index];
                            var info = new TypeInferenceInfo(parameter.Type, parameter.IsParams);
                            allParameters.Add(info);

                            if (parameter.RefKind == refKind)
                            {
                                matchingRefParameters.Add(info);
                            }
                        }
                    }

                    return matchingRefParameters.Count > 0
                        ? matchingRefParameters.ToImmutable()
                        : allParameters.ToImmutable();
                }
                finally
                {
                    allParameters.Free();
                    matchingRefParameters.Free();
                }
            }

            private IEnumerable<TypeInferenceInfo> InferTypeInArrayCreationExpression(
                ArrayCreationExpressionSyntax arrayCreationExpression, SyntaxToken? previousToken = null)
            {
                if (previousToken.HasValue && previousToken.Value != arrayCreationExpression.NewKeyword)
                {
                    // Has to follow the 'new' keyword. 
                    return SpecializedCollections.EmptyEnumerable<TypeInferenceInfo>();
                }

                if (previousToken.HasValue && previousToken.Value.GetPreviousToken().Kind() == SyntaxKind.EqualsToken)
                {
                    // We parsed an array creation but the token before `new` is `=`.
                    // This could be a case like:
                    //
                    // int[] array;
                    // Program p = new |
                    // array[4] = 4;
                    //
                    // This is similar to the cases described in `InferTypeInObjectCreationExpression`.
                    // Again, all we have to do is back up to before `new`.

                    return InferTypes(previousToken.Value.SpanStart);
                }

                var outerTypes = InferTypes(arrayCreationExpression);
                return outerTypes.Where(o => o.InferredType is IArrayTypeSymbol);
            }

            private IEnumerable<TypeInferenceInfo> InferTypeInArrayRankSpecifier(ArrayRankSpecifierSyntax arrayRankSpecifier, SyntaxToken? previousToken = null)
            {
                // If we have a token, and it's not the open bracket or one of the commas, then no
                // inference.
                if (previousToken == arrayRankSpecifier.CloseBracketToken)
                {
                    return SpecializedCollections.EmptyEnumerable<TypeInferenceInfo>();
                }

                return CreateResult(this.Compilation.GetSpecialType(SpecialType.System_Int32));
            }

            private IEnumerable<TypeInferenceInfo> InferTypeInArrayType(ArrayTypeSyntax arrayType, SyntaxToken? previousToken = null)
            {
                if (previousToken.HasValue)
                {
                    // TODO(cyrusn): NYI.  Handle this appropriately if we need to.
                    return SpecializedCollections.EmptyEnumerable<TypeInferenceInfo>();
                }

                // Bind the array type, then unwrap whatever we get back based on the number of rank
                // specifiers we see.
                var currentTypes = InferTypes(arrayType);
                for (var i = 0; i < arrayType.RankSpecifiers.Count; i++)
                {
                    currentTypes = currentTypes.WhereAsArray(c => c.InferredType is IArrayTypeSymbol)
                                               .SelectAsArray(c => new TypeInferenceInfo(((IArrayTypeSymbol)c.InferredType).ElementType));
                }
                return currentTypes;
            }

            private IEnumerable<TypeInferenceInfo> InferTypeInAttribute(AttributeSyntax attribute)
                => CreateResult(this.Compilation.AttributeType());

            private IEnumerable<TypeInferenceInfo> InferTypeInAttributeDeclaration(AttributeListSyntax attributeDeclaration, SyntaxToken? previousToken)
            {
                // If we have a position, then it has to be after the open bracket.
                if (previousToken.HasValue && previousToken.Value != attributeDeclaration.OpenBracketToken)
                {
                    return SpecializedCollections.EmptyEnumerable<TypeInferenceInfo>();
                }

                return CreateResult(this.Compilation.AttributeType());
            }

            private IEnumerable<TypeInferenceInfo> InferTypeInAttributeTargetSpecifier(
                AttributeTargetSpecifierSyntax attributeTargetSpecifier,
                SyntaxToken? previousToken)
            {
                // If we have a position, then it has to be after the colon.
                if (previousToken.HasValue && previousToken.Value != attributeTargetSpecifier.ColonToken)
                {
                    return SpecializedCollections.EmptyEnumerable<TypeInferenceInfo>();
                }

                return CreateResult(this.Compilation.AttributeType());
            }

            private IEnumerable<TypeInferenceInfo> InferTypeInBracketedArgumentList(BracketedArgumentListSyntax bracketedArgumentList, SyntaxToken previousToken)
            {
                // Has to follow the [ or a ,
                if (previousToken != bracketedArgumentList.OpenBracketToken && previousToken.Kind() != SyntaxKind.CommaToken)
                {
                    return SpecializedCollections.EmptyEnumerable<TypeInferenceInfo>();
                }

                if (bracketedArgumentList.Parent is ElementAccessExpressionSyntax elementAccess)
                {
                    var index = GetArgumentListIndex(bracketedArgumentList, previousToken);
                    return InferTypeInElementAccessExpression(
                        elementAccess, index);
                }

                return SpecializedCollections.EmptyEnumerable<TypeInferenceInfo>();
            }

            private int GetArgumentListIndex(BaseArgumentListSyntax argumentList, SyntaxToken previousToken)
            {
                if (previousToken == argumentList.GetOpenToken())
                {
                    return 0;
                }

                ////    ( node0 , node1 , node2 , node3 ,
                //
                // Tokidx   0   1   2   3   4   5   6   7
                //
                // index        1       2       3
                //
                // index = (Tokidx + 1) / 2

                var tokenIndex = argumentList.Arguments.GetWithSeparators().IndexOf(previousToken);
                return (tokenIndex + 1) / 2;
            }

            private int GetArgumentListIndex(AttributeArgumentListSyntax attributeArgumentList, SyntaxToken previousToken)
            {
                if (previousToken == attributeArgumentList.OpenParenToken)
                {
                    return 0;
                }

                ////    ( node0 , node1 , node2 , node3 ,
                //
                // Tokidx   0   1   2   3   4   5   6   7
                //
                // index        1       2       3
                //
                // index = (Tokidx + 1) / 2

                var tokenIndex = attributeArgumentList.Arguments.GetWithSeparators().IndexOf(previousToken);
                return (tokenIndex + 1) / 2;
            }

            private IEnumerable<TypeInferenceInfo> InferTypeInBinaryOrAssignmentExpression(ExpressionSyntax binop, SyntaxToken operatorToken, ExpressionSyntax left, ExpressionSyntax right, ExpressionSyntax expressionOpt = null, SyntaxToken? previousToken = null)
            {
                // If we got here through a token, then it must have actually been the binary
                // operator's token.
                Contract.ThrowIfTrue(previousToken.HasValue && previousToken.Value != operatorToken);

                if (binop.Kind() == SyntaxKind.CoalesceExpression)
                {
                    return InferTypeInCoalesceExpression((BinaryExpressionSyntax)binop, expressionOpt, previousToken);
                }

                var onRightOfToken = right == expressionOpt || previousToken.HasValue;
                switch (operatorToken.Kind())
                {
                    case SyntaxKind.LessThanLessThanToken:
                    case SyntaxKind.GreaterThanGreaterThanToken:
                    case SyntaxKind.LessThanLessThanEqualsToken:
                    case SyntaxKind.GreaterThanGreaterThanEqualsToken:

                        if (onRightOfToken)
                        {
                            // x << Goo(), x >> Goo(), x <<= Goo(), x >>= Goo()
                            return CreateResult(this.Compilation.GetSpecialType(SpecialType.System_Int32));
                        }

                        break;
                }

                // Infer operands of && and || as bool regardless of the other operand.
                if (operatorToken.Kind() == SyntaxKind.AmpersandAmpersandToken ||
                    operatorToken.Kind() == SyntaxKind.BarBarToken)
                {
                    return CreateResult(SpecialType.System_Boolean);
                }

                // Infer type for deconstruction
                if (binop.Kind() == SyntaxKind.SimpleAssignmentExpression &&
                    ((AssignmentExpressionSyntax)binop).IsDeconstruction())
                {
                    return InferTypeInVariableComponentAssignment(left);
                }

                // Try to figure out what's on the other side of the binop.  If we can, then just that
                // type.  This is often a reasonable heuristics to use for most operators.  NOTE(cyrusn):
                // we could try to bind the token to see what overloaded operators it corresponds to.
                // But the gain is pretty marginal IMO.
                var otherSide = onRightOfToken ? left : right;

                var otherSideTypes = GetTypes(otherSide);
                if (otherSideTypes.Any())
                {
                    // Don't infer delegate types except in assignments. They're unlikely to be what the
                    // user needs and can cause lambda suggestion mode while
                    // typing type arguments:
                    // https://github.com/dotnet/roslyn/issues/14492
                    if (!(binop is AssignmentExpressionSyntax))
                    {
                        otherSideTypes = otherSideTypes.Where(t => !t.InferredType.IsDelegateType());
                    }

                    return otherSideTypes;
                }

                // For &, &=, |, |=, ^, and ^=, since we couldn't infer the type of either side, 
                // try to infer the type of the entire binary expression.
                if (operatorToken.Kind() == SyntaxKind.AmpersandToken ||
                    operatorToken.Kind() == SyntaxKind.AmpersandEqualsToken ||
                    operatorToken.Kind() == SyntaxKind.BarToken ||
                    operatorToken.Kind() == SyntaxKind.BarEqualsToken ||
                    operatorToken.Kind() == SyntaxKind.CaretToken ||
                    operatorToken.Kind() == SyntaxKind.CaretEqualsToken)
                {
                    var parentTypes = InferTypes(binop);
                    if (parentTypes.Any())
                    {
                        return parentTypes;
                    }
                }

                // If it's a plus operator, then do some smarts in case it might be a string or
                // delegate.
                if (operatorToken.Kind() == SyntaxKind.PlusToken)
                {
                    // See Bug 6045.  Note: we've already checked the other side of the operator.  So this
                    // is the case where the other side was also unknown.  So we walk one higher and if
                    // we get a delegate or a string type, then use that type here.
                    var parentTypes = InferTypes(binop);
                    if (parentTypes.Any(parentType => parentType.InferredType.SpecialType == SpecialType.System_String || parentType.InferredType.TypeKind == TypeKind.Delegate))
                    {
                        return parentTypes.Where(parentType => parentType.InferredType.SpecialType == SpecialType.System_String || parentType.InferredType.TypeKind == TypeKind.Delegate);
                    }
                }

                // Otherwise pick some sane defaults for certain common cases.
                switch (operatorToken.Kind())
                {
                    case SyntaxKind.BarToken:
                    case SyntaxKind.CaretToken:
                    case SyntaxKind.AmpersandToken:
                    case SyntaxKind.LessThanToken:
                    case SyntaxKind.LessThanEqualsToken:
                    case SyntaxKind.GreaterThanToken:
                    case SyntaxKind.GreaterThanEqualsToken:
                    case SyntaxKind.PlusToken:
                    case SyntaxKind.MinusToken:
                    case SyntaxKind.AsteriskToken:
                    case SyntaxKind.SlashToken:
                    case SyntaxKind.PercentToken:
                    case SyntaxKind.CaretEqualsToken:
                    case SyntaxKind.PlusEqualsToken:
                    case SyntaxKind.MinusEqualsToken:
                    case SyntaxKind.AsteriskEqualsToken:
                    case SyntaxKind.SlashEqualsToken:
                    case SyntaxKind.PercentEqualsToken:
                    case SyntaxKind.LessThanLessThanToken:
                    case SyntaxKind.GreaterThanGreaterThanToken:
                    case SyntaxKind.LessThanLessThanEqualsToken:
                    case SyntaxKind.GreaterThanGreaterThanEqualsToken:
                        return CreateResult(this.Compilation.GetSpecialType(SpecialType.System_Int32));

                    case SyntaxKind.BarEqualsToken:
                    case SyntaxKind.AmpersandEqualsToken:
                        // NOTE(cyrusn): |= and &= can be used for both ints and bools  However, in the
                        // case where there isn't enough information to determine which the user wanted,
                        // I'm just defaulting to bool based on personal preference.
                        return CreateResult(SpecialType.System_Boolean);
                }

                return SpecializedCollections.EmptyEnumerable<TypeInferenceInfo>();
            }

            private IEnumerable<TypeInferenceInfo> InferTypeInCastExpression(CastExpressionSyntax castExpression, ExpressionSyntax expressionOpt = null, SyntaxToken? previousToken = null)
            {
                if (expressionOpt != null && castExpression.Expression != expressionOpt)
                {
                    return SpecializedCollections.EmptyEnumerable<TypeInferenceInfo>();
                }

                // If we have a position, then it has to be after the close paren.
                if (previousToken.HasValue && previousToken.Value != castExpression.CloseParenToken)
                {
                    return SpecializedCollections.EmptyEnumerable<TypeInferenceInfo>();
                }

                return this.GetTypes(castExpression.Type);
            }

            private IEnumerable<TypeInferenceInfo> InferTypeInCatchDeclaration(CatchDeclarationSyntax catchDeclaration, SyntaxToken? previousToken = null)
            {
                // If we have a position, it has to be after "catch("
                if (previousToken.HasValue && previousToken.Value != catchDeclaration.OpenParenToken)
                {
                    return SpecializedCollections.EmptyEnumerable<TypeInferenceInfo>();
                }

                return CreateResult(this.Compilation.ExceptionType());
            }

            private IEnumerable<TypeInferenceInfo> InferTypeInCatchFilterClause(CatchFilterClauseSyntax catchFilterClause, SyntaxToken? previousToken = null)
            {
                // If we have a position, it has to be after "if ("
                if (previousToken.HasValue && previousToken.Value != catchFilterClause.OpenParenToken)
                {
                    return SpecializedCollections.EmptyEnumerable<TypeInferenceInfo>();
                }

                return CreateResult(SpecialType.System_Boolean);
            }

            private IEnumerable<TypeInferenceInfo> InferTypeInCoalesceExpression(
                BinaryExpressionSyntax coalesceExpression,
                ExpressionSyntax expressionOpt = null,
                SyntaxToken? previousToken = null)
            {
                // If we got here through a token, then it must have actually been the binary
                // operator's token.
                Contract.ThrowIfTrue(previousToken.HasValue && previousToken.Value != coalesceExpression.OperatorToken);

                var onRightSide = coalesceExpression.Right == expressionOpt || previousToken.HasValue;
                if (onRightSide)
                {
                    var leftTypes = GetTypes(coalesceExpression.Left);
                    return leftTypes
                        .Select(x => x.InferredType.IsNullable()
                            ? new TypeInferenceInfo(((INamedTypeSymbol)x.InferredType).TypeArguments[0]) // nullableExpr ?? Goo()
                            : x); // normalExpr ?? Goo() 
                }

                var rightTypes = GetTypes(coalesceExpression.Right);
                if (!rightTypes.Any())
                {
                    return CreateResult(SpecialType.System_Object);
                }

                return rightTypes
                    .Select(x => x.InferredType.IsValueType
                                     ? new TypeInferenceInfo(this.Compilation.GetSpecialType(SpecialType.System_Nullable_T).Construct(x.InferredType)) // Goo() ?? 0
                                     : x); // Goo() ?? ""
            }

            private IEnumerable<TypeInferenceInfo> InferTypeInConditionalAccessExpression(ConditionalAccessExpressionSyntax expression)
            {
                return InferTypes(expression);
            }

            private IEnumerable<TypeInferenceInfo> InferTypeInConditionalExpression(ConditionalExpressionSyntax conditional, ExpressionSyntax expressionOpt = null, SyntaxToken? previousToken = null)
            {
                if (expressionOpt != null && conditional.Condition == expressionOpt)
                {
                    // Goo() ? a : b
                    return CreateResult(SpecialType.System_Boolean);
                }

                // a ? Goo() : b
                //
                // a ? b : Goo()
                var inTrueClause =
                    (conditional.WhenTrue == expressionOpt) ||
                    (previousToken == conditional.QuestionToken);

                var inFalseClause =
                    (conditional.WhenFalse == expressionOpt) ||
                    (previousToken == conditional.ColonToken);

                var otherTypes = inTrueClause
                                     ? GetTypes(conditional.WhenFalse)
                                     : inFalseClause
                                           ? GetTypes(conditional.WhenTrue)
                                           : SpecializedCollections.EmptyEnumerable<TypeInferenceInfo>();

                return otherTypes.IsEmpty()
                           ? InferTypes(conditional)
                           : otherTypes;
            }

            private IEnumerable<TypeInferenceInfo> InferTypeInDefaultExpression(DefaultExpressionSyntax defaultExpression)
            {
                return InferTypes(defaultExpression);
            }

            private IEnumerable<TypeInferenceInfo> InferTypeInDoStatement(DoStatementSyntax doStatement, SyntaxToken? previousToken = null)
            {
                // If we have a position, we need to be after "do { } while("
                if (previousToken.HasValue && previousToken.Value != doStatement.OpenParenToken)
                {
                    return SpecializedCollections.EmptyEnumerable<TypeInferenceInfo>();
                }

                return CreateResult(SpecialType.System_Boolean);
            }

            private IEnumerable<TypeInferenceInfo> InferTypeInEqualsValueClause(EqualsValueClauseSyntax equalsValue, SyntaxToken? previousToken = null)
            {
                // If we have a position, it has to be after the =
                if (previousToken.HasValue && previousToken.Value != equalsValue.EqualsToken)
                {
                    return SpecializedCollections.EmptyEnumerable<TypeInferenceInfo>();
                }

                if (equalsValue.IsParentKind(SyntaxKind.VariableDeclarator))
                {
                    return InferTypeInVariableDeclarator((VariableDeclaratorSyntax)equalsValue.Parent);
                }

                if (equalsValue.IsParentKind(SyntaxKind.PropertyDeclaration))
                {
                    return InferTypeInPropertyDeclaration((PropertyDeclarationSyntax)equalsValue.Parent);
                }

                if (equalsValue.IsParentKind(SyntaxKind.Parameter))
                {
                    if (SemanticModel.GetDeclaredSymbol(equalsValue.Parent, CancellationToken) is IParameterSymbol parameter)
                    {
                        return CreateResult(parameter.Type);
                    }
                }

                return SpecializedCollections.EmptyEnumerable<TypeInferenceInfo>();
            }

            private IEnumerable<TypeInferenceInfo> InferTypeInPropertyDeclaration(PropertyDeclarationSyntax propertyDeclaration)
            {
                Contract.Assert(propertyDeclaration?.Type != null, "Property type should never be null");

                var typeInfo = SemanticModel.GetTypeInfo(propertyDeclaration.Type);
                return CreateResult(typeInfo.Type);
            }

<<<<<<< HEAD
            private IEnumerable<TypeInferenceInfo> InferTypeInBaseMethodDeclaration(BaseMethodDeclarationSyntax declaration)
            {
                var methodSymbol = SemanticModel.GetDeclaredSymbol(declaration);
                return CreateResult(methodSymbol?.ReturnType);
            }

=======
>>>>>>> 23415876
            private IEnumerable<TypeInferenceInfo> InferTypeInExpressionStatement(ExpressionStatementSyntax expressionStatement, SyntaxToken? previousToken = null)
            {
                // If we're position based, then that means we're after the semicolon.  In this case
                // we don't have any sort of type to infer.
                if (previousToken.HasValue)
                {
                    return SpecializedCollections.EmptyEnumerable<TypeInferenceInfo>();
                }

                return CreateResult(SpecialType.System_Void);
            }

            private IEnumerable<TypeInferenceInfo> InferTypeInForEachStatement(ForEachStatementSyntax forEachStatementSyntax, ExpressionSyntax expressionOpt = null, SyntaxToken? previousToken = null)
            {
                // If we have a position, then we have to be after "foreach(... in"
                if (previousToken.HasValue && previousToken.Value != forEachStatementSyntax.InKeyword)
                {
                    return SpecializedCollections.EmptyEnumerable<TypeInferenceInfo>();
                }

                if (expressionOpt != null && expressionOpt != forEachStatementSyntax.Expression)
                {
                    return SpecializedCollections.EmptyEnumerable<TypeInferenceInfo>();
                }

                // foreach (int v = Goo())
                var variableTypes = GetTypes(forEachStatementSyntax.Type);
                if (!variableTypes.Any())
                {
                    return CreateResult(
                        this.Compilation.GetSpecialType(SpecialType.System_Collections_Generic_IEnumerable_T)
                            .Construct(Compilation.GetSpecialType(SpecialType.System_Object)));
                }

                var type = this.Compilation.GetSpecialType(SpecialType.System_Collections_Generic_IEnumerable_T);
                return variableTypes.Select(v => new TypeInferenceInfo(type.Construct(v.InferredType)));
            }

            private IEnumerable<TypeInferenceInfo> InferTypeInForStatement(ForStatementSyntax forStatement, ExpressionSyntax expressionOpt = null, SyntaxToken? previousToken = null)
            {
                // If we have a position, it has to be after "for(...;"
                if (previousToken.HasValue && previousToken.Value != forStatement.FirstSemicolonToken)
                {
                    return SpecializedCollections.EmptyEnumerable<TypeInferenceInfo>();
                }

                if (expressionOpt != null && forStatement.Condition != expressionOpt)
                {
                    return SpecializedCollections.EmptyEnumerable<TypeInferenceInfo>();
                }

                return CreateResult(SpecialType.System_Boolean);
            }

            private IEnumerable<TypeInferenceInfo> InferTypeInIfStatement(IfStatementSyntax ifStatement, SyntaxToken? previousToken = null)
            {
                // If we have a position, we have to be after the "if("
                if (previousToken.HasValue && previousToken.Value != ifStatement.OpenParenToken)
                {
                    return SpecializedCollections.EmptyEnumerable<TypeInferenceInfo>();
                }

                return CreateResult(SpecialType.System_Boolean);
            }

            private IEnumerable<TypeInferenceInfo> InferTypeInImplicitArrayCreation(ImplicitArrayCreationExpressionSyntax implicitArray, SyntaxToken previousToken)
            {
                return InferTypes(implicitArray.SpanStart);
            }

            private IEnumerable<TypeInferenceInfo> InferTypeInInitializerExpression(
                InitializerExpressionSyntax initializerExpression,
                ExpressionSyntax expressionOpt = null,
                SyntaxToken? previousToken = null)
            {
                if (initializerExpression.IsKind(SyntaxKind.ComplexElementInitializerExpression))
                {
                    // new Dictionary<K,V> { { x, ... } }
                    // new C { Prop = { { x, ... } } }
                    var parameterIndex = previousToken.HasValue
                            ? initializerExpression.Expressions.GetSeparators().ToList().IndexOf(previousToken.Value) + 1
                            : initializerExpression.Expressions.IndexOf(expressionOpt);

                    var addMethodSymbols = SemanticModel.GetCollectionInitializerSymbolInfo(initializerExpression).GetAllSymbols();
                    var addMethodParameterTypes = addMethodSymbols
                        .Cast<IMethodSymbol>()
                        .Where(a => a.Parameters.Length == initializerExpression.Expressions.Count)
                        .Select(a => new TypeInferenceInfo(a.Parameters.ElementAtOrDefault(parameterIndex)?.Type))
                        .Where(t => t.InferredType != null);

                    if (addMethodParameterTypes.Any())
                    {
                        return addMethodParameterTypes;
                    }
                }
                else if (initializerExpression.IsKind(SyntaxKind.CollectionInitializerExpression))
                {
                    if (expressionOpt != null)
                    {
                        // new List<T> { x, ... }
                        // new C { Prop = { x, ... } }
                        var addMethodSymbols = SemanticModel.GetCollectionInitializerSymbolInfo(expressionOpt).GetAllSymbols();
                        var addMethodParameterTypes = addMethodSymbols
                            .Cast<IMethodSymbol>()
                            .Where(a => a.Parameters.Length == 1)
                            .Select(a => new TypeInferenceInfo(a.Parameters[0].Type));

                        if (addMethodParameterTypes.Any())
                        {
                            return addMethodParameterTypes;
                        }
                    }
                    else
                    {
                        // new List<T> { x,
                        // new C { Prop = { x,

                        foreach (var sibling in initializerExpression.Expressions.Where(e => e.Kind() != SyntaxKind.ComplexElementInitializerExpression))
                        {
                            var types = GetTypes(sibling);
                            if (types.Any())
                            {
                                return types;
                            }
                        }
                    }
                }

                if (initializerExpression.IsParentKind(SyntaxKind.ImplicitArrayCreationExpression))
                {
                    // new[] { 1, x }

                    // First, try to infer the type that the array should be.  If we can infer an
                    // appropriate array type, then use the element type of the array.  Otherwise,
                    // look at the siblings of this expression and use their type instead.

                    var arrayTypes = this.InferTypes((ExpressionSyntax)initializerExpression.Parent);
                    var elementTypes = arrayTypes.OfType<IArrayTypeSymbol>().Select(a => new TypeInferenceInfo(a.ElementType)).Where(IsUsableTypeFunc);

                    if (elementTypes.Any())
                    {
                        return elementTypes;
                    }

                    foreach (var sibling in initializerExpression.Expressions)
                    {
                        if (sibling != expressionOpt)
                        {
                            var types = GetTypes(sibling);
                            if (types.Any())
                            {
                                return types;
                            }
                        }
                    }
                }
                else if (initializerExpression.IsParentKind(SyntaxKind.EqualsValueClause))
                {
                    // = { Goo() }
                    var equalsValueClause = (EqualsValueClauseSyntax)initializerExpression.Parent;
                    IEnumerable<ITypeSymbol> types = InferTypeInEqualsValueClause(equalsValueClause).Select(t => t.InferredType);

                    if (types.Any(t => t is IArrayTypeSymbol))
                    {
                        return types.OfType<IArrayTypeSymbol>().Select(t => new TypeInferenceInfo(t.ElementType));
                    }
                }
                else if (initializerExpression.IsParentKind(SyntaxKind.ArrayCreationExpression))
                {
                    // new int[] { Goo() } 
                    var arrayCreation = (ArrayCreationExpressionSyntax)initializerExpression.Parent;
                    IEnumerable<ITypeSymbol> types = GetTypes(arrayCreation).Select(t => t.InferredType);

                    if (types.Any(t => t is IArrayTypeSymbol))
                    {
                        return types.OfType<IArrayTypeSymbol>().Select(t => new TypeInferenceInfo(t.ElementType));
                    }
                }
                else if (initializerExpression.IsParentKind(SyntaxKind.ObjectCreationExpression))
                {
                    // new List<T> { Goo() } 

                    var objectCreation = (ObjectCreationExpressionSyntax)initializerExpression.Parent;

                    IEnumerable<ITypeSymbol> types = GetTypes(objectCreation).Select(t => t.InferredType);
                    if (types.Any(t => t is INamedTypeSymbol))
                    {
                        return types.OfType<INamedTypeSymbol>().SelectMany(t =>
                            GetCollectionElementType(t, parameterIndex: 0));
                    }
                }
                else if (initializerExpression.IsParentKind(SyntaxKind.SimpleAssignmentExpression))
                {
                    // new Goo { a = { Goo() } }

                    if (expressionOpt != null)
                    {
                        var addMethodSymbols = SemanticModel.GetCollectionInitializerSymbolInfo(expressionOpt).GetAllSymbols();
                        var addMethodParameterTypes = addMethodSymbols.Select(a => new TypeInferenceInfo(((IMethodSymbol)a).Parameters[0].Type));
                        if (addMethodParameterTypes.Any())
                        {
                            return addMethodParameterTypes;
                        }
                    }

                    var assignExpression = (AssignmentExpressionSyntax)initializerExpression.Parent;
                    IEnumerable<ITypeSymbol> types = GetTypes(assignExpression.Left).Select(t => t.InferredType);

                    if (types.Any(t => t is INamedTypeSymbol))
                    {
                        // new Goo { a = { Goo() } }
                        var parameterIndex = previousToken.HasValue
                                ? initializerExpression.Expressions.GetSeparators().ToList().IndexOf(previousToken.Value) + 1
                                : initializerExpression.Expressions.IndexOf(expressionOpt);

                        return types.OfType<INamedTypeSymbol>().SelectMany(t =>
                            GetCollectionElementType(t, 0));
                    }
                }

                return SpecializedCollections.EmptyEnumerable<TypeInferenceInfo>();
            }

            private IEnumerable<TypeInferenceInfo> InferTypeInRecursivePattern(RecursivePatternSyntax recursivePattern)
            {
                var type = this.SemanticModel.GetTypeInfo(recursivePattern).ConvertedType;
                return CreateResult(type);
            }

            private IEnumerable<TypeInferenceInfo> InferTypeInConstantPattern(
                ConstantPatternSyntax constantPattern)
            {
                return InferTypes(constantPattern);
            }

            private IEnumerable<TypeInferenceInfo> InferTypeInPropertyPatternClause(
                PropertyPatternClauseSyntax propertySubpattern,
                SyntaxNode child)
            {
                return InferTypes(propertySubpattern);
            }

            private IEnumerable<TypeInferenceInfo> InferTypeInSubpattern(
                SubpatternSyntax subpattern,
                SyntaxNode child)
            {
                // we have  { X: ... }.  The type of ... is whatever the type of 'X' is in its
                // parent type.  So look up the parent type first, then find the X member in it
                // and use that type.
                if (child == subpattern.Pattern &&
                    subpattern.NameColon != null)
                {
                    var result = ArrayBuilder<TypeInferenceInfo>.GetInstance();

                    foreach (var symbol in this.SemanticModel.GetSymbolInfo(subpattern.NameColon.Name).GetAllSymbols())
                    {
                        switch (symbol)
                        {
                            case IFieldSymbol field:
                                result.Add(new TypeInferenceInfo(field.Type));
                                break;
                            case IPropertySymbol property:
                                result.Add(new TypeInferenceInfo(property.Type));
                                break;
                        }
                    }

                    return result.ToImmutableAndFree();
                }

                return SpecializedCollections.EmptyEnumerable<TypeInferenceInfo>();
            }

            private IEnumerable<TypeInferenceInfo> InferTypeInIsPatternExpression(
                IsPatternExpressionSyntax isPatternExpression,
                SyntaxNode child)
            {
                if (child == isPatternExpression.Expression)
                {
                    return GetPatternTypes(isPatternExpression.Pattern);
                }
                else if (child == isPatternExpression.Pattern)
                {
                    return GetTypes(isPatternExpression.Expression);
                }

                return SpecializedCollections.EmptyEnumerable<TypeInferenceInfo>();
            }

            private IEnumerable<TypeInferenceInfo> GetPatternTypes(PatternSyntax pattern)
            {
                switch (pattern)
                {
                    case ConstantPatternSyntax constantPattern: return GetTypes(constantPattern.Expression);
                    case DeclarationPatternSyntax declarationPattern: return GetTypes(declarationPattern.Type);
                    case RecursivePatternSyntax recursivePattern: return GetTypesForRecursivePattern(recursivePattern);
                    default: return SpecializedCollections.EmptyEnumerable<TypeInferenceInfo>();
                }
            }

            private IEnumerable<TypeInferenceInfo> GetTypesForRecursivePattern(RecursivePatternSyntax recursivePattern)
            {
                // if it's of the for "X (...)" then just infer 'X' as the type.
                if (recursivePattern.Type != null)
                {
                    return CreateResult(SemanticModel.GetTypeInfo(recursivePattern).ConvertedType);
                }

                // If it's of the form (...) then infer that the type should be a 
                // tuple, whose elements are inferred from the individual patterns
                // in the deconstruction.
                var deconstructionPart = recursivePattern.DeconstructionPatternClause;
                if (deconstructionPart != null)
                {
                    var subPatternCount = deconstructionPart.Subpatterns.Count;
                    if (subPatternCount >= 2)
                    {
                        // infer a tuple type for this deconstruction.
                        var elementTypesBuilder = ArrayBuilder<ITypeSymbol>.GetInstance(subPatternCount);
                        var elementNamesBuilder = ArrayBuilder<string>.GetInstance(subPatternCount);

                        foreach (var subPattern in deconstructionPart.Subpatterns)
                        {
                            elementNamesBuilder.Add(subPattern.NameColon?.Name.Identifier.ValueText);

                            var patternType = GetPatternTypes(subPattern.Pattern).FirstOrDefault();
                            if (patternType.InferredType == null)
                            {
                                return SpecializedCollections.EmptyEnumerable<TypeInferenceInfo>();
                            }

                            elementTypesBuilder.Add(patternType.InferredType);
                        }

                        var type = Compilation.CreateTupleTypeSymbol(
                            elementTypesBuilder.ToImmutableAndFree(), elementNamesBuilder.ToImmutableAndFree());
                        return CreateResult(type);
                    }
                }

                return SpecializedCollections.EmptyEnumerable<TypeInferenceInfo>();
            }

            private IEnumerable<TypeInferenceInfo> InferTypeInLockStatement(LockStatementSyntax lockStatement, SyntaxToken? previousToken = null)
            {
                // If we're position based, then we have to be after the "lock("
                if (previousToken.HasValue && previousToken.Value != lockStatement.OpenParenToken)
                {
                    return SpecializedCollections.EmptyEnumerable<TypeInferenceInfo>();
                }

                return CreateResult(SpecialType.System_Object);
            }

            private IEnumerable<TypeInferenceInfo> InferTypeInParenthesizedLambdaExpression(ParenthesizedLambdaExpressionSyntax lambdaExpression, SyntaxToken? previousToken = null)
            {
                // If we have a position, it has to be after the lambda arrow.
                if (previousToken.HasValue && previousToken.Value != lambdaExpression.ArrowToken)
                {
                    return SpecializedCollections.EmptyEnumerable<TypeInferenceInfo>();
                }

                return InferTypeInLambdaExpression(lambdaExpression);
            }

            private IEnumerable<TypeInferenceInfo> InferTypeInSimpleLambdaExpression(SimpleLambdaExpressionSyntax lambdaExpression, SyntaxToken? previousToken = null)
            {
                // If we have a position, it has to be after the lambda arrow.
                if (previousToken.HasValue && previousToken.Value != lambdaExpression.ArrowToken)
                {
                    return SpecializedCollections.EmptyEnumerable<TypeInferenceInfo>();
                }

                return InferTypeInLambdaExpression(lambdaExpression);
            }

            private IEnumerable<TypeInferenceInfo> InferTypeInLambdaExpression(ExpressionSyntax lambdaExpression)
            {
                // Func<int,string> = i => Goo();
                var types = InferTypes(lambdaExpression);
                var type = types.FirstOrDefault().InferredType.GetDelegateType(this.Compilation);

                if (type != null)
                {
                    var invoke = type.DelegateInvokeMethod;
                    if (invoke != null)
                    {
                        return CreateResult(invoke.ReturnType);
                    }
                }

                return SpecializedCollections.EmptyEnumerable<TypeInferenceInfo>();
            }

            private IEnumerable<TypeInferenceInfo> InferTypeInMemberDeclarator(AnonymousObjectMemberDeclaratorSyntax memberDeclarator, SyntaxToken? previousTokenOpt = null)
            {
                if (memberDeclarator.NameEquals != null && memberDeclarator.Parent is AnonymousObjectCreationExpressionSyntax)
                {
                    // If we're position based, then we have to be after the = 
                    if (previousTokenOpt.HasValue && previousTokenOpt.Value != memberDeclarator.NameEquals.EqualsToken)
                    {
                        return SpecializedCollections.EmptyEnumerable<TypeInferenceInfo>();
                    }

                    var types = InferTypes((AnonymousObjectCreationExpressionSyntax)memberDeclarator.Parent);

                    return types.Where(t => t.InferredType.IsAnonymousType())
                        .SelectMany(t => t.InferredType.GetValidAnonymousTypeProperties()
                            .Where(p => p.Name == memberDeclarator.NameEquals.Name.Identifier.ValueText)
                            .Select(p => new TypeInferenceInfo(p.Type)));
                }

                return SpecializedCollections.EmptyEnumerable<TypeInferenceInfo>();
            }

            private IEnumerable<TypeInferenceInfo> InferTypeInNameColon(NameColonSyntax nameColon, SyntaxToken previousToken)
            {
                if (previousToken != nameColon.ColonToken)
                {
                    // Must follow the colon token.
                    return SpecializedCollections.EmptyEnumerable<TypeInferenceInfo>();
                }

                if (nameColon.Parent is ArgumentSyntax argumentSyntax)
                {
                    return InferTypeInArgument(argumentSyntax);
                }

                return SpecializedCollections.EmptyEnumerable<TypeInferenceInfo>();
            }

            private IEnumerable<TypeInferenceInfo> InferTypeInMemberAccessExpression(
                MemberAccessExpressionSyntax memberAccessExpression,
                ExpressionSyntax expressionOpt = null,
                SyntaxToken? previousToken = null)
            {
                // We need to be on the right of the dot to infer an appropriate type for
                // the member access expression.  i.e. if we have "Goo.Bar" then we can 
                // def infer what the type of 'Bar' should be (it's whatever type we infer
                // for 'Goo.Bar' itself.  However, if we're on 'Goo' then we can't figure
                // out anything about its type.
                if (previousToken != null)
                {
                    if (previousToken.Value != memberAccessExpression.OperatorToken)
                    {
                        return SpecializedCollections.EmptyEnumerable<TypeInferenceInfo>();
                    }

                    // We're right after the dot in "Goo.Bar".  The type for "Bar" should be
                    // whatever type we'd infer for "Goo.Bar" itself.
                    return InferTypes(memberAccessExpression);
                }
                else
                {
                    Debug.Assert(expressionOpt != null);
                    if (expressionOpt == memberAccessExpression.Expression)
                    {
                        return InferTypeForExpressionOfMemberAccessExpression(memberAccessExpression);
                    }

                    // We're right after the dot in "Goo.Bar".  The type for "Bar" should be
                    // whatever type we'd infer for "Goo.Bar" itself.
                    return InferTypes(memberAccessExpression);
                }
            }

            private IEnumerable<TypeInferenceInfo> InferTypeForExpressionOfMemberAccessExpression(
                MemberAccessExpressionSyntax memberAccessExpression)
            {
                // If we're on the left side of a dot, it's possible in a few cases
                // to figure out what type we should be.  Specifically, if we have
                //
                //      await goo.ConfigureAwait()
                //
                // then we can figure out what 'goo' should be based on teh await
                // context.
                var name = memberAccessExpression.Name.Identifier.Value;
                if (name.Equals(nameof(Task<int>.ConfigureAwait)) &&
                    memberAccessExpression.IsParentKind(SyntaxKind.InvocationExpression) &&
                    memberAccessExpression.Parent.IsParentKind(SyntaxKind.AwaitExpression))
                {
                    return InferTypes((ExpressionSyntax)memberAccessExpression.Parent);
                }
                else if (name.Equals(nameof(Task<int>.ContinueWith)))
                {
                    // goo.ContinueWith(...)
                    // We want to infer Task<T>.  For now, we'll just do Task<object>,
                    // in the future it would be nice to figure out the actual result
                    // type based on the argument to ContinueWith.
                    var taskOfT = this.Compilation.TaskOfTType();
                    if (taskOfT != null)
                    {
                        return CreateResult(taskOfT.Construct(this.Compilation.ObjectType));
                    }
                }
                else if (name.Equals(nameof(Enumerable.Select)) ||
                         name.Equals(nameof(Enumerable.Where)))
                {
                    var ienumerableType = this.Compilation.IEnumerableOfTType();

                    // goo.Select
                    // We want to infer IEnumerable<T>.  We can try to figure out what 
                    // T if we get a delegate as the first argument to Select/Where.
                    if (ienumerableType != null && memberAccessExpression.IsParentKind(SyntaxKind.InvocationExpression))
                    {
                        var invocation = (InvocationExpressionSyntax)memberAccessExpression.Parent;
                        if (invocation.ArgumentList.Arguments.Count > 0)
                        {
                            var argumentExpression = invocation.ArgumentList.Arguments[0].Expression;

                            if (argumentExpression != null)
                            {
                                var argumentTypes = GetTypes(argumentExpression);
                                var delegateType = argumentTypes.FirstOrDefault().InferredType.GetDelegateType(this.Compilation);
                                var typeArg = delegateType?.TypeArguments.Length > 0
                                    ? delegateType.TypeArguments[0]
                                    : this.Compilation.ObjectType;

                                if (IsUnusableType(typeArg) && argumentExpression is LambdaExpressionSyntax)
                                {
                                    typeArg = InferTypeForFirstParameterOfLambda((LambdaExpressionSyntax)argumentExpression) ??
                                        this.Compilation.ObjectType;
                                }

                                return CreateResult(ienumerableType.Construct(typeArg));
                            }
                        }
                    }
                }

                return SpecializedCollections.EmptyEnumerable<TypeInferenceInfo>();
            }

            private ITypeSymbol InferTypeForFirstParameterOfLambda(
                LambdaExpressionSyntax lambdaExpression)
            {
                if (lambdaExpression is ParenthesizedLambdaExpressionSyntax parenLambda)
                {
                    return InferTypeForFirstParameterOfParenthesizedLambda(parenLambda);
                }
                else if (lambdaExpression is SimpleLambdaExpressionSyntax simpleLambda)
                {
                    return InferTypeForFirstParameterOfSimpleLambda(simpleLambda);
                }

                return null;
            }

            private ITypeSymbol InferTypeForFirstParameterOfParenthesizedLambda(
                ParenthesizedLambdaExpressionSyntax lambdaExpression)
            {
                return lambdaExpression.ParameterList.Parameters.Count == 0
                    ? null
                    : InferTypeForFirstParameterOfLambda(
                        lambdaExpression, lambdaExpression.ParameterList.Parameters[0]);
            }

            private ITypeSymbol InferTypeForFirstParameterOfSimpleLambda(
                SimpleLambdaExpressionSyntax lambdaExpression)
            {
                return InferTypeForFirstParameterOfLambda(
                    lambdaExpression, lambdaExpression.Parameter);
            }

            private ITypeSymbol InferTypeForFirstParameterOfLambda(
                LambdaExpressionSyntax lambdaExpression, ParameterSyntax parameter)
            {
                return InferTypeForFirstParameterOfLambda(
                    parameter.Identifier.ValueText, lambdaExpression.Body);
            }

            private ITypeSymbol InferTypeForFirstParameterOfLambda(
                string parameterName,
                SyntaxNode node)
            {
                if (node.IsKind(SyntaxKind.IdentifierName))
                {
                    var identifierName = (IdentifierNameSyntax)node;
                    if (identifierName.Identifier.ValueText.Equals(parameterName) &&
                        SemanticModel.GetSymbolInfo(identifierName.Identifier).Symbol?.Kind == SymbolKind.Parameter)
                    {
                        return InferTypes(identifierName).FirstOrDefault().InferredType;
                    }
                }
                else
                {
                    foreach (var child in node.ChildNodesAndTokens())
                    {
                        if (child.IsNode)
                        {
                            var type = InferTypeForFirstParameterOfLambda(parameterName, child.AsNode());
                            if (type != null)
                            {
                                return type;
                            }
                        }
                    }
                }

                return null;
            }

            private IEnumerable<TypeInferenceInfo> InferTypeInNameColon(NameColonSyntax nameColon)
            {
                if (nameColon.Parent is SubpatternSyntax subpattern)
                {
                    return GetPatternTypes(subpattern.Pattern);
                }

                return SpecializedCollections.EmptyEnumerable<TypeInferenceInfo>();
            }

            private IEnumerable<TypeInferenceInfo> InferTypeInNameEquals(NameEqualsSyntax nameEquals, SyntaxToken? previousToken = null)
            {
                if (previousToken == nameEquals.EqualsToken)
                {
                    // we're on the right of the equals.  Try to bind the left name to see if it
                    // gives us anything useful.
                    return GetTypes(nameEquals.Name);
                }

                if (nameEquals.Parent is AttributeArgumentSyntax attributeArgumentSyntax)
                {
                    var argumentExpression = attributeArgumentSyntax.Expression;
                    return this.GetTypes(argumentExpression);
                }

                return SpecializedCollections.EmptyEnumerable<TypeInferenceInfo>();
            }

            private IEnumerable<TypeInferenceInfo> InferTypeInPostfixUnaryExpression(PostfixUnaryExpressionSyntax postfixUnaryExpressionSyntax, SyntaxToken? previousToken = null)
            {
                // If we're after a postfix ++ or -- then we can't infer anything.
                if (previousToken.HasValue)
                {
                    return SpecializedCollections.EmptyEnumerable<TypeInferenceInfo>();
                }

                switch (postfixUnaryExpressionSyntax.Kind())
                {
                    case SyntaxKind.PostDecrementExpression:
                    case SyntaxKind.PostIncrementExpression:
                        return CreateResult(this.Compilation.GetSpecialType(SpecialType.System_Int32));
                }

                return SpecializedCollections.EmptyEnumerable<TypeInferenceInfo>();
            }

            private IEnumerable<TypeInferenceInfo> InferTypeInPrefixUnaryExpression(PrefixUnaryExpressionSyntax prefixUnaryExpression, SyntaxToken? previousToken = null)
            {
                // If we have a position, then we must be after the prefix token.
                Contract.ThrowIfTrue(previousToken.HasValue && previousToken.Value != prefixUnaryExpression.OperatorToken);

                switch (prefixUnaryExpression.Kind())
                {
                    case SyntaxKind.PreDecrementExpression:
                    case SyntaxKind.PreIncrementExpression:
                    case SyntaxKind.UnaryPlusExpression:
                    case SyntaxKind.UnaryMinusExpression:
                        // ++, --, +Goo(), -Goo();
                        return CreateResult(this.Compilation.GetSpecialType(SpecialType.System_Int32));

                    case SyntaxKind.BitwiseNotExpression:
                        // ~Goo()
                        var types = InferTypes(prefixUnaryExpression);
                        if (!types.Any())
                        {
                            return CreateResult(this.Compilation.GetSpecialType(SpecialType.System_Int32));
                        }
                        else
                        {
                            return types;
                        }

                    case SyntaxKind.LogicalNotExpression:
                        // !Goo()
                        return CreateResult(SpecialType.System_Boolean);
                }

                return SpecializedCollections.EmptyEnumerable<TypeInferenceInfo>();
            }

            private IEnumerable<TypeInferenceInfo> InferTypeInAwaitExpression(AwaitExpressionSyntax awaitExpression, SyntaxToken? previousToken = null)
            {
                // If we have a position, then we must be after the prefix token.
                Contract.ThrowIfTrue(previousToken.HasValue && previousToken.Value != awaitExpression.AwaitKeyword);

                // await <expression>
                var types = InferTypes(awaitExpression);

                var task = this.Compilation.TaskType();
                var taskOfT = this.Compilation.TaskOfTType();

                if (task == null || taskOfT == null)
                {
                    return SpecializedCollections.EmptyEnumerable<TypeInferenceInfo>();
                }

                if (!types.Any())
                {
                    return CreateResult(task);
                }

                return types.Select(t => t.InferredType.SpecialType == SpecialType.System_Void ? new TypeInferenceInfo(task) : new TypeInferenceInfo(taskOfT.Construct(t.InferredType)));
            }

            private IEnumerable<TypeInferenceInfo> InferTypeInYieldStatement(YieldStatementSyntax yieldStatement, SyntaxToken? previousToken = null)
            {
                // If we are position based, then we have to be after the return keyword
                if (previousToken.HasValue && (previousToken.Value != yieldStatement.ReturnOrBreakKeyword || yieldStatement.ReturnOrBreakKeyword.IsKind(SyntaxKind.BreakKeyword)))
                {
                    return SpecializedCollections.EmptyEnumerable<TypeInferenceInfo>();
                }

                var memberSymbol = GetDeclaredMemberSymbolFromOriginalSemanticModel(SemanticModel, yieldStatement.GetAncestorOrThis<MemberDeclarationSyntax>());

                var memberType = GetMemberType(memberSymbol);

                if (memberType is INamedTypeSymbol namedType)
                {
                    if (memberType.OriginalDefinition.SpecialType == SpecialType.System_Collections_Generic_IEnumerable_T ||
                        memberType.OriginalDefinition.SpecialType == SpecialType.System_Collections_Generic_IEnumerator_T)
                    {
                        return CreateResult(namedType.TypeArguments[0]);
                    }
                }

                return SpecializedCollections.EmptyEnumerable<TypeInferenceInfo>();
            }

            private static ITypeSymbol GetMemberType(ISymbol memberSymbol)
            {
                switch (memberSymbol)
                {
                    case IMethodSymbol method: return method.ReturnType;
                    case IPropertySymbol property: return property.Type;
                }

                return null;
            }

            private IEnumerable<TypeInferenceInfo> InferTypeInRefExpression(RefExpressionSyntax refExpression)
                => InferTypes(refExpression);

            private IEnumerable<TypeInferenceInfo> InferTypeForReturnStatement(ReturnStatementSyntax returnStatement, SyntaxToken? previousToken = null)
            {
                InferTypeForReturnStatement(returnStatement, previousToken,
                    out var isAsync, out var types);

                if (!isAsync)
                {
                    return types;
                }

                var taskOfT = this.Compilation.TaskOfTType();
                if (taskOfT == null || types == null)
                {
                    return SpecializedCollections.EmptyEnumerable<TypeInferenceInfo>();
                }

                return from t in types
                       where t.InferredType != null && t.InferredType.OriginalDefinition.Equals(taskOfT)
                       let nt = (INamedTypeSymbol)t.InferredType
                       where nt.TypeArguments.Length == 1
                       select new TypeInferenceInfo(nt.TypeArguments[0]);
            }

            private void InferTypeForReturnStatement(
                ReturnStatementSyntax returnStatement, SyntaxToken? previousToken, out bool isAsync, out IEnumerable<TypeInferenceInfo> types)
            {
                isAsync = false;
                types = SpecializedCollections.EmptyEnumerable<TypeInferenceInfo>();

                // If we are position based, then we have to be after the return statement.
                if (previousToken.HasValue && previousToken.Value != returnStatement.ReturnKeyword)
                {
                    return;
                }

                var ancestor = returnStatement.AncestorsAndSelf().FirstOrDefault(e => e is AnonymousFunctionExpressionSyntax || e is LocalFunctionStatementSyntax);

                if (ancestor is LambdaExpressionSyntax lambdaExpression)
                {
                    // If we're in a lambda, then use the return type of the lambda to figure out what to
                    // infer.  i.e.   Func<int,string> f = i => { return Goo(); }
                    types = InferTypeInLambdaExpression(lambdaExpression);
                    isAsync = lambdaExpression.AsyncKeyword.Kind() != SyntaxKind.None;
                    return;
                }
                else if (ancestor is AnonymousMethodExpressionSyntax delegateExpression)
                {
                    // If we are inside a delegate then use the return type of the Invoke Method of the delegate type
                    var delegateType = InferTypes(delegateExpression).FirstOrDefault().InferredType;
                    if (delegateType != null && delegateType.IsDelegateType())
                    {
                        var delegateInvokeMethod = delegateType.GetDelegateType(this.Compilation).DelegateInvokeMethod;
                        if (delegateInvokeMethod != null)
                        {
                            types = CreateResult(delegateInvokeMethod.ReturnType);
                            isAsync = delegateExpression.AsyncKeyword.Kind() != SyntaxKind.None;
                            return;
                        }
                    }
                }
                else if (ancestor is LocalFunctionStatementSyntax localFunctionStatement)
                {
<<<<<<< HEAD
                    var method = memberSymbol as IMethodSymbol;

                    isAsync = method.IsAsync;
                    types = CreateResult(method.ReturnType);
                    return;
                }
                else if (memberSymbol.IsKind(SymbolKind.Property))
                {
                    types = CreateResult((memberSymbol as IPropertySymbol).Type);
                    return;
                }
                else if (memberSymbol.IsKind(SymbolKind.Field))
                {
                    types = CreateResult((memberSymbol as IFieldSymbol).Type);
                    return;
=======
                    // If we are inside a local function then use the return type of the local function
                    var methodSymbol = (IMethodSymbol)SemanticModel.GetDeclaredSymbol(localFunctionStatement);
                    types = SpecializedCollections.SingletonEnumerable(new TypeInferenceInfo(methodSymbol.ReturnType));
                    isAsync = methodSymbol.IsAsync;
                    return;
                }

                var memberSymbol = GetDeclaredMemberSymbolFromOriginalSemanticModel(SemanticModel, returnStatement.GetAncestorOrThis<MemberDeclarationSyntax>());

                switch (memberSymbol)
                {
                    case IMethodSymbol method:
                        isAsync = method.IsAsync;
                        types = SpecializedCollections.SingletonEnumerable(new TypeInferenceInfo(method.ReturnType));
                        return;
                    case IPropertySymbol property:
                        types = SpecializedCollections.SingletonEnumerable(new TypeInferenceInfo(property.Type));
                        return;
                    case IFieldSymbol field:
                        types = SpecializedCollections.SingletonEnumerable(new TypeInferenceInfo(field.Type));
                        return;
>>>>>>> 23415876
                }
            }

            private ISymbol GetDeclaredMemberSymbolFromOriginalSemanticModel(SemanticModel currentSemanticModel, MemberDeclarationSyntax declarationInCurrentTree)
            {
                var originalSemanticModel = currentSemanticModel.GetOriginalSemanticModel();
                MemberDeclarationSyntax declaration;

                if (currentSemanticModel.IsSpeculativeSemanticModel)
                {
                    var tokenInOriginalTree = originalSemanticModel.SyntaxTree.GetRoot(CancellationToken).FindToken(currentSemanticModel.OriginalPositionForSpeculation);
                    declaration = tokenInOriginalTree.GetAncestor<MemberDeclarationSyntax>();
                }
                else
                {
                    declaration = declarationInCurrentTree;
                }

                return originalSemanticModel.GetDeclaredSymbol(declaration, CancellationToken);
            }

            private IEnumerable<TypeInferenceInfo> InferTypeInSwitchLabel(
                SwitchLabelSyntax switchLabel, SyntaxToken? previousToken = null)
            {
                if (previousToken.HasValue)
                {
                    if (previousToken.Value != switchLabel.Keyword ||
                        switchLabel.Kind() != SyntaxKind.CaseSwitchLabel)
                    {
                        return SpecializedCollections.EmptyEnumerable<TypeInferenceInfo>();
                    }
                }

                var switchStatement = (SwitchStatementSyntax)switchLabel.Parent.Parent;
                return GetTypes(switchStatement.Expression);
            }

            private IEnumerable<TypeInferenceInfo> InferTypeInSwitchStatement(
                SwitchStatementSyntax switchStatement, SyntaxToken? previousToken = null)
            {
                // If we have a position, then it has to be after "switch("
                if (previousToken.HasValue && previousToken.Value != switchStatement.OpenParenToken)
                {
                    return SpecializedCollections.EmptyEnumerable<TypeInferenceInfo>();
                }

                // Use the first case label to determine the return type.
                if (switchStatement.Sections.SelectMany(ss => ss.Labels)
                                                  .FirstOrDefault(label => label.Kind() == SyntaxKind.CaseSwitchLabel) is CaseSwitchLabelSyntax firstCase)
                {
                    var result = GetTypes(firstCase.Value);
                    if (result.Any())
                    {
                        return result;
                    }
                }

                return CreateResult(this.Compilation.GetSpecialType(SpecialType.System_Int32));
            }

            private IEnumerable<TypeInferenceInfo> InferTypeInThrowExpression(ThrowExpressionSyntax throwExpression, SyntaxToken? previousToken = null)
            {
                // If we have a position, it has to be after the 'throw' keyword.
                if (previousToken.HasValue && previousToken.Value != throwExpression.ThrowKeyword)
                {
                    return SpecializedCollections.EmptyEnumerable<TypeInferenceInfo>();
                }

                return CreateResult(this.Compilation.ExceptionType());
            }

            private IEnumerable<TypeInferenceInfo> InferTypeInThrowStatement(ThrowStatementSyntax throwStatement, SyntaxToken? previousToken = null)
            {
                // If we have a position, it has to be after the 'throw' keyword.
                if (previousToken.HasValue && previousToken.Value != throwStatement.ThrowKeyword)
                {
                    return SpecializedCollections.EmptyEnumerable<TypeInferenceInfo>();
                }

                return CreateResult(this.Compilation.ExceptionType());
            }

            private IEnumerable<TypeInferenceInfo> InferTypeInUsingStatement(UsingStatementSyntax usingStatement, SyntaxToken? previousToken = null)
            {
                // If we have a position, it has to be after "using("
                if (previousToken.HasValue && previousToken.Value != usingStatement.OpenParenToken)
                {
                    return SpecializedCollections.EmptyEnumerable<TypeInferenceInfo>();
                }

                return CreateResult(SpecialType.System_IDisposable);
            }

            private IEnumerable<TypeInferenceInfo> InferTypeInVariableDeclarator(VariableDeclaratorSyntax variableDeclarator)
            {
                var variableType = variableDeclarator.GetVariableType();
                if (variableType == null)
                {
                    return SpecializedCollections.EmptyEnumerable<TypeInferenceInfo>();
                }

                var types = GetTypes(variableType).Where(IsUsableTypeFunc);

                if (variableType.IsVar)
                {
                    if (variableDeclarator.Parent is VariableDeclarationSyntax variableDeclaration)
                    {
                        if (variableDeclaration.IsParentKind(SyntaxKind.UsingStatement))
                        {
                            // using (var v = Goo())
                            return CreateResult(SpecialType.System_IDisposable);
                        }

                        if (variableDeclaration.IsParentKind(SyntaxKind.ForStatement))
                        {
                            // for (var v = Goo(); ..
                            return CreateResult(this.Compilation.GetSpecialType(SpecialType.System_Int32));
                        }

                        // Return the types here if they actually bound to a type called 'var'.
                        return types.Where(t => t.InferredType.Name == "var");
                    }
                }

                return types;
            }

            private IEnumerable<TypeInferenceInfo> InferTypeInVariableComponentAssignment(ExpressionSyntax left)
            {
                if (left.IsKind(SyntaxKind.DeclarationExpression))
                {
                    return GetTypes(((DeclarationExpressionSyntax)left).Type);
                }
                else if (left.IsKind(SyntaxKind.TupleExpression))
                {
                    // We have something of the form:
                    //   (int a, int b) = ...
                    //
                    // This is a deconstruction, and a decent deconstructable type we can infer here
                    // is ValueTuple<int,int>.
                    var tupleType = GetTupleType((TupleExpressionSyntax)left);

                    if (tupleType != null)
                    {
                        return CreateResult(tupleType);
                    }
                }

                return SpecializedCollections.EmptyEnumerable<TypeInferenceInfo>();
            }

            private ITypeSymbol GetTupleType(
                TupleExpressionSyntax tuple)
            {
                if (!TryGetTupleTypesAndNames(tuple.Arguments, out var elementTypes, out var elementNames))
                {
                    return null;
                }

                return Compilation.CreateTupleTypeSymbol(elementTypes, elementNames);
            }

            private bool TryGetTupleTypesAndNames(
                SeparatedSyntaxList<ArgumentSyntax> arguments,
                out ImmutableArray<ITypeSymbol> elementTypes,
                out ImmutableArray<string> elementNames)
            {
                elementTypes = default;
                elementNames = default;

                var elementTypesBuilder = ArrayBuilder<ITypeSymbol>.GetInstance();
                var elementNamesBuilder = ArrayBuilder<string>.GetInstance();
                try
                {
                    foreach (var arg in arguments)
                    {
                        var expr = arg.Expression;
                        if (expr.IsKind(SyntaxKind.DeclarationExpression))
                        {
                            AddTypeAndName((DeclarationExpressionSyntax)expr, elementTypesBuilder, elementNamesBuilder);
                        }
                        else if (expr.IsKind(SyntaxKind.TupleExpression))
                        {
                            AddTypeAndName((TupleExpressionSyntax)expr, elementTypesBuilder, elementNamesBuilder);
                        }
                        else if (expr.IsKind(SyntaxKind.IdentifierName))
                        {
                            elementNamesBuilder.Add(((IdentifierNameSyntax)expr).Identifier.ValueText);
                            elementTypesBuilder.Add(GetTypes(expr).FirstOrDefault().InferredType ?? this.Compilation.ObjectType);
                        }
                        else
                        {
                            return false;
                        }
                    }

                    if (elementTypesBuilder.Contains(null) || elementTypesBuilder.Count != arguments.Count)
                    {
                        return false;
                    }

                    elementTypes = elementTypesBuilder.ToImmutable();
                    elementNames = elementNamesBuilder.ToImmutable();
                    return true;
                }
                finally
                {
                    elementTypesBuilder.Free();
                    elementNamesBuilder.Free();
                }
            }

            private void AddTypeAndName(
                DeclarationExpressionSyntax declaration,
                ArrayBuilder<ITypeSymbol> elementTypesBuilder,
                ArrayBuilder<string> elementNamesBuilder)
            {
                elementTypesBuilder.Add(GetTypes(declaration.Type).FirstOrDefault().InferredType);

                var designation = declaration.Designation;
                if (designation.IsKind(SyntaxKind.SingleVariableDesignation))
                {
                    var singleVariable = (SingleVariableDesignationSyntax)designation;
                    var name = singleVariable.Identifier.ValueText;

                    if (name != string.Empty)
                    {
                        elementNamesBuilder.Add(name);
                        return;
                    }
                }

                elementNamesBuilder.Add(null);
            }

            private void AddTypeAndName(
                TupleExpressionSyntax tuple,
                ArrayBuilder<ITypeSymbol> elementTypesBuilder,
                ArrayBuilder<string> elementNamesBuilder)
            {
                var tupleType = GetTupleType(tuple);
                elementTypesBuilder.Add(tupleType);
                elementNamesBuilder.Add(null);
            }

            private IEnumerable<TypeInferenceInfo> InferTypeInWhileStatement(WhileStatementSyntax whileStatement, SyntaxToken? previousToken = null)
            {
                // If we're position based, then we have to be after the "while("
                if (previousToken.HasValue && previousToken.Value != whileStatement.OpenParenToken)
                {
                    return SpecializedCollections.EmptyEnumerable<TypeInferenceInfo>();
                }

                return CreateResult(SpecialType.System_Boolean);
            }

            private IEnumerable<TypeInferenceInfo> GetCollectionElementType(INamedTypeSymbol type, int parameterIndex)
            {
                if (type != null)
                {
                    var parameters = type.GetAllTypeArguments();

                    var elementType = parameters.ElementAtOrDefault(parameterIndex);
                    if (elementType != null)
                    {
                        return SpecializedCollections.SingletonCollection(new TypeInferenceInfo(elementType));
                    }
                }

                return SpecializedCollections.EmptyEnumerable<TypeInferenceInfo>();
            }
        }
    }
}<|MERGE_RESOLUTION|>--- conflicted
+++ resolved
@@ -1191,15 +1191,6 @@
                 return CreateResult(typeInfo.Type);
             }
 
-<<<<<<< HEAD
-            private IEnumerable<TypeInferenceInfo> InferTypeInBaseMethodDeclaration(BaseMethodDeclarationSyntax declaration)
-            {
-                var methodSymbol = SemanticModel.GetDeclaredSymbol(declaration);
-                return CreateResult(methodSymbol?.ReturnType);
-            }
-
-=======
->>>>>>> 23415876
             private IEnumerable<TypeInferenceInfo> InferTypeInExpressionStatement(ExpressionStatementSyntax expressionStatement, SyntaxToken? previousToken = null)
             {
                 // If we're position based, then that means we're after the semicolon.  In this case
@@ -2006,23 +1997,6 @@
                 }
                 else if (ancestor is LocalFunctionStatementSyntax localFunctionStatement)
                 {
-<<<<<<< HEAD
-                    var method = memberSymbol as IMethodSymbol;
-
-                    isAsync = method.IsAsync;
-                    types = CreateResult(method.ReturnType);
-                    return;
-                }
-                else if (memberSymbol.IsKind(SymbolKind.Property))
-                {
-                    types = CreateResult((memberSymbol as IPropertySymbol).Type);
-                    return;
-                }
-                else if (memberSymbol.IsKind(SymbolKind.Field))
-                {
-                    types = CreateResult((memberSymbol as IFieldSymbol).Type);
-                    return;
-=======
                     // If we are inside a local function then use the return type of the local function
                     var methodSymbol = (IMethodSymbol)SemanticModel.GetDeclaredSymbol(localFunctionStatement);
                     types = SpecializedCollections.SingletonEnumerable(new TypeInferenceInfo(methodSymbol.ReturnType));
@@ -2044,7 +2018,6 @@
                     case IFieldSymbol field:
                         types = SpecializedCollections.SingletonEnumerable(new TypeInferenceInfo(field.Type));
                         return;
->>>>>>> 23415876
                 }
             }
 
