--- conflicted
+++ resolved
@@ -30,11 +30,7 @@
             Evaluator = new TestInteractiveEngine(contentTypeRegistryService);
             Window = ExportProvider.GetExport<IInteractiveWindowFactoryService>().Value.CreateWindow(Evaluator);
             ((InteractiveWindow)Window).StateChanged += stateChangedHandler;
-<<<<<<< HEAD
-            Window.InitializeAsync().PumpingWait();
-=======
             Window.InitializeAsync().Wait();
->>>>>>> 6c9a68d4
         }
 
         public static Type[] GetVisualStudioTypes()
