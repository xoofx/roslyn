--- conflicted
+++ resolved
@@ -79,9 +79,6 @@
     <Compile Include="..\..\..\Workspaces\Remote\ServiceHub\Diagnostics\DiagnosticResultSerializer.cs">
       <Link>Diagnostics\DiagnosticResultSerializer.cs</Link>
     </Compile>
-    <Compile Include="..\..\..\Workspaces\Remote\ServiceHub\FindReferences\FindReferencesArguments.cs">
-      <Link>FindSymbols\FindReferencesArguments.cs</Link>
-    </Compile>
     <Compile Include="..\..\..\Workspaces\Remote\ServiceHub\Shared\ClientDirectStream.cs">
       <Link>Shared\ClientDirectStream.cs</Link>
     </Compile>
@@ -124,11 +121,8 @@
       <DesignTime>True</DesignTime>
       <DependentUpon>ServicesVisualStudioNextResources.resx</DependentUpon>
     </Compile>
-<<<<<<< HEAD
     <Compile Include="SymbolSearch\VisualStudioSymbolSearchUpdateEngineFactory.cs" />
-=======
     <Compile Include="FindSymbols\VisualStudioSymbolFinderEngineService.ServerCallback.cs" />
->>>>>>> 143ed758
   </ItemGroup>
   <ItemGroup>
     <EmbeddedResource Include="ServicesVisualStudioNextResources.resx">
