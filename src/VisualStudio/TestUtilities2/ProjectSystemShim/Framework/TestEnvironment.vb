--- conflicted
+++ resolved
@@ -59,16 +59,6 @@
             Dim mockServiceProvider As MockServiceProvider = ExportProvider.GetExportedValue(Of MockServiceProvider)()
             mockServiceProvider.MockMonitorSelection = New MockShellMonitorSelection(solutionIsFullyLoaded)
             ServiceProvider = mockServiceProvider
-<<<<<<< HEAD
-
-            Dim ruleSetFileProvider = New VisualStudioRuleSetManager(
-                New FileChangeWatcher(System.Threading.Tasks.Task.FromResult(DirectCast(ServiceProvider.GetService(GetType(SVsFileChangeEx)), IVsAsyncFileChangeEx))),
-                New TestForegroundNotificationService(),
-                AsynchronousOperationListenerProvider.NullListener)
-
-            Dim documentTrackingService = New VisualStudioDocumentTrackingService(ServiceProvider)
-=======
->>>>>>> 44f4c96d
         End Sub
 
         <PartNotDiscoverable>
