// Copyright (c) Microsoft.  All Rights Reserved.  Licensed under the Apache License, Version 2.0.  See License.txt in the project root for license information.

using System;
using System.Collections.Generic;
using System.Windows.Data;
using Microsoft.CodeAnalysis;
using Microsoft.CodeAnalysis.CodeStyle;
using Microsoft.CodeAnalysis.CSharp.CodeStyle;
using Microsoft.CodeAnalysis.Options;
using Microsoft.CodeAnalysis.Simplification;
using Microsoft.VisualStudio.LanguageServices.Implementation.Options;

namespace Microsoft.VisualStudio.LanguageServices.CSharp.Options.Formatting
{
    /// <summary>
    /// This is the view model for CodeStyle options page.
    /// </summary>
    /// <remarks>
    /// The codestyle options page is defined in <see cref="CodeStylePage"/>
    /// </remarks>
    internal class StyleViewModel : AbstractOptionPreviewViewModel
    {
        #region "Preview Text"

        private static readonly string s_fieldDeclarationPreviewTrue = @"
class C{
    int capacity;
    void Method()
    {
//[
        this.capacity = 0;
//]
    }
}";

        private static readonly string s_fieldDeclarationPreviewFalse = @"
class C{
    int capacity;
    void Method()
    {
//[
        capacity = 0;
//]
    }
}";

        private static readonly string s_propertyDeclarationPreviewTrue = @"
class C{
    public int Id { get; set; }
    void Method()
    {
//[
        this.Id = 0;
//]
    }
}";

        private static readonly string s_propertyDeclarationPreviewFalse = @"
class C{
    public int Id { get; set; }
    void Method()
    {
//[
        Id = 0;
//]
    }
}";

        private static readonly string s_eventDeclarationPreviewTrue = @"
using System;
class C{
    event EventHandler Elapsed;
    void Handler(object sender, EventArgs args)
    {
//[
        this.Elapsed += Handler;
//]
    }
}";

        private static readonly string s_eventDeclarationPreviewFalse = @"
using System;
class C{
    event EventHandler Elapsed;
    void Handler(object sender, EventArgs args)
    {
//[
        Elapsed += Handler;
//]
    }
}";

        private static readonly string s_methodDeclarationPreviewTrue = @"
using System;
class C{
    void Display()
    {
//[
        this.Display();
//]
    }
}";

        private static readonly string s_methodDeclarationPreviewFalse = @"
using System;
class C{
    void Display()
    {
//[
        Display();
//]
    }
}";

        private static readonly string s_intrinsicPreviewDeclarationTrue = @"
class Program
{
//[
    private int _member;
    static void M(int argument)
    {
        int local;
    }
//]
}";

        private static readonly string s_intrinsicPreviewDeclarationFalse = @"
using System;
class Program
{
//[
    private Int32 _member;
    static void M(Int32 argument)
    {
        Int32 local;
    }
//]
}";

        private static readonly string s_intrinsicPreviewMemberAccessTrue = @"
class Program
{
//[
    static void M()
    {
        var local = int.MaxValue;
    }
//]
}";

        private static readonly string s_intrinsicPreviewMemberAccessFalse = @"
using System;
class Program
{
//[
    static void M()
    {
        var local = Int32.MaxValue;
    }
//]
}";

        private static readonly string s_varForIntrinsicsPreviewFalse = @"
using System;
class C{
    void Method()
    {
//[
        int x = 5; // built-in types
//]
    }
}";

        private static readonly string s_varForIntrinsicsPreviewTrue = @"
using System;
class C{
    void Method()
    {
//[
        var x = 5; // built-in types
//]
    }
}";

        private static readonly string s_varWhereApparentPreviewFalse = @"
using System;
class C{
    void Method()
    {
//[
        C cobj = new C(); // type is apparent from assignment expression
//]
    }
}";

        private static readonly string s_varWhereApparentPreviewTrue = @"
using System;
class C{
    void Method()
    {
//[
        var cobj = new C(); // type is apparent from assignment expression
//]
    }
}";

        private static readonly string s_varWherePossiblePreviewFalse = @"
using System;
class C{
    void Init()
    {
//[
        Action f = this.Init(); // everywhere else.
//]
    }
}";

        private static readonly string s_varWherePossiblePreviewTrue = @"
using System;
class C{
    void Init()
    {
//[
        var f = this.Init(); // everywhere else.
//]
    }
}";

<<<<<<< HEAD
=======
        /*
>>>>>>> 385dbe98
        private static readonly string s_preferThrowExpression = @"
using System;

class C
{
    private string s;

    public C(string s)
    {
//[
        // Prefer:
        this.s = s ?? throw new ArgumentNullException(nameof(s));

        // Over:
        if (s == null)
        {
            throw new ArgumentNullException(nameof(s));
        }

        this.s = s;
//]
    }
}
";
<<<<<<< HEAD
=======
*/

        private static readonly string s_preferConditionalFunctionCall = @"
using System;

class C
{
    private string s;

    public C(string s)
    {
//[
        // Prefer:
        func?.Invoke(args);

        // Over:
        if (func != null)
        {
            func(args);
        }
//]
    }
}
";
>>>>>>> 385dbe98
        #endregion

        internal StyleViewModel(OptionSet optionSet, IServiceProvider serviceProvider) : base(optionSet, serviceProvider, LanguageNames.CSharp)
        {
            var collectionView = (ListCollectionView)CollectionViewSource.GetDefaultView(CodeStyleItems);
            collectionView.GroupDescriptions.Add(new PropertyGroupDescription(nameof(AbstractCodeStyleOptionViewModel.GroupName)));

            var qualifyGroupTitle = CSharpVSResources.this_preferences_colon;
            var predefinedTypesGroupTitle = CSharpVSResources.predefined_type_preferences_colon;
            var varGroupTitle = CSharpVSResources.var_preferences_colon;
            var nullCheckingTitle = CSharpVSResources.null_checking_colon;

            var qualifyMemberAccessPreferences = new List<CodeStylePreference>
            {
                new CodeStylePreference(CSharpVSResources.Prefer_this, isChecked: true),
                new CodeStylePreference(CSharpVSResources.Do_not_prefer_this, isChecked: false),
            };

            var predefinedTypesPreferences = new List<CodeStylePreference>
            {
                new CodeStylePreference(ServicesVSResources.Prefer_predefined_type, isChecked: true),
                new CodeStylePreference(ServicesVSResources.Prefer_framework_type, isChecked: false),
            };

            var typeStylePreferences = new List<CodeStylePreference>
            {
                new CodeStylePreference(CSharpVSResources.Prefer_var, isChecked: true),
                new CodeStylePreference(CSharpVSResources.Prefer_explicit_type, isChecked: false),
            };

            CodeStyleItems.Add(new SimpleCodeStyleOptionViewModel(CodeStyleOptions.QualifyFieldAccess, CSharpVSResources.Qualify_field_access_with_this, s_fieldDeclarationPreviewTrue, s_fieldDeclarationPreviewFalse, this, optionSet, qualifyGroupTitle, qualifyMemberAccessPreferences));
            CodeStyleItems.Add(new SimpleCodeStyleOptionViewModel(CodeStyleOptions.QualifyPropertyAccess, CSharpVSResources.Qualify_property_access_with_this, s_propertyDeclarationPreviewTrue, s_propertyDeclarationPreviewFalse, this, optionSet, qualifyGroupTitle, qualifyMemberAccessPreferences));
            CodeStyleItems.Add(new SimpleCodeStyleOptionViewModel(CodeStyleOptions.QualifyMethodAccess, CSharpVSResources.Qualify_method_access_with_this, s_methodDeclarationPreviewTrue, s_methodDeclarationPreviewFalse, this, optionSet, qualifyGroupTitle, qualifyMemberAccessPreferences));
            CodeStyleItems.Add(new SimpleCodeStyleOptionViewModel(CodeStyleOptions.QualifyEventAccess, CSharpVSResources.Qualify_event_access_with_this, s_eventDeclarationPreviewTrue, s_eventDeclarationPreviewFalse, this, optionSet, qualifyGroupTitle, qualifyMemberAccessPreferences));

            CodeStyleItems.Add(new SimpleCodeStyleOptionViewModel(CodeStyleOptions.PreferIntrinsicPredefinedTypeKeywordInDeclaration, ServicesVSResources.For_locals_parameters_and_members, s_intrinsicPreviewDeclarationTrue, s_intrinsicPreviewDeclarationFalse, this, optionSet, predefinedTypesGroupTitle, predefinedTypesPreferences));
            CodeStyleItems.Add(new SimpleCodeStyleOptionViewModel(CodeStyleOptions.PreferIntrinsicPredefinedTypeKeywordInMemberAccess, ServicesVSResources.For_member_access_expressions, s_intrinsicPreviewMemberAccessTrue, s_intrinsicPreviewMemberAccessFalse, this, optionSet, predefinedTypesGroupTitle, predefinedTypesPreferences));

            CodeStyleItems.Add(new SimpleCodeStyleOptionViewModel(CSharpCodeStyleOptions.UseImplicitTypeForIntrinsicTypes, CSharpVSResources.For_built_in_types, s_varForIntrinsicsPreviewTrue, s_varForIntrinsicsPreviewFalse, this, optionSet, varGroupTitle, typeStylePreferences));
            CodeStyleItems.Add(new SimpleCodeStyleOptionViewModel(CSharpCodeStyleOptions.UseImplicitTypeWhereApparent, CSharpVSResources.When_variable_type_is_apparent, s_varWhereApparentPreviewTrue, s_varWhereApparentPreviewFalse, this, optionSet, varGroupTitle, typeStylePreferences));
            CodeStyleItems.Add(new SimpleCodeStyleOptionViewModel(CSharpCodeStyleOptions.UseImplicitTypeWherePossible, CSharpVSResources.Elsewhere, s_varWherePossiblePreviewTrue, s_varWherePossiblePreviewFalse, this, optionSet, varGroupTitle, typeStylePreferences));

<<<<<<< HEAD
            CodeStyleItems.Add(new SimpleCodeStyleOptionViewModel(CodeStyleOptions.PreferThrowExpression, CSharpVSResources.Prefer_throw_expression, s_preferThrowExpression, s_preferThrowExpression, this, optionSet, nullCheckingTitle));
=======
            CodeStyleItems.Add(new SimpleCodeStyleOptionViewModel(CSharpCodeStyleOptions.PreferConditionalFunctionCall, CSharpVSResources.Prefer_conditional_function_call, s_preferConditionalFunctionCall, s_preferConditionalFunctionCall, this, optionSet, nullCheckingTitle));
            //CodeStyleItems.Add(new SimpleCodeStyleOptionViewModel(CodeStyleOptions.PreferThrowExpression, CSharpVSResources.Prefer_throw_expression, s_preferThrowExpression, s_preferThrowExpression, this, optionSet, nullCheckingTitle));
>>>>>>> 385dbe98
        }
    }
}<|MERGE_RESOLUTION|>--- conflicted
+++ resolved
@@ -226,10 +226,6 @@
     }
 }";
 
-<<<<<<< HEAD
-=======
-        /*
->>>>>>> 385dbe98
         private static readonly string s_preferThrowExpression = @"
 using System;
 
@@ -254,9 +250,6 @@
     }
 }
 ";
-<<<<<<< HEAD
-=======
-*/
 
         private static readonly string s_preferConditionalFunctionCall = @"
 using System;
@@ -280,7 +273,6 @@
     }
 }
 ";
->>>>>>> 385dbe98
         #endregion
 
         internal StyleViewModel(OptionSet optionSet, IServiceProvider serviceProvider) : base(optionSet, serviceProvider, LanguageNames.CSharp)
@@ -323,12 +315,8 @@
             CodeStyleItems.Add(new SimpleCodeStyleOptionViewModel(CSharpCodeStyleOptions.UseImplicitTypeWhereApparent, CSharpVSResources.When_variable_type_is_apparent, s_varWhereApparentPreviewTrue, s_varWhereApparentPreviewFalse, this, optionSet, varGroupTitle, typeStylePreferences));
             CodeStyleItems.Add(new SimpleCodeStyleOptionViewModel(CSharpCodeStyleOptions.UseImplicitTypeWherePossible, CSharpVSResources.Elsewhere, s_varWherePossiblePreviewTrue, s_varWherePossiblePreviewFalse, this, optionSet, varGroupTitle, typeStylePreferences));
 
-<<<<<<< HEAD
             CodeStyleItems.Add(new SimpleCodeStyleOptionViewModel(CodeStyleOptions.PreferThrowExpression, CSharpVSResources.Prefer_throw_expression, s_preferThrowExpression, s_preferThrowExpression, this, optionSet, nullCheckingTitle));
-=======
             CodeStyleItems.Add(new SimpleCodeStyleOptionViewModel(CSharpCodeStyleOptions.PreferConditionalFunctionCall, CSharpVSResources.Prefer_conditional_function_call, s_preferConditionalFunctionCall, s_preferConditionalFunctionCall, this, optionSet, nullCheckingTitle));
-            //CodeStyleItems.Add(new SimpleCodeStyleOptionViewModel(CodeStyleOptions.PreferThrowExpression, CSharpVSResources.Prefer_throw_expression, s_preferThrowExpression, s_preferThrowExpression, this, optionSet, nullCheckingTitle));
->>>>>>> 385dbe98
         }
     }
 }