--- conflicted
+++ resolved
@@ -40,7 +40,6 @@
         }
 
         [Fact]
-<<<<<<< HEAD
         public async Task UpgradeProjectFromCSharp7_2ToDefault()
         {
             await TestLanguageVersionUpgradedAsync(
@@ -107,8 +106,6 @@
         }
 
         [Fact]
-=======
->>>>>>> 79ae6bcf
         public async Task UpgradeProjectFromCSharp6ToCSharp7()
         {
             await TestLanguageVersionUpgradedAsync(
@@ -162,17 +159,10 @@
             await TestLanguageVersionUpgradedAsync(
 $@"
 class Program
-<<<<<<< HEAD
-{
-#error version:[|7.1|]
-}",
-                LanguageVersion.Default,
-=======
 {{
 #error version:[|{LanguageVersion.Latest.MapSpecifiedToEffectiveVersion().ToDisplayString()}|]
 }}",
                 LanguageVersion.Latest.MapSpecifiedToEffectiveVersion(),
->>>>>>> 79ae6bcf
                 new CSharpParseOptions(LanguageVersion.CSharp7));
         }
 
@@ -206,11 +196,7 @@
     }
 }
 ",
-<<<<<<< HEAD
-                LanguageVersion.Default,
-=======
                 LanguageVersion.CSharp7_1,
->>>>>>> 79ae6bcf
                 new CSharpParseOptions(LanguageVersion.CSharp7));
         }
 
@@ -220,37 +206,14 @@
             await TestLanguageVersionUpgradedAsync(
 $@"
 class Program
-<<<<<<< HEAD
-{
-#error version:[|7.1|]
-}",
-                LanguageVersion.Default,
-=======
 {{
 #error version:[|{LanguageVersion.Latest.MapSpecifiedToEffectiveVersion().ToDisplayString()}|]
 }}",
                 LanguageVersion.Latest.MapSpecifiedToEffectiveVersion(),
->>>>>>> 79ae6bcf
                 new CSharpParseOptions(LanguageVersion.CSharp7_1));
         }
 
         [Fact]
-<<<<<<< HEAD
-        public async Task UpgradeProjectFromCSharp7_2ToLatest()
-        {
-            await TestLanguageVersionUpgradedAsync(
-@"
-class Program
-{
-#error version:[|7.2|]
-}",
-                LanguageVersion.Default,
-                new CSharpParseOptions(LanguageVersion.CSharp7_2));
-        }
-
-        [Fact]
-=======
->>>>>>> 79ae6bcf
         public async Task UpgradeProjectFromCSharp7ToCSharp7_1()
         {
             await TestLanguageVersionUpgradedAsync(
@@ -417,11 +380,7 @@
 </Workspace>",
                 new[] {
                     string.Format(CSharpFeaturesResources.Upgrade_this_project_to_csharp_language_version_0, "7.0"),
-<<<<<<< HEAD
                     string.Format(CSharpFeaturesResources.Upgrade_all_csharp_projects_to_language_version_0, "default")
-=======
-                    string.Format(CSharpFeaturesResources.Upgrade_all_csharp_projects_to_language_version_0, "7.0")
->>>>>>> 79ae6bcf
     });
         }
 
@@ -500,7 +459,6 @@
     </Project>
 </Workspace>",
                 new[] {
-<<<<<<< HEAD
                     string.Format(CSharpFeaturesResources.Upgrade_this_project_to_csharp_language_version_0, "default"),
                     string.Format(CSharpFeaturesResources.Upgrade_this_project_to_csharp_language_version_0, "7.0")
                     });
@@ -555,10 +513,6 @@
                     string.Format(CSharpFeaturesResources.Upgrade_this_project_to_csharp_language_version_0, "default"),
                     string.Format(CSharpFeaturesResources.Upgrade_this_project_to_csharp_language_version_0, "8.0"),
                     string.Format(CSharpFeaturesResources.Upgrade_all_csharp_projects_to_language_version_0, "8.0")
-=======
-                    string.Format(CSharpFeaturesResources.Upgrade_this_project_to_csharp_language_version_0, "7.0"),
-                    string.Format(CSharpFeaturesResources.Upgrade_all_csharp_projects_to_language_version_0, "7.0")
->>>>>>> 79ae6bcf
                     });
         }
 
