﻿// Copyright (c) Microsoft.  All Rights Reserved.  Licensed under the Apache License, Version 2.0.  See License.txt in the project root for license information.

using System.Linq;
using System.Threading.Tasks;
using Microsoft.CodeAnalysis.CodeFixes;
using Microsoft.CodeAnalysis.CSharp;
using Microsoft.CodeAnalysis.CSharp.UpgradeProject;
using Microsoft.CodeAnalysis.Diagnostics;
using Microsoft.CodeAnalysis.Test.Utilities;
using Microsoft.CodeAnalysis.UnitTests;
using Roslyn.Test.Utilities;
using Xunit;

namespace Microsoft.CodeAnalysis.Editor.CSharp.UnitTests.Diagnostics.Async
{
    [Trait(Traits.Feature, Traits.Features.CodeActionsUpgradeProject)]
    public partial class UpgradeProjectTests : AbstractCSharpDiagnosticProviderBasedUserDiagnosticTest
    {
        internal override (DiagnosticAnalyzer, CodeFixProvider) CreateDiagnosticProviderAndFixer(Workspace workspace)
            => (null, new CSharpUpgradeProjectCodeFixProvider());

        private async Task TestLanguageVersionUpgradedAsync(
            string initialMarkup,
            LanguageVersion expected,
            ParseOptions parseOptions,
            int index = 0)
        {
            var parameters = new TestParameters(parseOptions: parseOptions, index: index);
            using (var workspace = CreateWorkspaceFromOptions(initialMarkup, parameters))
            {
                var (_, action) = await GetCodeActionsAsync(workspace, parameters);
                var operations = await VerifyActionAndGetOperationsAsync(action, default);

                var appliedChanges = ApplyOperationsAndGetSolution(workspace, operations);
                var oldSolution = appliedChanges.Item1;
                var newSolution = appliedChanges.Item2;
                Assert.All(newSolution.Projects.Where(p => p.Language == LanguageNames.CSharp),
                    p => Assert.Equal(expected, ((CSharpParseOptions)p.ParseOptions).SpecifiedLanguageVersion));

                // Verify no document changes when upgrade project
                var changedDocs = SolutionUtilities.GetTextChangedDocuments(oldSolution, newSolution);
                Assert.Empty(changedDocs);
            }

            await TestAsync(initialMarkup, initialMarkup, parseOptions); // no change to markup
        }

        [Fact]
        public async Task UpgradeProjectFromCSharp7_2ToCSharp8()
        {
            await TestLanguageVersionUpgradedAsync(
@"class C
{
    object F = [|null!|];
}",
                LanguageVersion.CSharp8,
                new CSharpParseOptions(LanguageVersion.CSharp7_2));
        }

        [Fact]
        public async Task UpgradeProjectFromCSharp7ToCSharp8()
        {
            await TestLanguageVersionUpgradedAsync(
@"class C
{
    object F = [|null!|];
}",
                LanguageVersion.CSharp8,
                new CSharpParseOptions(LanguageVersion.CSharp7));
        }

        [Fact]
        public async Task UpgradeProjectFromCSharp6ToCSharp7()
        {
            await TestLanguageVersionUpgradedAsync(
@"
class Program
{
    void A()
    {
        var x = [|(1, 2)|];
    }
}",
                LanguageVersion.CSharp7,
                new CSharpParseOptions(LanguageVersion.CSharp6));
        }

        [Fact]
        public async Task UpgradeProjectFromCSharp5ToCSharp6()
        {
            await TestLanguageVersionUpgradedAsync(
@"
class Program
{
    void A()
    {
        var x = [|nameof(A)|];
    }
}",
                LanguageVersion.CSharp6,
                new CSharpParseOptions(LanguageVersion.CSharp5));
        }

        [Fact]
        public async Task UpgradeProjectFromCSharp4ToCSharp5()
        {
            await TestLanguageVersionUpgradedAsync(
@"
class Program
{
    void A()
    {
        Func<int, Task<int>> f = [|async|] x => x;
    }
}",
                LanguageVersion.CSharp5,
                new CSharpParseOptions(LanguageVersion.CSharp4));
        }

        [Fact]
        public async Task UpgradeProjectFromCSharp7ToLatest()
        {
            await TestLanguageVersionUpgradedAsync(
$@"
class Program
{{
#error version:[|{LanguageVersion.Latest.MapSpecifiedToEffectiveVersion().ToDisplayString()}|]
}}",
                LanguageVersion.Latest.MapSpecifiedToEffectiveVersion(),
                new CSharpParseOptions(LanguageVersion.CSharp7));
        }

        [Fact]
        public async Task UpgradeProjectFromCSharp7To7_1_TriggeredByInferredTupleNames()
        {
            await TestLanguageVersionUpgradedAsync(
@"
class Program
{
    void M()
    {
        int b = 2;
        var t = (1, b);
        System.Console.Write(t.[|b|]);
    }
}

namespace System
{
    public struct ValueTuple<T1, T2>
    {
        public T1 Item1;
        public T2 Item2;

        public ValueTuple(T1 item1, T2 item2)
        {
            this.Item1 = item1;
            this.Item2 = item2;
        }
    }
}
",
                LanguageVersion.CSharp7_1,
                new CSharpParseOptions(LanguageVersion.CSharp7));
        }

        [Fact]
        public async Task UpgradeProjectFromCSharp7_1ToLatest()
        {
            await TestLanguageVersionUpgradedAsync(
$@"
class Program
{{
#error version:[|{LanguageVersion.Latest.MapSpecifiedToEffectiveVersion().ToDisplayString()}|]
}}",
                LanguageVersion.Latest.MapSpecifiedToEffectiveVersion(),
                new CSharpParseOptions(LanguageVersion.CSharp7_1));
        }

        [Fact]
        public async Task UpgradeProjectFromCSharp7ToCSharp7_1()
        {
            await TestLanguageVersionUpgradedAsync(
@"
class Program
{
#error [|version:7.1|]
}",
                LanguageVersion.CSharp7_1,
                new CSharpParseOptions(LanguageVersion.CSharp7));
        }

        [Fact]
        public async Task UpgradeProjectWithNonTrailingNamedArgumentToCSharp7_2()
        {
            await TestLanguageVersionUpgradedAsync(
@"
class Program
{
    void M()
    {
        [|M2(a: 1, 2);|]
    }
}",
                LanguageVersion.CSharp7_2,
                new CSharpParseOptions(LanguageVersion.CSharp7_1));
        }

        [Fact]
        public async Task UpgradeProjectFromCSharp7ToCSharp7_1_B()
        {
            await TestLanguageVersionUpgradedAsync(
@"public class Base { }
public class Derived : Base { }
public class Program
{
    public static void M<T>(T x) where T: Base
    {
        System.Console.Write(x is [|Derived|] b0);
    }
}
",
                LanguageVersion.CSharp7_1,
                new CSharpParseOptions(LanguageVersion.CSharp7));
        }

        #region C# 7.3
        [Fact]
        public async Task UpgradeProjectFromCSharp7_2ToLatest()
        {
            await TestLanguageVersionUpgradedAsync(
$@"
class Program
{{
#error version:[|{LanguageVersion.Latest.MapSpecifiedToEffectiveVersion().ToDisplayString()}|]
}}",
                LanguageVersion.Latest.MapSpecifiedToEffectiveVersion(),
                new CSharpParseOptions(LanguageVersion.CSharp7_2));
        }

        [Fact]
        public async Task UpgradeProjectFromCSharp7_2To7_3_TriggeredByAttributeOnBackingField()
        {
            await TestLanguageVersionUpgradedAsync(
@"
class A : System.Attribute { }
class Program
{
    [|[field: A]|]
    int P { get; set; }
}",
                LanguageVersion.CSharp7_3,
                new CSharpParseOptions(LanguageVersion.CSharp7_2));
        }

        [Fact]
        public async Task UpgradeProjectFromCSharp7_2To7_3_EnumConstraint()
        {
            await TestLanguageVersionUpgradedAsync(
@"public class X<T> where T : [|System.Enum|]
{
}
",
                LanguageVersion.CSharp7_3,
                new CSharpParseOptions(LanguageVersion.CSharp7_2));
        }

        [Fact]
        public async Task UpgradeProjectFromCSharp7_2To7_3_DelegateConstraint()
        {
            await TestLanguageVersionUpgradedAsync(
@"public class X<T> where T : [|System.Delegate|]
{
}
",
                LanguageVersion.CSharp7_3,
                new CSharpParseOptions(LanguageVersion.CSharp7_2));
        }

        [Fact]
        public async Task UpgradeProjectFromCSharp7_2To7_3_MulticastDelegateConstraint()
        {
            await TestLanguageVersionUpgradedAsync(
@"public class X<T> where T : [|System.MulticastDelegate|]
{
}
",
                LanguageVersion.CSharp7_3,
                new CSharpParseOptions(LanguageVersion.CSharp7_2));
        }
        #endregion C# 7.3

        #region C# 8.0
        [Fact(Skip = "https://github.com/dotnet/roslyn/pull/29820")]
        public async Task UpgradeProjectFromCSharp7_3ToLatest()
        {
            await TestLanguageVersionUpgradedAsync(
$@"
class Program
{{
#error version:[|{LanguageVersion.Latest.MapSpecifiedToEffectiveVersion().ToDisplayString()}|]
}}",
                LanguageVersion.Latest.MapSpecifiedToEffectiveVersion(),
                new CSharpParseOptions(LanguageVersion.CSharp7_3));
        }

        [Fact(Skip = "https://github.com/dotnet/roslyn/pull/29820")]
        public async Task UpgradeProjectFromCSharp7_3To8_0()
        {
            await TestLanguageVersionUpgradedAsync(
$@"
class Program
{{
#error version:[|{LanguageVersion.CSharp8.ToDisplayString()}|]
}}",
                LanguageVersion.Latest.MapSpecifiedToEffectiveVersion(),
                new CSharpParseOptions(LanguageVersion.CSharp7_3));
        }

        [Fact]
        public async Task UpgradeProjectForVerbatimInterpolatedString()
        {
            await TestLanguageVersionUpgradedAsync(
@"
class Program
{
    void A()
    {
        var x = [|@$""hello""|];
    }
}",
                expected: LanguageVersion.CSharp8,
                new CSharpParseOptions(LanguageVersion.CSharp7_3));
        }
        #endregion

        [Fact]
        public async Task UpgradeAllProjectsToCSharp7()
        {
            await TestLanguageVersionUpgradedAsync(
@"<Workspace>
    <Project Language=""C#"" LanguageVersion=""6"">
        <Document>
class C
{
    void A()
    {
        var x = [|1..1|];
    }
}
        </Document>
    </Project>
    <Project Language=""C#"" LanguageVersion=""6"">
    </Project>
    <Project Language=""C#"" LanguageVersion=""7"">
    </Project>
    <Project Language=""Visual Basic"">
    </Project>
</Workspace>",
                LanguageVersion.CSharp7,
                parseOptions: null,
                index: 1);
        }

        [Fact]
        public async Task UpgradeAllProjectsToCSharp8()
        {
            await TestLanguageVersionUpgradedAsync(
@"<Workspace>
    <Project Language=""C#"" LanguageVersion=""6"">
        <Document>
class C
{
    object F = [|null!|];
}
        </Document>
    </Project>
    <Project Language=""C#"" LanguageVersion=""6"">
    </Project>
    <Project Language=""C#"" LanguageVersion=""Default"">
    </Project>
    <Project Language=""C#"" LanguageVersion=""7"">
    </Project>
    <Project Language=""Visual Basic"">
    </Project>
</Workspace>",
                LanguageVersion.CSharp8,
<<<<<<< HEAD
=======
                parseOptions: null,
                index: 1);
        }

        [Fact(Skip = "https://github.com/dotnet/roslyn/issues/30027")]
        [WorkItem(30027, "https://github.com/dotnet/roslyn/issues/30027")]
        public async Task UpgradeAllProjectsToCSharp8_NullableReferenceType()
        {
            await TestLanguageVersionUpgradedAsync(
@"<Workspace>
    <Project Language=""C#"" LanguageVersion=""6"">
        <Document>
class C
{
    void A(string? [|s|])
    {
    }
}
        </Document>
    </Project>
    <Project Language=""C#"" LanguageVersion=""6"">
    </Project>
    <Project Language=""C#"" LanguageVersion=""Default"">
    </Project>
    <Project Language=""C#"" LanguageVersion=""7"">
    </Project>
    <Project Language=""Visual Basic"">
    </Project>
</Workspace>",
                LanguageVersion.CSharp8,
>>>>>>> 83d18908
                parseOptions: null,
                index: 1);
        }

        [Fact]
        public async Task ListAllSuggestions()
        {
            await TestExactActionSetOfferedAsync(

@"<Workspace>
    <Project Language=""C#"" LanguageVersion=""6"">
        <Document>
class C
{
    void A()
    {
        var x = [|1..1|];
    }
}
        </Document>
    </Project>
    <Project Language=""C#"" LanguageVersion=""7"">
    </Project>
    <Project Language=""C#"" LanguageVersion=""Default"">
    </Project>
</Workspace>",
                new[] {
<<<<<<< HEAD
                    string.Format(CSharpFeaturesResources.Upgrade_this_project_to_csharp_language_version_0, "8"),
                    string.Format(CSharpFeaturesResources.Upgrade_all_csharp_projects_to_language_version_0, "8")
=======
                    string.Format(CSharpFeaturesResources.Upgrade_this_project_to_csharp_language_version_0, "7.0"),
                    string.Format(CSharpFeaturesResources.Upgrade_all_csharp_projects_to_language_version_0, "7.0")
                });
        }

        [Fact]
        public async Task ListAllSuggestions_CSharp8()
        {
            await TestExactActionSetOfferedAsync(

@"<Workspace>
    <Project Language=""C#"" LanguageVersion=""6"">
        <Document>
class C
{
    void A()
    {
#error version:[|8|]
    }
}
        </Document>
    </Project>
    <Project Language=""C#"" LanguageVersion=""7"">
    </Project>
    <Project Language=""C#"" LanguageVersion=""Default"">
    </Project>
</Workspace>",
                new[] {
                    string.Format(CSharpFeaturesResources.Upgrade_this_project_to_csharp_language_version_0, "8.0"),
                    string.Format(CSharpFeaturesResources.Upgrade_all_csharp_projects_to_language_version_0, "8.0")
>>>>>>> 83d18908
    });
        }

        [Fact]
        public async Task FixAllProjectsNotOffered()
        {
            await TestExactActionSetOfferedAsync(

@"<Workspace>
    <Project Language=""C#"" LanguageVersion=""6"">
        <Document>
class C
{
    void A()
    {
        var x = [|1..1|];
    }
}
        </Document>
    </Project>
    <Project Language=""Visual Basic"">
    </Project>
</Workspace>",
                new[] {
                    string.Format(CSharpFeaturesResources.Upgrade_this_project_to_csharp_language_version_0, "8")
                    });
        }

        [Fact]
<<<<<<< HEAD
        public async Task OnlyOfferFixAllProjectsWhenApplicable()
=======
        public async Task OnlyOfferFixAllProjectsFromCSharp6ToCSharp7WhenApplicable()
>>>>>>> 83d18908
        {
            await TestExactActionSetOfferedAsync(

@"<Workspace>
    <Project Language=""C#"" LanguageVersion=""6"">
        <Document>
class C
{
    void A()
    {
        var x = [|1..1|];
    }
}
        </Document>
    </Project>
    <Project Language=""C#"" LanguageVersion=""800"">
    </Project>
    <Project Language=""Visual Basic"">
    </Project>
</Workspace>",
                new[] {
                    string.Format(CSharpFeaturesResources.Upgrade_this_project_to_csharp_language_version_0, "8")
                    });
        }

        [Fact]
        public async Task OnlyOfferFixAllProjectsFromCSharp6ToDefaultWhenApplicable()
        {
            await TestExactActionSetOfferedAsync(

@"<Workspace>
    <Project Language=""C#"" LanguageVersion=""6"">
        <Document>
class C
{
    void A()
    {
        var x = [|1..1|];
    }
}
        </Document>
    </Project>
    <Project Language=""C#"" LanguageVersion=""Default"">
    </Project>
    <Project Language=""Visual Basic"">
    </Project>
</Workspace>",
                new[] {
                    string.Format(CSharpFeaturesResources.Upgrade_this_project_to_csharp_language_version_0, "8"),
                    string.Format(CSharpFeaturesResources.Upgrade_all_csharp_projects_to_language_version_0, "8")
                    });
        }

        [Fact]
        public async Task OnlyOfferFixAllProjectsToCSharp8WhenApplicable()
        {
            await TestExactActionSetOfferedAsync(

@"<Workspace>
    <Project Language=""C#"" LanguageVersion=""6"">
        <Document>
class C
{
    object F = [|null!|];
}
        </Document>
    </Project>
    <Project Language=""C#"" LanguageVersion=""800"">
    </Project>
    <Project Language=""Visual Basic"">
    </Project>
</Workspace>",
                new[] {
                    string.Format(CSharpFeaturesResources.Upgrade_this_project_to_csharp_language_version_0, "8.0"),
                    });
        }

        [Fact]
        public async Task OnlyOfferFixAllProjectsToDefaultWhenApplicable()
        {
            string defaultEffectiveVersion = LanguageVersion.Default.MapSpecifiedToEffectiveVersion().ToDisplayString();
            await TestExactActionSetOfferedAsync(

$@"<Workspace>
    <Project Language=""C#"" LanguageVersion=""6"">
        <Document>
class C
{{
    void A()
    {{
#error version:[|{defaultEffectiveVersion}|]
    }}
}}
        </Document>
    </Project>
    <Project Language=""C#"" LanguageVersion=""Default"">
    </Project>
    <Project Language=""Visual Basic"">
    </Project>
</Workspace>",
                new[] {
                    string.Format(CSharpFeaturesResources.Upgrade_this_project_to_csharp_language_version_0, defaultEffectiveVersion),
                    string.Format(CSharpFeaturesResources.Upgrade_all_csharp_projects_to_language_version_0, defaultEffectiveVersion)
                    });
        }

        [Fact]
        public async Task UpgradeProjectWithUnmanagedConstraintTo7_3_Type()
        {
            await TestLanguageVersionUpgradedAsync(
@"
class Test<T> where T : [|unmanaged|]
{
}",
                LanguageVersion.CSharp7_3,
                new CSharpParseOptions(LanguageVersion.CSharp7));
        }

        [Fact]
        public async Task UpgradeProjectWithUnmanagedConstraintTo7_3_Type_AlreadyDefined()
        {
            await TestExactActionSetOfferedAsync(
@"<Workspace>
    <Project Language=""C#"" LanguageVersion=""7"">
        <Document>
interface unmanaged { }
class Test&lt;T&gt; where T : [|unmanaged|]
{
}
        </Document>
    </Project>
</Workspace>",
                expectedActionSet: Enumerable.Empty<string>());
        }

        [Fact]
        public async Task UpgradeProjectWithUnmanagedConstraintTo7_3_Method()
        {
            await TestLanguageVersionUpgradedAsync(
@"
class Test
{
    public void M<T>() where T : [|unmanaged|] { }
}",
                LanguageVersion.CSharp7_3,
                new CSharpParseOptions(LanguageVersion.CSharp7));
        }

        [Fact]
        public async Task UpgradeProjectWithUnmanagedConstraintTo7_3_Method_AlreadyDefined()
        {
            await TestExactActionSetOfferedAsync(
@"<Workspace>
    <Project Language=""C#"" LanguageVersion=""7"">
        <Document>
interface unmanaged { }
class Test
{
    public void M&lt;T&gt;() where T : [|unmanaged|] { }
}
        </Document>
    </Project>
</Workspace>",
                expectedActionSet: Enumerable.Empty<string>());
        }

        [Fact]
        public async Task UpgradeProjectWithUnmanagedConstraintTo7_3_Delegate()
        {
            await TestLanguageVersionUpgradedAsync(
@"delegate void D<T>() where T : [|unmanaged|];",
                LanguageVersion.CSharp7_3,
                new CSharpParseOptions(LanguageVersion.CSharp7));
        }

        [Fact]
        public async Task UpgradeProjectWithUnmanagedConstraintTo7_3_Delegate_AlreadyDefined()
        {
            await TestExactActionSetOfferedAsync(
@"<Workspace>
    <Project Language=""C#"" LanguageVersion=""7"">
        <Document>
interface unmanaged { }
delegate void D&lt;T&gt;() where T : [| unmanaged |];
        </Document>
    </Project>
</Workspace>",
                expectedActionSet: Enumerable.Empty<string>());
        }

        [Fact]
        public async Task UpgradeProjectWithUnmanagedConstraintTo7_3_LocalFunction()
        {
            await TestLanguageVersionUpgradedAsync(
@"
class Test
{
    public void N()
    {
        void M<T>() where T : [|unmanaged|] { }
    }
}",
                LanguageVersion.CSharp7_3,
                new CSharpParseOptions(LanguageVersion.CSharp7));
        }

        [Fact]
        public async Task UpgradeProjectWithUnmanagedConstraintTo7_3_LocalFunction_AlreadyDefined()
        {
            await TestExactActionSetOfferedAsync(
@"<Workspace>
    <Project Language=""C#"" LanguageVersion=""7"">
        <Document>
interface unmanaged { }
class Test
{
    public void N()
    {
        void M&lt;T&gt;() where T : [|unmanaged|] { }
    }
}
        </Document>
    </Project>
</Workspace>",
                expectedActionSet: Enumerable.Empty<string>());
        }

        [Fact]
        public async Task UpgradeProjectWithIndexToCSharp8()
        {
            await TestLanguageVersionUpgradedAsync(
                CodeAnalysis.CSharp.Test.Utilities.TestSources.Index +
@"
class Test
{
    public void N()
    {
        var x = [|^1|];
    }
}",
                LanguageVersion.CSharp8,
                new CSharpParseOptions(LanguageVersion.CSharp7));
        }

        [Fact]
        public async Task UpgradeProjectWithRangeToCSharp8()
        {
            await TestLanguageVersionUpgradedAsync(
                CodeAnalysis.CSharp.Test.Utilities.TestSources.Index +
                CodeAnalysis.CSharp.Test.Utilities.TestSources.Range +
@"
class Test
{
    public void N()
    {
        var x = [|1..1|];
    }
}",
                LanguageVersion.CSharp8,
                new CSharpParseOptions(LanguageVersion.CSharp7));
        }
    }
}<|MERGE_RESOLUTION|>--- conflicted
+++ resolved
@@ -345,7 +345,7 @@
 {
     void A()
     {
-        var x = [|1..1|];
+        var x = [|(1, 2)|];
     }
 }
         </Document>
@@ -385,8 +385,6 @@
     </Project>
 </Workspace>",
                 LanguageVersion.CSharp8,
-<<<<<<< HEAD
-=======
                 parseOptions: null,
                 index: 1);
         }
@@ -417,7 +415,6 @@
     </Project>
 </Workspace>",
                 LanguageVersion.CSharp8,
->>>>>>> 83d18908
                 parseOptions: null,
                 index: 1);
         }
@@ -434,7 +431,7 @@
 {
     void A()
     {
-        var x = [|1..1|];
+        var x = [|(1, 2)|];
     }
 }
         </Document>
@@ -445,10 +442,6 @@
     </Project>
 </Workspace>",
                 new[] {
-<<<<<<< HEAD
-                    string.Format(CSharpFeaturesResources.Upgrade_this_project_to_csharp_language_version_0, "8"),
-                    string.Format(CSharpFeaturesResources.Upgrade_all_csharp_projects_to_language_version_0, "8")
-=======
                     string.Format(CSharpFeaturesResources.Upgrade_this_project_to_csharp_language_version_0, "7.0"),
                     string.Format(CSharpFeaturesResources.Upgrade_all_csharp_projects_to_language_version_0, "7.0")
                 });
@@ -479,7 +472,6 @@
                 new[] {
                     string.Format(CSharpFeaturesResources.Upgrade_this_project_to_csharp_language_version_0, "8.0"),
                     string.Format(CSharpFeaturesResources.Upgrade_all_csharp_projects_to_language_version_0, "8.0")
->>>>>>> 83d18908
     });
         }
 
@@ -495,7 +487,7 @@
 {
     void A()
     {
-        var x = [|1..1|];
+        var x = [|(1, 2)|];
     }
 }
         </Document>
@@ -504,38 +496,34 @@
     </Project>
 </Workspace>",
                 new[] {
-                    string.Format(CSharpFeaturesResources.Upgrade_this_project_to_csharp_language_version_0, "8")
+                    string.Format(CSharpFeaturesResources.Upgrade_this_project_to_csharp_language_version_0, "7.0")
                     });
         }
 
         [Fact]
-<<<<<<< HEAD
-        public async Task OnlyOfferFixAllProjectsWhenApplicable()
-=======
         public async Task OnlyOfferFixAllProjectsFromCSharp6ToCSharp7WhenApplicable()
->>>>>>> 83d18908
-        {
-            await TestExactActionSetOfferedAsync(
-
-@"<Workspace>
-    <Project Language=""C#"" LanguageVersion=""6"">
-        <Document>
-class C
-{
-    void A()
-    {
-        var x = [|1..1|];
-    }
-}
-        </Document>
-    </Project>
-    <Project Language=""C#"" LanguageVersion=""800"">
+        {
+            await TestExactActionSetOfferedAsync(
+
+@"<Workspace>
+    <Project Language=""C#"" LanguageVersion=""6"">
+        <Document>
+class C
+{
+    void A()
+    {
+        var x = [|(1, 2)|];
+    }
+}
+        </Document>
+    </Project>
+    <Project Language=""C#"" LanguageVersion=""7"">
     </Project>
     <Project Language=""Visual Basic"">
     </Project>
 </Workspace>",
                 new[] {
-                    string.Format(CSharpFeaturesResources.Upgrade_this_project_to_csharp_language_version_0, "8")
+                    string.Format(CSharpFeaturesResources.Upgrade_this_project_to_csharp_language_version_0, "7.0")
                     });
         }
 
@@ -551,7 +539,7 @@
 {
     void A()
     {
-        var x = [|1..1|];
+        var x = [|(1, 2)|];
     }
 }
         </Document>
@@ -562,8 +550,8 @@
     </Project>
 </Workspace>",
                 new[] {
-                    string.Format(CSharpFeaturesResources.Upgrade_this_project_to_csharp_language_version_0, "8"),
-                    string.Format(CSharpFeaturesResources.Upgrade_all_csharp_projects_to_language_version_0, "8")
+                    string.Format(CSharpFeaturesResources.Upgrade_this_project_to_csharp_language_version_0, "7.0"),
+                    string.Format(CSharpFeaturesResources.Upgrade_all_csharp_projects_to_language_version_0, "7.0")
                     });
         }
 
@@ -740,40 +728,5 @@
 </Workspace>",
                 expectedActionSet: Enumerable.Empty<string>());
         }
-
-        [Fact]
-        public async Task UpgradeProjectWithIndexToCSharp8()
-        {
-            await TestLanguageVersionUpgradedAsync(
-                CodeAnalysis.CSharp.Test.Utilities.TestSources.Index +
-@"
-class Test
-{
-    public void N()
-    {
-        var x = [|^1|];
-    }
-}",
-                LanguageVersion.CSharp8,
-                new CSharpParseOptions(LanguageVersion.CSharp7));
-        }
-
-        [Fact]
-        public async Task UpgradeProjectWithRangeToCSharp8()
-        {
-            await TestLanguageVersionUpgradedAsync(
-                CodeAnalysis.CSharp.Test.Utilities.TestSources.Index +
-                CodeAnalysis.CSharp.Test.Utilities.TestSources.Range +
-@"
-class Test
-{
-    public void N()
-    {
-        var x = [|1..1|];
-    }
-}",
-                LanguageVersion.CSharp8,
-                new CSharpParseOptions(LanguageVersion.CSharp7));
-        }
     }
 }