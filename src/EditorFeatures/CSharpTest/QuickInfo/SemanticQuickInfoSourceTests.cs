--- conflicted
+++ resolved
@@ -6173,21 +6173,118 @@
                 MainDescription("void M<T>() where T : unmanaged"));
         }
 
-<<<<<<< HEAD
+        [WorkItem(29703, "https://github.com/dotnet/roslyn/issues/29703")]
+        [Fact, Trait(Traits.Feature, Traits.Features.QuickInfo)]
+        public async Task TestGetAccessorDocumentation()
+        {
+            await TestAsync(
+@"
+class X
+{
+    /// <summary>Summary for property Goo</summary>
+    int Goo { g$$et; set; }
+}",
+                Documentation("Summary for property Goo"));
+        }
+
+        [WorkItem(29703, "https://github.com/dotnet/roslyn/issues/29703")]
+        [Fact, Trait(Traits.Feature, Traits.Features.QuickInfo)]
+        public async Task TestSetAccessorDocumentation()
+        {
+            await TestAsync(
+@"
+class X
+{
+    /// <summary>Summary for property Goo</summary>
+    int Goo { get; s$$et; }
+}",
+                Documentation("Summary for property Goo"));
+        }
+
+        [WorkItem(29703, "https://github.com/dotnet/roslyn/issues/29703")]
+        [Fact, Trait(Traits.Feature, Traits.Features.QuickInfo)]
+        public async Task TestEventAddDocumentation1()
+        {
+            await TestAsync(
+@"
+using System;
+
+class X
+{
+    /// <summary>Summary for event Goo</summary>
+    event EventHandler<EventArgs> Goo
+    {
+        a$$dd => throw null;
+        remove => throw null;
+    }
+}",
+                Documentation("Summary for event Goo"));
+        }
+
+        [WorkItem(29703, "https://github.com/dotnet/roslyn/issues/29703")]
+        [Fact, Trait(Traits.Feature, Traits.Features.QuickInfo)]
+        public async Task TestEventAddDocumentation2()
+        {
+            await TestAsync(
+@"
+using System;
+
+class X
+{
+    /// <summary>Summary for event Goo</summary>
+    event EventHandler<EventArgs> Goo;
+
+    void M() => Goo +$$= null;
+}",
+                Documentation("Summary for event Goo"));
+        }
+
+        [WorkItem(29703, "https://github.com/dotnet/roslyn/issues/29703")]
+        [Fact, Trait(Traits.Feature, Traits.Features.QuickInfo)]
+        public async Task TestEventRemoveDocumentation1()
+        {
+            await TestAsync(
+@"
+using System;
+
+class X
+{
+    /// <summary>Summary for event Goo</summary>
+    event EventHandler<EventArgs> Goo
+    {
+        add => throw null;
+        r$$emove => throw null;
+    }
+}",
+                Documentation("Summary for event Goo"));
+        }
+
+        [WorkItem(29703, "https://github.com/dotnet/roslyn/issues/29703")]
+        [Fact, Trait(Traits.Feature, Traits.Features.QuickInfo)]
+        public async Task TestEventRemoveDocumentation2()
+        {
+            await TestAsync(
+@"
+using System;
+
+class X
+{
+    /// <summary>Summary for event Goo</summary>
+    event EventHandler<EventArgs> Goo;
+
+    void M() => Goo -$$= null;
+}",
+                Documentation("Summary for event Goo"));
+        }
+
         [WorkItem(30642, "https://github.com/dotnet/roslyn/issues/30642")]
         [Fact, Trait(Traits.Feature, Traits.Features.QuickInfo)]
         public async Task BuiltInOperatorWithUserDefinedEquivalent()
-=======
-        [WorkItem(29703, "https://github.com/dotnet/roslyn/issues/29703")]
-        [Fact, Trait(Traits.Feature, Traits.Features.QuickInfo)]
-        public async Task TestGetAccessorDocumentation()
->>>>>>> cdc94424
         {
             await TestAsync(
 @"
 class X
 {
-<<<<<<< HEAD
     void N(string a, string b)
     {
         var v = a $$== b;
@@ -6195,102 +6292,6 @@
 }",
                 MainDescription("bool string.operator ==(string a, string b)"),
                 SymbolGlyph(Glyph.Operator));
-=======
-    /// <summary>Summary for property Goo</summary>
-    int Goo { g$$et; set; }
-}",
-                Documentation("Summary for property Goo"));
-        }
-
-        [WorkItem(29703, "https://github.com/dotnet/roslyn/issues/29703")]
-        [Fact, Trait(Traits.Feature, Traits.Features.QuickInfo)]
-        public async Task TestSetAccessorDocumentation()
-        {
-            await TestAsync(
-@"
-class X
-{
-    /// <summary>Summary for property Goo</summary>
-    int Goo { get; s$$et; }
-}",
-                Documentation("Summary for property Goo"));
-        }
-
-        [WorkItem(29703, "https://github.com/dotnet/roslyn/issues/29703")]
-        [Fact, Trait(Traits.Feature, Traits.Features.QuickInfo)]
-        public async Task TestEventAddDocumentation1()
-        {
-            await TestAsync(
-@"
-using System;
-
-class X
-{
-    /// <summary>Summary for event Goo</summary>
-    event EventHandler<EventArgs> Goo
-    {
-        a$$dd => throw null;
-        remove => throw null;
-    }
-}",
-                Documentation("Summary for event Goo"));
-        }
-
-        [WorkItem(29703, "https://github.com/dotnet/roslyn/issues/29703")]
-        [Fact, Trait(Traits.Feature, Traits.Features.QuickInfo)]
-        public async Task TestEventAddDocumentation2()
-        {
-            await TestAsync(
-@"
-using System;
-
-class X
-{
-    /// <summary>Summary for event Goo</summary>
-    event EventHandler<EventArgs> Goo;
-
-    void M() => Goo +$$= null;
-}",
-                Documentation("Summary for event Goo"));
-        }
-
-        [WorkItem(29703, "https://github.com/dotnet/roslyn/issues/29703")]
-        [Fact, Trait(Traits.Feature, Traits.Features.QuickInfo)]
-        public async Task TestEventRemoveDocumentation1()
-        {
-            await TestAsync(
-@"
-using System;
-
-class X
-{
-    /// <summary>Summary for event Goo</summary>
-    event EventHandler<EventArgs> Goo
-    {
-        add => throw null;
-        r$$emove => throw null;
-    }
-}",
-                Documentation("Summary for event Goo"));
-        }
-
-        [WorkItem(29703, "https://github.com/dotnet/roslyn/issues/29703")]
-        [Fact, Trait(Traits.Feature, Traits.Features.QuickInfo)]
-        public async Task TestEventRemoveDocumentation2()
-        {
-            await TestAsync(
-@"
-using System;
-
-class X
-{
-    /// <summary>Summary for event Goo</summary>
-    event EventHandler<EventArgs> Goo;
-
-    void M() => Goo -$$= null;
-}",
-                Documentation("Summary for event Goo"));
->>>>>>> cdc94424
         }
     }
 }