--- conflicted
+++ resolved
@@ -224,11 +224,7 @@
                 {
                     var foregroundService = workspace.GetService<IForegroundNotificationService>();
 
-<<<<<<< HEAD
-                    var listenerProvider = new AsynchronousOperationListenerProvider();
-=======
                     var listenerProvider = workspace.ExportProvider.GetExportedValue<AsynchronousOperationListenerProvider>();
->>>>>>> 55c74cc8
 
                     // set up tagger for both buffers
                     var leftBuffer = diffView.Viewer.LeftView.BufferGraph.GetTextBuffers(t => t.ContentType.IsOfType(ContentTypeNames.CSharpContentType)).First();
@@ -241,21 +237,8 @@
                         var rightTagger = rightProvider.CreateTagger<IErrorTag>(rightBuffer);
                         using (var rightDisposable = rightTagger as IDisposable)
                         {
-<<<<<<< HEAD
-                            // wait up to 20 seconds for diagnostics
-                            taskSource.Task.Wait(20000);
-                            if (!taskSource.Task.IsCompleted)
-                            {
-                                // something is wrong
-                                FatalError.Report(new System.Exception("not finished after 20 seconds"));
-                            }
-
-                            // wait taggers
-                            await listenerProvider.GetWaiter(FeatureAttribute.ErrorSquiggles).CreateWaitTask();
-=======
                             // wait for diagnostics and taggers
                             await listenerProvider.WaitAllDispatcherOperationAndTasksAsync(FeatureAttribute.DiagnosticService, FeatureAttribute.ErrorSquiggles);
->>>>>>> 55c74cc8
 
                             // check left buffer
                             var leftSnapshot = leftBuffer.CurrentSnapshot;
