// Copyright (c) Microsoft.  All Rights Reserved.  Licensed under the Apache License, Version 2.0.  See License.txt in the project root for license information.

using System;
using System.Collections.Generic;
using System.Collections.Immutable;
using System.Collections.ObjectModel;
using System.Diagnostics;
using System.IO;
using System.Linq;
using System.Reflection.Metadata;
using System.Reflection.Metadata.Ecma335;
using System.Threading;
using Microsoft.CodeAnalysis.CSharp.Symbols;
using Microsoft.CodeAnalysis.CSharp.Symbols.Metadata.PE;
using Microsoft.CodeAnalysis.Emit;
using Microsoft.CodeAnalysis.ExpressionEvaluator;
using Microsoft.VisualStudio.Debugger.Evaluation;
using Microsoft.DiaSymReader;

namespace Microsoft.CodeAnalysis.CSharp.ExpressionEvaluator
{
    internal sealed class EvaluationContext : EvaluationContextBase
    {
        private const string TypeName = "<>x";
        private const string MethodName = "<>m0";
        internal const bool IsLocalScopeEndInclusive = false;

        internal readonly ImmutableArray<MetadataBlock> MetadataBlocks;
        internal readonly MethodContextReuseConstraints? MethodContextReuseConstraints;
        internal readonly CSharpCompilation Compilation;

        private readonly MetadataDecoder _metadataDecoder;
        private readonly MethodSymbol _currentFrame;
        private readonly ImmutableArray<LocalSymbol> _locals;
        private readonly ImmutableSortedSet<int> _inScopeHoistedLocalIndices;
        private readonly MethodDebugInfo _methodDebugInfo;

        private EvaluationContext(
            ImmutableArray<MetadataBlock> metadataBlocks,
            MethodContextReuseConstraints? methodContextReuseConstraints,
            CSharpCompilation compilation,
            MetadataDecoder metadataDecoder,
            MethodSymbol currentFrame,
            ImmutableArray<LocalSymbol> locals,
            ImmutableSortedSet<int> inScopeHoistedLocalIndices,
            MethodDebugInfo methodDebugInfo)
        {
            Debug.Assert(inScopeHoistedLocalIndices != null);

            this.MetadataBlocks = metadataBlocks;
            this.MethodContextReuseConstraints = methodContextReuseConstraints;
            this.Compilation = compilation;
            _metadataDecoder = metadataDecoder;
            _currentFrame = currentFrame;
            _locals = locals;
            _inScopeHoistedLocalIndices = inScopeHoistedLocalIndices;
            _methodDebugInfo = methodDebugInfo;
        }

        /// <summary>
        /// Create a context for evaluating expressions at a type scope.
        /// </summary>
        /// <param name="previous">Previous context, if any, for possible re-use.</param>
        /// <param name="metadataBlocks">Module metadata</param>
        /// <param name="moduleVersionId">Module containing type</param>
        /// <param name="typeToken">Type metadata token</param>
        /// <returns>Evaluation context</returns>
        /// <remarks>
        /// No locals since locals are associated with methods, not types.
        /// </remarks>
        internal static EvaluationContext CreateTypeContext(
            CSharpMetadataContext previous,
            ImmutableArray<MetadataBlock> metadataBlocks,
            Guid moduleVersionId,
            int typeToken)
        {
            Debug.Assert(MetadataTokens.Handle(typeToken).Kind == HandleKind.TypeDefinition);

            // Re-use the previous compilation if possible.
            var compilation = metadataBlocks.HaveNotChanged(previous) ?
                previous.Compilation :
                metadataBlocks.ToCompilation();

            MetadataDecoder metadataDecoder;
            var currentType = compilation.GetType(moduleVersionId, typeToken, out metadataDecoder);
            Debug.Assert((object)currentType != null);
            Debug.Assert(metadataDecoder != null);
            var currentFrame = new SynthesizedContextMethodSymbol(currentType);
            return new EvaluationContext(
                metadataBlocks,
                null,
                compilation,
                metadataDecoder,
                currentFrame,
                default(ImmutableArray<LocalSymbol>),
                ImmutableSortedSet<int>.Empty,
                default(MethodDebugInfo));
        }

        /// <summary>
        /// Create a context for evaluating expressions within a method scope.
        /// </summary>
        /// <param name="previous">Previous context, if any, for possible re-use.</param>
        /// <param name="metadataBlocks">Module metadata</param>
        /// <param name="symReader"><see cref="ISymUnmanagedReader"/> for PDB associated with <paramref name="moduleVersionId"/></param>
        /// <param name="moduleVersionId">Module containing method</param>
        /// <param name="methodToken">Method metadata token</param>
        /// <param name="methodVersion">Method version.</param>
        /// <param name="ilOffset">IL offset of instruction pointer in method</param>
        /// <param name="localSignatureToken">Method local signature token</param>
        /// <returns>Evaluation context</returns>
        internal static EvaluationContext CreateMethodContext(
            CSharpMetadataContext previous,
            ImmutableArray<MetadataBlock> metadataBlocks,
            object symReader,
            Guid moduleVersionId,
            int methodToken,
            int methodVersion,
            int ilOffset,
            int localSignatureToken)
        {
            Debug.Assert(MetadataTokens.Handle(methodToken).Kind == HandleKind.MethodDefinition);

            // Re-use the previous compilation if possible.
            CSharpCompilation compilation;
            if (metadataBlocks.HaveNotChanged(previous))
            {
                // Re-use entire context if method scope has not changed.
                var previousContext = previous.EvaluationContext;
                if (previousContext != null &&
                    previousContext.MethodContextReuseConstraints.HasValue &&
                    previousContext.MethodContextReuseConstraints.GetValueOrDefault().AreSatisfied(moduleVersionId, methodToken, methodVersion, ilOffset))
                {
                    return previousContext;
                }
                compilation = previous.Compilation;
            }
            else
            {
                compilation = metadataBlocks.ToCompilation();
            }

            var typedSymReader = (ISymUnmanagedReader)symReader;
            var allScopes = ArrayBuilder<ISymUnmanagedScope>.GetInstance();
            var containingScopes = ArrayBuilder<ISymUnmanagedScope>.GetInstance();
            typedSymReader.GetScopes(methodToken, methodVersion, ilOffset, IsLocalScopeEndInclusive, allScopes, containingScopes);
            var methodContextReuseConstraints = allScopes.GetReuseConstraints(moduleVersionId, methodToken, methodVersion, ilOffset, IsLocalScopeEndInclusive);
            allScopes.Free();

            var localNames = containingScopes.GetLocalNames();

            var inScopeHoistedLocalIndices = ImmutableSortedSet<int>.Empty;
            var methodDebugInfo = default(MethodDebugInfo);

            if (typedSymReader != null)
            {
                try
                {
                    // TODO (https://github.com/dotnet/roslyn/issues/702): switch on the type of typedSymReader and call the appropriate helper.
                    methodDebugInfo = typedSymReader.GetMethodDebugInfo(methodToken, methodVersion, localNames.FirstOrDefault());
                    inScopeHoistedLocalIndices = methodDebugInfo.GetInScopeHoistedLocalIndices(ilOffset, ref methodContextReuseConstraints);
                }
                catch (InvalidOperationException)
                {
                    // bad CDI, ignore
                }
            }

            var methodHandle = (MethodDefinitionHandle)MetadataTokens.Handle(methodToken);
            var currentFrame = compilation.GetMethod(moduleVersionId, methodHandle);
            Debug.Assert((object)currentFrame != null);
            var metadataDecoder = new MetadataDecoder((PEModuleSymbol)currentFrame.ContainingModule, currentFrame);
            var localInfo = metadataDecoder.GetLocalInfo(localSignatureToken);
            var localBuilder = ArrayBuilder<LocalSymbol>.GetInstance();
            var sourceAssembly = compilation.SourceAssembly;
            GetLocals(localBuilder, currentFrame, localNames, localInfo, methodDebugInfo.DynamicLocalMap, sourceAssembly);
            GetConstants(localBuilder, currentFrame, containingScopes.GetConstantSignatures(), metadataDecoder, methodDebugInfo.DynamicLocalConstantMap, sourceAssembly);
            containingScopes.Free();

            var locals = localBuilder.ToImmutableAndFree();

            return new EvaluationContext(
                metadataBlocks,
                methodContextReuseConstraints,
                compilation,
                metadataDecoder,
                currentFrame,
                locals,
                inScopeHoistedLocalIndices,
                methodDebugInfo);
        }

        internal CompilationContext CreateCompilationContext(CSharpSyntaxNode syntax)
        {
            return new CompilationContext(
                this.Compilation,
                _metadataDecoder,
                _currentFrame,
                _locals,
                _inScopeHoistedLocalIndices,
                _methodDebugInfo,
                syntax);
        }

        internal override CompileResult CompileExpression(
            InspectionContext inspectionContext,
            string expr,
            DkmEvaluationFlags compilationFlags,
            DiagnosticFormatter formatter,
            out ResultProperties resultProperties,
            out string error,
            out ImmutableArray<AssemblyIdentity> missingAssemblyIdentities,
            System.Globalization.CultureInfo preferredUICulture,
            Microsoft.CodeAnalysis.CodeGen.CompilationTestData testData)
        {
            resultProperties = default(ResultProperties);
            var diagnostics = DiagnosticBag.GetInstance();
            try
            {
                ReadOnlyCollection<string> formatSpecifiers;
                var syntax = Parse(expr, (compilationFlags & DkmEvaluationFlags.TreatAsExpression) != 0, diagnostics, out formatSpecifiers);
                if (syntax == null)
                {
                    error = GetErrorMessageAndMissingAssemblyIdentities(diagnostics, formatter, preferredUICulture, out missingAssemblyIdentities);
                    return default(CompileResult);
                }

                var context = this.CreateCompilationContext(syntax);
                ResultProperties properties;
                var moduleBuilder = context.CompileExpression(inspectionContext, TypeName, MethodName, testData, diagnostics, out properties);
                if (moduleBuilder == null)
                {
                    error = GetErrorMessageAndMissingAssemblyIdentities(diagnostics, formatter, preferredUICulture, out missingAssemblyIdentities);
                    return default(CompileResult);
                }

                using (var stream = new MemoryStream())
                {
                    Cci.PeWriter.WritePeToStream(
                        new EmitContext((Cci.IModule)moduleBuilder, null, diagnostics),
                        context.MessageProvider,
<<<<<<< HEAD
                        stream,
                        pdbStreamOpt: null,
=======
                        () => stream,
>>>>>>> 55aab78c
                        nativePdbWriterOpt: null,
                        allowMissingMethodBodies: false,
                        deterministic: false,
                        cancellationToken: default(CancellationToken));

                    if (diagnostics.HasAnyErrors())
                    {
                        error = GetErrorMessageAndMissingAssemblyIdentities(diagnostics, formatter, preferredUICulture, out missingAssemblyIdentities);
                        return default(CompileResult);
                    }

                    resultProperties = properties;
                    error = null;
                    missingAssemblyIdentities = ImmutableArray<AssemblyIdentity>.Empty;
                    return new CompileResult(
                        stream.ToArray(),
                        typeName: TypeName,
                        methodName: MethodName,
                        formatSpecifiers: formatSpecifiers);
                }
            }
            finally
            {
                diagnostics.Free();
            }
        }

        private static CSharpSyntaxNode Parse(
            string expr,
            bool treatAsExpression,
            DiagnosticBag diagnostics,
            out ReadOnlyCollection<string> formatSpecifiers)
        {
            if (treatAsExpression)
            {
                return expr.ParseExpression(diagnostics, allowFormatSpecifiers: true, formatSpecifiers: out formatSpecifiers);
            }
            else
            {
                // Try to parse as an expression. If that fails, parse as a statement.
                var exprDiagnostics = DiagnosticBag.GetInstance();
                ReadOnlyCollection<string> exprFormatSpecifiers;
                CSharpSyntaxNode syntax = expr.ParseExpression(exprDiagnostics, allowFormatSpecifiers: true, formatSpecifiers: out exprFormatSpecifiers);
                Debug.Assert((syntax == null) || !exprDiagnostics.HasAnyErrors());
                exprDiagnostics.Free();
                if (syntax != null)
                {
                    Debug.Assert(!diagnostics.HasAnyErrors());
                    formatSpecifiers = exprFormatSpecifiers;
                    return syntax;
                }
                formatSpecifiers = null;
                syntax = expr.ParseStatement(diagnostics);
                if ((syntax != null) && (syntax.Kind() != SyntaxKind.LocalDeclarationStatement))
                {
                    diagnostics.Add(ErrorCode.ERR_ExpressionOrDeclarationExpected, Location.None);
                    return null;
                }
                return syntax;
            }
        }

        internal override CompileResult CompileAssignment(
            InspectionContext inspectionContext,
            string target,
            string expr,
            DiagnosticFormatter formatter,
            out ResultProperties resultProperties,
            out string error,
            out ImmutableArray<AssemblyIdentity> missingAssemblyIdentities,
            System.Globalization.CultureInfo preferredUICulture,
            Microsoft.CodeAnalysis.CodeGen.CompilationTestData testData)
        {
            var diagnostics = DiagnosticBag.GetInstance();
            try
            {
                var assignment = target.ParseAssignment(expr, diagnostics);
                if (assignment == null)
                {
                    error = GetErrorMessageAndMissingAssemblyIdentities(diagnostics, formatter, preferredUICulture, out missingAssemblyIdentities);
                    resultProperties = default(ResultProperties);
                    return default(CompileResult);
                }

                var context = this.CreateCompilationContext(assignment);
                ResultProperties properties;
                var moduleBuilder = context.CompileAssignment(inspectionContext, TypeName, MethodName, testData, diagnostics, out properties);
                if (moduleBuilder == null)
                {
                    error = GetErrorMessageAndMissingAssemblyIdentities(diagnostics, formatter, preferredUICulture, out missingAssemblyIdentities);
                    resultProperties = default(ResultProperties);
                    return default(CompileResult);
                }

                using (var stream = new MemoryStream())
                {
                    Cci.PeWriter.WritePeToStream(
                        new EmitContext((Cci.IModule)moduleBuilder, null, diagnostics),
                        context.MessageProvider,
<<<<<<< HEAD
                        stream,
                        pdbStreamOpt: null,
=======
                        () => stream,
>>>>>>> 55aab78c
                        nativePdbWriterOpt: null,
                        allowMissingMethodBodies: false,
                        deterministic: false,
                        cancellationToken: default(CancellationToken));

                    if (diagnostics.HasAnyErrors())
                    {
                        error = GetErrorMessageAndMissingAssemblyIdentities(diagnostics, formatter, preferredUICulture, out missingAssemblyIdentities);
                        resultProperties = default(ResultProperties);
                        return default(CompileResult);
                    }

                    resultProperties = properties;
                    error = null;
                    missingAssemblyIdentities = ImmutableArray<AssemblyIdentity>.Empty;
                    return new CompileResult(
                        stream.ToArray(),
                        typeName: TypeName,
                        methodName: MethodName,
                        formatSpecifiers: null);
                }
            }
            finally
            {
                diagnostics.Free();
            }
        }

        private static readonly ReadOnlyCollection<byte> s_emptyBytes = new ReadOnlyCollection<byte>(new byte[0]);

        internal override ReadOnlyCollection<byte> CompileGetLocals(
            ArrayBuilder<LocalAndMethod> locals,
            bool argumentsOnly,
            out string typeName,
            Microsoft.CodeAnalysis.CodeGen.CompilationTestData testData = null)
        {
            var diagnostics = DiagnosticBag.GetInstance();
            var context = this.CreateCompilationContext(null);
            var moduleBuilder = context.CompileGetLocals(TypeName, locals, argumentsOnly, testData, diagnostics);
            ReadOnlyCollection<byte> assembly = null;

            if ((moduleBuilder != null) && (locals.Count > 0))
            {
                using (var stream = new MemoryStream())
                {
                    Cci.PeWriter.WritePeToStream(
                        new EmitContext((Cci.IModule)moduleBuilder, null, diagnostics),
                        context.MessageProvider,
<<<<<<< HEAD
                        stream,
                        pdbStreamOpt: null,
=======
                        () => stream,
>>>>>>> 55aab78c
                        nativePdbWriterOpt: null,
                        allowMissingMethodBodies: false,
                        deterministic: false,
                        cancellationToken: default(CancellationToken));

                    if (!diagnostics.HasAnyErrors())
                    {
                        assembly = new ReadOnlyCollection<byte>(stream.ToArray());
                    }
                }
            }

            diagnostics.Free();

            if (assembly == null)
            {
                locals.Clear();
                assembly = s_emptyBytes;
            }

            typeName = TypeName;
            return assembly;
        }

        /// <summary>
        /// Returns symbols for the locals emitted in the original method,
        /// based on the local signatures from the IL and the names and
        /// slots from the PDB. The actual locals are needed to ensure the
        /// local slots in the generated method match the original.
        /// </summary>
        private static void GetLocals(
            ArrayBuilder<LocalSymbol> builder,
            MethodSymbol method,
            ImmutableArray<string> names,
            ImmutableArray<LocalInfo<TypeSymbol>> localInfo,
            ImmutableDictionary<int, ImmutableArray<bool>> dynamicLocalMap,
            SourceAssemblySymbol containingAssembly)
        {
            if (localInfo.Length == 0)
            {
                // When debugging a .dmp without a heap, localInfo will be empty although
                // names may be non-empty if there is a PDB. Since there's no type info, the
                // locals are dropped. Note this means the local signature of any generated
                // method will not match the original signature, so new locals will overlap
                // original locals. That is ok since there is no live process for the debugger
                // to update (any modified values exist in the debugger only).
                return;
            }

            Debug.Assert(localInfo.Length >= names.Length);

            for (int i = 0; i < localInfo.Length; i++)
            {
                var name = (i < names.Length) ? names[i] : null;
                var info = localInfo[i];
                var isPinned = info.IsPinned;

                LocalDeclarationKind kind;
                RefKind refKind;
                TypeSymbol type;
                if (info.IsByRef && isPinned)
                {
                    kind = LocalDeclarationKind.FixedVariable;
                    refKind = RefKind.None;
                    type = new PointerTypeSymbol(info.Type);
                }
                else
                {
                    kind = LocalDeclarationKind.RegularVariable;
                    refKind = info.IsByRef ? RefKind.Ref : RefKind.None;
                    type = info.Type;
                }

                ImmutableArray<bool> dynamicFlags;
                if (dynamicLocalMap != null && dynamicLocalMap.TryGetValue(i, out dynamicFlags))
                {
                    type = DynamicTypeDecoder.TransformTypeWithoutCustomModifierFlags(
                        type,
                        containingAssembly,
                        refKind,
                        dynamicFlags);
                }

                // Custom modifiers can be dropped since binding ignores custom
                // modifiers from locals and since we only need to preserve
                // the type of the original local in the generated method.
                builder.Add(new EELocalSymbol(method, EELocalSymbol.NoLocations, name, i, kind, type, refKind, isPinned, isCompilerGenerated: false, canScheduleToStack: false));
            }
        }

        private static void GetConstants(
            ArrayBuilder<LocalSymbol> builder,
            MethodSymbol method,
            ImmutableArray<NamedLocalConstant> constants,
            MetadataDecoder metadataDecoder,
            ImmutableDictionary<string, ImmutableArray<bool>> dynamicLocalConstantMap,
            SourceAssemblySymbol containingAssembly)
        {
            foreach (var constant in constants)
            {
                var info = metadataDecoder.GetLocalInfo(constant.Signature);
                Debug.Assert(!info.IsByRef);
                Debug.Assert(!info.IsPinned);
                var type = info.Type;

                ImmutableArray<bool> dynamicFlags;
                if (dynamicLocalConstantMap != null && dynamicLocalConstantMap.TryGetValue(constant.Name, out dynamicFlags))
                {
                    type = DynamicTypeDecoder.TransformTypeWithoutCustomModifierFlags(
                        type,
                        containingAssembly,
                        RefKind.None,
                        dynamicFlags);
                }

                var constantValue = ReinterpretConstantValue(constant.Value, type.SpecialType);
                builder.Add(new EELocalConstantSymbol(method, constant.Name, type, constantValue));
            }
        }

        internal override ImmutableArray<AssemblyIdentity> GetMissingAssemblyIdentities(Diagnostic diagnostic)
        {
            return GetMissingAssemblyIdentitiesHelper((ErrorCode)diagnostic.Code, diagnostic.Arguments);
        }

        /// <remarks>
        /// Internal for testing.
        /// </remarks>
        internal static ImmutableArray<AssemblyIdentity> GetMissingAssemblyIdentitiesHelper(ErrorCode code, IReadOnlyList<object> arguments)
        {
            switch (code)
            {
                case ErrorCode.ERR_NoTypeDef:
                case ErrorCode.ERR_GlobalSingleTypeNameNotFoundFwd:
                case ErrorCode.ERR_DottedTypeNameNotFoundInNSFwd:
                case ErrorCode.ERR_SingleTypeNameNotFoundFwd:
                case ErrorCode.ERR_NameNotInContextPossibleMissingReference: // Probably can't happen.
                    foreach (var argument in arguments)
                    {
                        var identity = (argument as AssemblyIdentity) ?? (argument as AssemblySymbol)?.Identity;
                        if (identity != null && !identity.Equals(MissingCorLibrarySymbol.Instance.Identity))
                        {
                            return ImmutableArray.Create(identity);
                        }
                    }
                    break;
                case ErrorCode.ERR_DottedTypeNameNotFoundInNS:
                    if (arguments.Count == 2)
                    {
                        var namespaceName = arguments[0] as string;
                        var containingNamespace = arguments[1] as NamespaceSymbol;
                        if (namespaceName != null && (object)containingNamespace != null &&
                            containingNamespace.ConstituentNamespaces.Any(n => n.ContainingAssembly.Identity.IsWindowsAssemblyIdentity()))
                        {
                            // This is just a heuristic, but it has the advantage of being portable, particularly 
                            // across different versions of (desktop) windows.
                            var identity = new AssemblyIdentity($"{containingNamespace.ToDisplayString()}.{namespaceName}", contentType: System.Reflection.AssemblyContentType.WindowsRuntime);
                            return ImmutableArray.Create(identity);
                        }
                    }
                    break;
                case ErrorCode.ERR_DynamicAttributeMissing:
                case ErrorCode.ERR_DynamicRequiredTypesMissing:
                // MSDN says these might come from System.Dynamic.Runtime
                case ErrorCode.ERR_QueryNoProviderStandard:
                case ErrorCode.ERR_ExtensionAttrNotFound: // Probably can't happen.
                    return ImmutableArray.Create(SystemCoreIdentity);
                case ErrorCode.ERR_BadAwaitArg_NeedSystem:
                    Debug.Assert(false, "Roslyn no longer produces ERR_BadAwaitArg_NeedSystem");
                    break;
            }

            return default(ImmutableArray<AssemblyIdentity>);
        }
    }
}<|MERGE_RESOLUTION|>--- conflicted
+++ resolved
@@ -239,12 +239,8 @@
                     Cci.PeWriter.WritePeToStream(
                         new EmitContext((Cci.IModule)moduleBuilder, null, diagnostics),
                         context.MessageProvider,
-<<<<<<< HEAD
-                        stream,
+                        () => stream,
                         pdbStreamOpt: null,
-=======
-                        () => stream,
->>>>>>> 55aab78c
                         nativePdbWriterOpt: null,
                         allowMissingMethodBodies: false,
                         deterministic: false,
@@ -344,12 +340,8 @@
                     Cci.PeWriter.WritePeToStream(
                         new EmitContext((Cci.IModule)moduleBuilder, null, diagnostics),
                         context.MessageProvider,
-<<<<<<< HEAD
-                        stream,
+                        () => stream,
                         pdbStreamOpt: null,
-=======
-                        () => stream,
->>>>>>> 55aab78c
                         nativePdbWriterOpt: null,
                         allowMissingMethodBodies: false,
                         deterministic: false,
@@ -398,12 +390,8 @@
                     Cci.PeWriter.WritePeToStream(
                         new EmitContext((Cci.IModule)moduleBuilder, null, diagnostics),
                         context.MessageProvider,
-<<<<<<< HEAD
-                        stream,
+                        () => stream,
                         pdbStreamOpt: null,
-=======
-                        () => stream,
->>>>>>> 55aab78c
                         nativePdbWriterOpt: null,
                         allowMissingMethodBodies: false,
                         deterministic: false,
