﻿// Copyright (c) Microsoft.  All Rights Reserved.  Licensed under the Apache License, Version 2.0.  See License.txt in the project root for license information.

using System;
using System.Collections.Generic;
using System.Collections.Immutable;
using System.Linq;
using Microsoft.CodeAnalysis.CodeGen;
using Microsoft.CodeAnalysis.CSharp.Symbols;
using Microsoft.CodeAnalysis.CSharp.Test.Utilities;
using Microsoft.CodeAnalysis.ExpressionEvaluator;
using Microsoft.CodeAnalysis.ExpressionEvaluator.UnitTests;
using Microsoft.CodeAnalysis.PooledObjects;
using Microsoft.CodeAnalysis.Test.Utilities;
using Microsoft.DiaSymReader;
using Microsoft.VisualStudio.Debugger.Evaluation;
using Microsoft.VisualStudio.Debugger.Evaluation.ClrCompilation;
using Roslyn.Test.Utilities;
using Xunit;

namespace Microsoft.CodeAnalysis.CSharp.ExpressionEvaluator.UnitTests
{
    public class LocalsTests : ExpressionCompilerTestBase
    {
        [Fact]
        public void NoLocals()
        {
            var source =
@"class C
{
    static void M()
    {
    }
}";
            var compilation0 = CreateStandardCompilation(source, options: TestOptions.DebugDll);
            WithRuntimeInstance(compilation0, runtime =>
            {
                var context = CreateMethodContext(runtime, "C.M");
                var testData = new CompilationTestData();
                var locals = ArrayBuilder<LocalAndMethod>.GetInstance();
                string typeName;
                var assembly = context.CompileGetLocals(locals, argumentsOnly: false, typeName: out typeName, testData: testData);
                Assert.NotNull(assembly);
                Assert.Equal(assembly.Count, 0);
                Assert.Equal(locals.Count, 0);
                locals.Free();
            });
        }

        [Fact]
        public void Locals()
        {
            var source =
@"class C
{
    void M(int[] a)
    {
        string b;
        a[1]++;
        lock (new C())
        {
#line 999
            int c = 3;
            b = a[c].ToString();
        }
    }
}";
            var compilation0 = CreateStandardCompilation(source, options: TestOptions.DebugDll);
            WithRuntimeInstance(compilation0, runtime =>
            {
                var context = CreateMethodContext(runtime, "C.M", atLineNumber: 999);

            var testData = new CompilationTestData();
            var locals = ArrayBuilder<LocalAndMethod>.GetInstance();
            string typeName;
            var assembly = context.CompileGetLocals(locals, argumentsOnly: false, typeName: out typeName, testData: testData);
            Assert.NotNull(assembly);
            Assert.NotEqual(assembly.Count, 0);

            Assert.Equal(locals.Count, 4);
            VerifyLocal(testData, typeName, locals[0], "<>m0", "this", expectedILOpt:
@"{
  // Code size        2 (0x2)
  .maxstack  1
  .locals init (string V_0, //b
                C V_1,
                bool V_2,
                int V_3) //c
  IL_0000:  ldarg.0
  IL_0001:  ret
}");
            VerifyLocal(testData, typeName, locals[1], "<>m1", "a", expectedILOpt:
@"{
  // Code size        2 (0x2)
  .maxstack  1
  .locals init (string V_0, //b
                C V_1,
                bool V_2,
                int V_3) //c
  IL_0000:  ldarg.1
  IL_0001:  ret
}");
            VerifyLocal(testData, typeName, locals[2], "<>m2", "b", expectedILOpt:
@"{
  // Code size        2 (0x2)
  .maxstack  1
  .locals init (string V_0, //b
                C V_1,
                bool V_2,
                int V_3) //c
  IL_0000:  ldloc.0
  IL_0001:  ret
}
");
            VerifyLocal(testData, typeName, locals[3], "<>m3", "c", expectedILOpt:
@"{
  // Code size        2 (0x2)
  .maxstack  1
  .locals init (string V_0, //b
                C V_1,
                bool V_2,
                int V_3) //c
  IL_0000:  ldloc.3
  IL_0001:  ret
}");
            locals.Free();
            });
        }

        [Fact]
        public void LocalsInSwitch()
        {
            var source =
@"class C
{
    void M(object o)
    {
        switch (o)
        {
            case string s:
                var a = s;
#line 1000
                return;
            case int s:
#line 2000
                return;
            default:
                return;
        }
    }
}";
            var compilation0 = CreateStandardCompilation(source, options: TestOptions.DebugDll);
            WithRuntimeInstance(compilation0, runtime =>
            {
                var context = CreateMethodContext(runtime, "C.M", atLineNumber: 1000);

                var testData = new CompilationTestData();
                var locals = ArrayBuilder<LocalAndMethod>.GetInstance();
                string typeName;
                var assembly = context.CompileGetLocals(locals, argumentsOnly: false, typeName: out typeName, testData: testData);
                Assert.NotNull(assembly);
                Assert.NotEqual(assembly.Count, 0);

                Assert.Equal(locals.Count, 4);
                VerifyLocal(testData, typeName, locals[0], "<>m0", "this", expectedILOpt:
@"{
  // Code size        2 (0x2)
  .maxstack  1
  .locals init (object V_0,
                string V_1,
                int V_2,
                string V_3, //a
                string V_4, //s
                int V_5,
                object V_6,
                object V_7)
  IL_0000:  ldarg.0
  IL_0001:  ret
}");
                VerifyLocal(testData, typeName, locals[1], "<>m1", "o", expectedILOpt:
@"{
  // Code size        2 (0x2)
  .maxstack  1
  .locals init (object V_0,
                string V_1,
                int V_2,
                string V_3, //a
                string V_4, //s
                int V_5,
                object V_6,
                object V_7)
  IL_0000:  ldarg.1
  IL_0001:  ret
}");
                VerifyLocal(testData, typeName, locals[2], "<>m2", "a", expectedILOpt:
@"{
  // Code size        2 (0x2)
  .maxstack  1
  .locals init (object V_0,
                string V_1,
                int V_2,
                string V_3, //a
                string V_4, //s
                int V_5,
                object V_6,
                object V_7)
  IL_0000:  ldloc.3
  IL_0001:  ret
}");
                VerifyLocal(testData, typeName, locals[3], "<>m3", "s", expectedILOpt:
@"{
  // Code size        3 (0x3)
  .maxstack  1
  .locals init (object V_0,
                string V_1,
                int V_2,
                string V_3, //a
                string V_4, //s
                int V_5,
                object V_6,
                object V_7)
  IL_0000:  ldloc.s    V_4
  IL_0002:  ret
}");
                locals.Free();

                context = CreateMethodContext(runtime, "C.M", atLineNumber: 2000);

                testData = new CompilationTestData();
                locals = ArrayBuilder<LocalAndMethod>.GetInstance();
                assembly = context.CompileGetLocals(locals, argumentsOnly: false, typeName: out typeName, testData: testData);
                Assert.NotNull(assembly);
                Assert.NotEqual(assembly.Count, 0);

                Assert.Equal(locals.Count, 4);
                VerifyLocal(testData, typeName, locals[0], "<>m0", "this", expectedILOpt:
@"{
  // Code size        2 (0x2)
  .maxstack  1
  .locals init (object V_0,
                string V_1,
                int V_2,
                string V_3, //a
                string V_4,
                int V_5, //s
                object V_6,
                object V_7)
  IL_0000:  ldarg.0
  IL_0001:  ret
}");
                VerifyLocal(testData, typeName, locals[1], "<>m1", "o", expectedILOpt:
@"{
  // Code size        2 (0x2)
  .maxstack  1
  .locals init (object V_0,
                string V_1,
                int V_2,
                string V_3, //a
                string V_4,
                int V_5, //s
                object V_6,
                object V_7)
  IL_0000:  ldarg.1
  IL_0001:  ret
}");
                VerifyLocal(testData, typeName, locals[2], "<>m2", "a", expectedILOpt:
@"{
  // Code size        2 (0x2)
  .maxstack  1
  .locals init (object V_0,
                string V_1,
                int V_2,
                string V_3, //a
                string V_4,
                int V_5, //s
                object V_6,
                object V_7)
  IL_0000:  ldloc.3
  IL_0001:  ret
}");
                VerifyLocal(testData, typeName, locals[3], "<>m3", "s", expectedILOpt:
@"{
  // Code size        3 (0x3)
  .maxstack  1
  .locals init (object V_0,
                string V_1,
                int V_2,
                string V_3, //a
                string V_4,
                int V_5, //s
                object V_6,
                object V_7)
  IL_0000:  ldloc.s    V_5
  IL_0002:  ret
}");
                locals.Free();
            });
        }

        [Fact]
        [WorkItem(16594, "https://github.com/dotnet/roslyn/issues/16594")]
        public void LocalsInSwitchWithLambda()
        {
            var source =
@"class C
{
    System.Action M(object o)
    {
        switch (o)
        {
            case string s:
                var a = s;
#line 1000
                return () =>
                       {
#line 2000
                           System.Console.WriteLine(s + a); 
                       };
            case int s:
#line 3000
                return () =>
                       {
#line 4000
                           System.Console.WriteLine(s); 
                       };
            default:
                return null;
        }
    }
}";
            var compilation0 = CreateStandardCompilation(source, options: TestOptions.DebugDll);
            WithRuntimeInstance(compilation0, runtime =>
            {
                var context = CreateMethodContext(runtime, "C.M", atLineNumber: 1000);

                var testData = new CompilationTestData();
                var locals = ArrayBuilder<LocalAndMethod>.GetInstance();
                string typeName;
                var assembly = context.CompileGetLocals(locals, argumentsOnly: false, typeName: out typeName, testData: testData);
                Assert.NotNull(assembly);
                Assert.NotEqual(assembly.Count, 0);

                Assert.Equal(locals.Count, 3);
                VerifyLocal(testData, typeName, locals[0], "<>m0", "this", expectedILOpt:
@"{
  // Code size        2 (0x2)
  .maxstack  1
  .locals init (C.<>c__DisplayClass0_0 V_0, //CS$<>8__locals0
                object V_1,
                string V_2,
                int V_3,
                object V_4,
                object V_5,
                System.Action V_6)
  IL_0000:  ldarg.0
  IL_0001:  ret
}");
                VerifyLocal(testData, typeName, locals[1], "<>m1", "o", expectedILOpt:
@"{
  // Code size        2 (0x2)
  .maxstack  1
  .locals init (C.<>c__DisplayClass0_0 V_0, //CS$<>8__locals0
                object V_1,
                string V_2,
                int V_3,
                object V_4,
                object V_5,
                System.Action V_6)
  IL_0000:  ldarg.1
  IL_0001:  ret
}");
                VerifyLocal(testData, typeName, locals[2], "<>m2", "a", expectedILOpt:
@"{
  // Code size        7 (0x7)
  .maxstack  1
  .locals init (C.<>c__DisplayClass0_0 V_0, //CS$<>8__locals0
                object V_1,
                string V_2,
                int V_3,
                object V_4,
                object V_5,
                System.Action V_6)
  IL_0000:  ldloc.0
  IL_0001:  ldfld      ""string C.<>c__DisplayClass0_0.a""
  IL_0006:  ret
}");
                // We should be able to evaluate "s" within this context, https://github.com/dotnet/roslyn/issues/16594.
//                VerifyLocal(testData, typeName, locals[3], "<>m3", "s", expectedILOpt:
//@"{
//  // Code size        8 (0x8)
//  .maxstack  1
//  .locals init (C.<>c__DisplayClass0_1 V_0, //CS$<>8__locals0
//                object V_1,
//                string V_2,
//                int V_3,
//                object V_4,
//                object V_5,
//                int? V_6,
//                C.<>c__DisplayClass0_0 V_7, //CS$<>8__locals1
//                System.Action V_8,
//                C.<>c__DisplayClass0_2 V_9)
//  IL_0000:  ldloc.s    V_7
//  IL_0002:  ldfld      ""string C.<>c__DisplayClass0_0.s""
//  IL_0007:  ret
//}");
                locals.Free();

                context = CreateMethodContext(runtime, "C.M", atLineNumber: 3000);

                testData = new CompilationTestData();
                locals = ArrayBuilder<LocalAndMethod>.GetInstance();
                assembly = context.CompileGetLocals(locals, argumentsOnly: false, typeName: out typeName, testData: testData);
                Assert.NotNull(assembly);
                Assert.NotEqual(assembly.Count, 0);

                Assert.Equal(locals.Count, 3);
                VerifyLocal(testData, typeName, locals[0], "<>m0", "this", expectedILOpt:
@"{
  // Code size        2 (0x2)
  .maxstack  1
  .locals init (C.<>c__DisplayClass0_0 V_0, //CS$<>8__locals0
                object V_1,
                string V_2,
                int V_3,
                object V_4,
                object V_5,
                System.Action V_6)
  IL_0000:  ldarg.0
  IL_0001:  ret
}");
                VerifyLocal(testData, typeName, locals[1], "<>m1", "o", expectedILOpt:
@"{
  // Code size        2 (0x2)
  .maxstack  1
  .locals init (C.<>c__DisplayClass0_0 V_0, //CS$<>8__locals0
                object V_1,
                string V_2,
                int V_3,
                object V_4,
                object V_5,
                System.Action V_6)
  IL_0000:  ldarg.1
  IL_0001:  ret
}");
                VerifyLocal(testData, typeName, locals[2], "<>m2", "a", expectedILOpt:
@"{
  // Code size        7 (0x7)
  .maxstack  1
  .locals init (C.<>c__DisplayClass0_0 V_0, //CS$<>8__locals0
                object V_1,
                string V_2,
                int V_3,
                object V_4,
                object V_5,
                System.Action V_6)
  IL_0000:  ldloc.0
  IL_0001:  ldfld      ""string C.<>c__DisplayClass0_0.a""
  IL_0006:  ret
}");
                // We should be able to evaluate "s" within this context, https://github.com/dotnet/roslyn/issues/16594.
//                VerifyLocal(testData, typeName, locals[3], "<>m3", "s", expectedILOpt:
//@"{
//  // Code size        8 (0x8)
//  .maxstack  1
//  .locals init (C.<>c__DisplayClass0_1 V_0, //CS$<>8__locals0
//                object V_1,
//                string V_2,
//                int V_3,
//                object V_4,
//                object V_5,
//                int? V_6,
//                C.<>c__DisplayClass0_0 V_7,
//                System.Action V_8,
//                C.<>c__DisplayClass0_2 V_9) //CS$<>8__locals2
//  IL_0000:  ldloc.s    V_9
//  IL_0002:  ldfld      ""int C.<>c__DisplayClass0_2.s""
//  IL_0007:  ret
//}");
                locals.Free();

                context = CreateMethodContext(runtime, "C.<>c__DisplayClass0_0.<M>b__0", atLineNumber: 2000);

                testData = new CompilationTestData();
                locals = ArrayBuilder<LocalAndMethod>.GetInstance();
                assembly = context.CompileGetLocals(locals, argumentsOnly: false, typeName: out typeName, testData: testData);
                Assert.NotNull(assembly);
                Assert.NotEqual(assembly.Count, 0);

                Assert.Equal(locals.Count, 1);
                // We should be able to evaluate "s" within this context, https://github.com/dotnet/roslyn/issues/16594.
//                VerifyLocal(testData, typeName, locals[0], "<>m0", "s", expectedILOpt:
//@"{
//  // Code size        7 (0x7)
//  .maxstack  1
//  IL_0000:  ldarg.0
//  IL_0001:  ldfld      ""string C.<>c__DisplayClass0_0.s""
//  IL_0006:  ret
//}");
                VerifyLocal(testData, typeName, locals[0], "<>m0", "a", expectedILOpt:
@"{
  // Code size        7 (0x7)
  .maxstack  1
  IL_0000:  ldarg.0
  IL_0001:  ldfld      ""string C.<>c__DisplayClass0_0.a""
  IL_0006:  ret
}");
                locals.Free();

                context = CreateMethodContext(runtime, "C.<>c__DisplayClass0_0.<M>b__1", atLineNumber: 4000);

                testData = new CompilationTestData();
                locals = ArrayBuilder<LocalAndMethod>.GetInstance();
                assembly = context.CompileGetLocals(locals, argumentsOnly: false, typeName: out typeName, testData: testData);
                Assert.NotNull(assembly);
                Assert.NotEqual(assembly.Count, 0);

                Assert.Equal(locals.Count, 1);
                // We should be able to evaluate "s" within this context, https://github.com/dotnet/roslyn/issues/16594.
//                VerifyLocal(testData, typeName, locals[0], "<>m0", "s", expectedILOpt:
//@"{
//  // Code size        7 (0x7)
//  .maxstack  1
//  IL_0000:  ldarg.0
//  IL_0001:  ldfld      ""int C.<>c__DisplayClass0_2.s""
//  IL_0006:  ret
//}");
                VerifyLocal(testData, typeName, locals[0], "<>m0", "a", expectedILOpt:
@"{
  // Code size        7 (0x7)
  .maxstack  1
  IL_0000:  ldarg.0
  IL_0001:  ldfld      ""string C.<>c__DisplayClass0_0.a""
  IL_0006:  ret
}");
                locals.Free();
            });
        }

        [Fact]
        public void LocalsInSwitchWithAwait()
        {
            var source =
@"
using System.Threading.Tasks;

class C
{
    async Task<object> F()
    {
        return new object();
    }

    async Task<object> M(object o)
    {
        switch (o)
        {
            case string s:
                var a = s;
#line 1000
                await F();
                System.Console.WriteLine(s + a); 
                return o;
            case int s:
#line 2000
                await F();
                System.Console.WriteLine(s); 
                return o;
            default:
                return o;
        }
    }
}";
            var compilation0 = CreateCompilationWithMscorlib45(source, options: TestOptions.DebugDll, 
                references: new[] { SystemRef_v4_0_30319_17929, SystemCoreRef_v4_0_30319_17929, CSharpRef });
            WithRuntimeInstance(compilation0, runtime =>
            {
                var context = CreateMethodContext(runtime, "C.<M>d__1.MoveNext", atLineNumber: 1000);

                var testData = new CompilationTestData();
                var locals = ArrayBuilder<LocalAndMethod>.GetInstance();
                string typeName;
                var assembly = context.CompileGetLocals(locals, argumentsOnly: false, typeName: out typeName, testData: testData);
                Assert.NotNull(assembly);
                Assert.NotEqual(assembly.Count, 0);

                Assert.Equal(locals.Count, 4);
                VerifyLocal(testData, typeName, locals[0], "<>m0", "this", expectedILOpt:
@"{
  // Code size        7 (0x7)
  .maxstack  1
  .locals init (int V_0,
                object V_1,
                object V_2,
                string V_3,
                object V_4,
                System.Runtime.CompilerServices.TaskAwaiter<object> V_5,
                C.<M>d__1 V_6,
                System.Runtime.CompilerServices.TaskAwaiter<object> V_7,
                System.Exception V_8)
  IL_0000:  ldarg.0
  IL_0001:  ldfld      ""C C.<M>d__1.<>4__this""
  IL_0006:  ret
}");
                VerifyLocal(testData, typeName, locals[1], "<>m1", "o", expectedILOpt:
@"{
  // Code size        7 (0x7)
  .maxstack  1
  .locals init (int V_0,
                object V_1,
                object V_2,
                string V_3,
                object V_4,
                System.Runtime.CompilerServices.TaskAwaiter<object> V_5,
                C.<M>d__1 V_6,
                System.Runtime.CompilerServices.TaskAwaiter<object> V_7,
                System.Exception V_8)
  IL_0000:  ldarg.0
  IL_0001:  ldfld      ""object C.<M>d__1.o""
  IL_0006:  ret
}");
                VerifyLocal(testData, typeName, locals[2], "<>m2", "a", expectedILOpt:
@"{
  // Code size        7 (0x7)
  .maxstack  1
  .locals init (int V_0,
                object V_1,
                object V_2,
                string V_3,
                object V_4,
                System.Runtime.CompilerServices.TaskAwaiter<object> V_5,
                C.<M>d__1 V_6,
                System.Runtime.CompilerServices.TaskAwaiter<object> V_7,
                System.Exception V_8)
  IL_0000:  ldarg.0
  IL_0001:  ldfld      ""string C.<M>d__1.<a>5__4""
  IL_0006:  ret
}");
                VerifyLocal(testData, typeName, locals[3], "<>m3", "s", expectedILOpt:
@"{
  // Code size        7 (0x7)
  .maxstack  1
  .locals init (int V_0,
                object V_1,
                object V_2,
                string V_3,
                object V_4,
                System.Runtime.CompilerServices.TaskAwaiter<object> V_5,
                C.<M>d__1 V_6,
                System.Runtime.CompilerServices.TaskAwaiter<object> V_7,
                System.Exception V_8)
  IL_0000:  ldarg.0
  IL_0001:  ldfld      ""string C.<M>d__1.<s>5__5""
  IL_0006:  ret
}");
                locals.Free();

                context = CreateMethodContext(runtime, "C.<M>d__1.MoveNext", atLineNumber: 2000);

                testData = new CompilationTestData();
                locals = ArrayBuilder<LocalAndMethod>.GetInstance();
                assembly = context.CompileGetLocals(locals, argumentsOnly: false, typeName: out typeName, testData: testData);
                Assert.NotNull(assembly);
                Assert.NotEqual(assembly.Count, 0);

                Assert.Equal(locals.Count, 4);
                VerifyLocal(testData, typeName, locals[0], "<>m0", "this", expectedILOpt:
@"{
  // Code size        7 (0x7)
  .maxstack  1
  .locals init (int V_0,
                object V_1,
                object V_2,
                string V_3,
                object V_4,
                System.Runtime.CompilerServices.TaskAwaiter<object> V_5,
                C.<M>d__1 V_6,
                System.Runtime.CompilerServices.TaskAwaiter<object> V_7,
                System.Exception V_8)
  IL_0000:  ldarg.0
  IL_0001:  ldfld      ""C C.<M>d__1.<>4__this""
  IL_0006:  ret
}");
                VerifyLocal(testData, typeName, locals[1], "<>m1", "o", expectedILOpt:
@"{
  // Code size        7 (0x7)
  .maxstack  1
  .locals init (int V_0,
                object V_1,
                object V_2,
                string V_3,
                object V_4,
                System.Runtime.CompilerServices.TaskAwaiter<object> V_5,
                C.<M>d__1 V_6,
                System.Runtime.CompilerServices.TaskAwaiter<object> V_7,
                System.Exception V_8)
  IL_0000:  ldarg.0
  IL_0001:  ldfld      ""object C.<M>d__1.o""
  IL_0006:  ret
}");
                VerifyLocal(testData, typeName, locals[2], "<>m2", "a", expectedILOpt:
@"{
  // Code size        7 (0x7)
  .maxstack  1
  .locals init (int V_0,
                object V_1,
                object V_2,
                string V_3,
                object V_4,
                System.Runtime.CompilerServices.TaskAwaiter<object> V_5,
                C.<M>d__1 V_6,
                System.Runtime.CompilerServices.TaskAwaiter<object> V_7,
                System.Exception V_8)
  IL_0000:  ldarg.0
  IL_0001:  ldfld      ""string C.<M>d__1.<a>5__4""
  IL_0006:  ret
}");
                VerifyLocal(testData, typeName, locals[3], "<>m3", "s", expectedILOpt:
@"{
  // Code size        7 (0x7)
  .maxstack  1
  .locals init (int V_0,
                object V_1,
                object V_2,
                string V_3,
                object V_4,
                System.Runtime.CompilerServices.TaskAwaiter<object> V_5,
                C.<M>d__1 V_6,
                System.Runtime.CompilerServices.TaskAwaiter<object> V_7,
                System.Exception V_8)
  IL_0000:  ldarg.0
  IL_0001:  ldfld      ""int C.<M>d__1.<s>5__6""
  IL_0006:  ret
}");
                locals.Free();
            });
        }

        /// <summary>
        /// No local signature (debugging a .dmp with no heap). Local
        /// names are known but types are not so the locals are dropped.
        /// Expressions that do not involve locals can be evaluated however.
        /// </summary>
        [Fact]
        public void NoLocalSignature()
        {
            var source =
@"class C
{
    void M(int[] a)
    {
        string b;
        a[1]++;
        lock (new C())
        {
#line 999
            int c = 3;
            b = a[c].ToString();
        }
    }
}";
            var comp = CreateStandardCompilation(source, options: TestOptions.DebugDll);

            WithRuntimeInstance(comp, references: null, includeLocalSignatures: false, includeIntrinsicAssembly: true, validator: runtime =>
            {
            var context = CreateMethodContext(
                runtime,
                methodName: "C.M",
                atLineNumber: 999);

            var testData = new CompilationTestData();
            var locals = ArrayBuilder<LocalAndMethod>.GetInstance();
            string typeName;
            var assembly = context.CompileGetLocals(locals, argumentsOnly: false, typeName: out typeName, testData: testData);

            Assert.Equal(locals.Count, 2);
            VerifyLocal(testData, typeName, locals[0], "<>m0", "this", expectedILOpt:
@"{
  // Code size        2 (0x2)
  .maxstack  1
  IL_0000:  ldarg.0
  IL_0001:  ret
}");
            VerifyLocal(testData, typeName, locals[1], "<>m1", "a", expectedILOpt:
@"{
  // Code size        2 (0x2)
  .maxstack  1
  IL_0000:  ldarg.1
  IL_0001:  ret
}");
            locals.Free();

            string error;
            testData = new CompilationTestData();
            context.CompileExpression("b", out error, testData);
            Assert.Equal(error, "error CS0103: The name 'b' does not exist in the current context");

            testData = new CompilationTestData();
            context.CompileExpression("a[1]", out error, testData);
            string actualIL = testData.GetMethodData("<>x.<>m0").GetMethodIL();
            AssertEx.AssertEqualToleratingWhitespaceDifferences(actualIL,
@"{
  // Code size        4 (0x4)
  .maxstack  2
  IL_0000:  ldarg.1
  IL_0001:  ldc.i4.1
  IL_0002:  ldelem.i4
  IL_0003:  ret
}");
            });
        }

        [Fact]
        public void LocalsAndPseudoVariables()
        {
            var source =
@"class C
{
    void M(object o)
    {
    }
}";
            var compilation0 = CreateStandardCompilation(source, options: TestOptions.DebugDll);
            WithRuntimeInstance(compilation0, runtime =>
            {
                var context = CreateMethodContext(runtime, "C.M");

            var aliases = ImmutableArray.Create(
                ExceptionAlias(typeof(System.IO.IOException)),
                ReturnValueAlias(2, typeof(string)),
                ReturnValueAlias(),
                ObjectIdAlias(2, typeof(bool)),
                VariableAlias("o", "C"));
            var locals = ArrayBuilder<LocalAndMethod>.GetInstance();
            string typeName;
            var diagnostics = DiagnosticBag.GetInstance();

            var testData = new CompilationTestData();
            context.CompileGetLocals(
                locals,
                argumentsOnly: true,
                aliases: aliases,
                diagnostics: diagnostics,
                typeName: out typeName,
                testData: testData);
            Assert.Equal(locals.Count, 1);
            VerifyLocal(testData, typeName, locals[0], "<>m0", "o");
            locals.Clear();

            testData = new CompilationTestData();
            context.CompileGetLocals(
                locals,
                argumentsOnly: false,
                aliases: aliases,
                diagnostics: diagnostics,
                typeName: out typeName,
                testData: testData);
            diagnostics.Free();
                Assert.Equal(locals.Count, 6);
            VerifyLocal(testData, typeName, locals[0], "<>m0", "$exception", "Error", expectedFlags: DkmClrCompilationResultFlags.ReadOnlyResult, expectedILOpt:
@"{
  // Code size       11 (0xb)
  .maxstack  1
  IL_0000:  call       ""System.Exception Microsoft.VisualStudio.Debugger.Clr.IntrinsicMethods.GetException()""
  IL_0005:  castclass  ""System.IO.IOException""
  IL_000a:  ret
}");
                // $ReturnValue is suppressed since it always matches the last $ReturnValueN
            VerifyLocal(testData, typeName, locals[1], "<>m1", "$ReturnValue2", "Method M2 returned", expectedFlags: DkmClrCompilationResultFlags.ReadOnlyResult, expectedILOpt:
@"{
  // Code size       12 (0xc)
  .maxstack  1
  IL_0000:  ldc.i4.2
  IL_0001:  call       ""object Microsoft.VisualStudio.Debugger.Clr.IntrinsicMethods.GetReturnValue(int)""
  IL_0006:  castclass  ""string""
  IL_000b:  ret
}");
                VerifyLocal(testData, typeName, locals[2], "<>m2", "$2", expectedFlags: DkmClrCompilationResultFlags.ReadOnlyResult, expectedILOpt:
@"{
  // Code size       16 (0x10)
  .maxstack  1
  IL_0000:  ldstr      ""$2""
  IL_0005:  call       ""object Microsoft.VisualStudio.Debugger.Clr.IntrinsicMethods.GetObjectByAlias(string)""
  IL_000a:  unbox.any  ""bool""
  IL_000f:  ret
}");
                VerifyLocal(testData, typeName, locals[3], "<>m3", "o", expectedILOpt:
@"{
  // Code size       16 (0x10)
  .maxstack  1
  IL_0000:  ldstr      ""o""
  IL_0005:  call       ""object Microsoft.VisualStudio.Debugger.Clr.IntrinsicMethods.GetObjectByAlias(string)""
  IL_000a:  castclass  ""C""
  IL_000f:  ret
}");
                VerifyLocal(testData, typeName, locals[4], "<>m4", "this", expectedILOpt:
@"{
  // Code size        2 (0x2)
  .maxstack  1
  IL_0000:  ldarg.0
  IL_0001:  ret
}");
                VerifyLocal(testData, typeName, locals[5], "<>m5", "o", expectedILOpt:
@"{
  // Code size        2 (0x2)
  .maxstack  1
  IL_0000:  ldarg.1
  IL_0001:  ret
}");
            locals.Free();

                // Confirm that the Watch window is unaffected by the filtering in the Locals window.
                string error;
                context.CompileExpression("$ReturnValue", DkmEvaluationFlags.TreatAsExpression, aliases, out error);
                Assert.Null(error);
            });
        }

        [Fact]
        public void This()
        {
            var source =
@"class C
{
    void M(object @this)
    {
    }
}";
            var compilation0 = CreateStandardCompilation(source, options: TestOptions.DebugDll);
            WithRuntimeInstance(compilation0, runtime =>
            {
                var context = CreateMethodContext(runtime, "C.M");
            var testData = new CompilationTestData();
            var locals = ArrayBuilder<LocalAndMethod>.GetInstance();
            string typeName;
            context.CompileGetLocals(locals, argumentsOnly: false, typeName: out typeName, testData: testData);

            Assert.Equal(locals.Count, 2);
            VerifyLocal(testData, typeName, locals[0], "<>m0", "this", expectedILOpt:
@"{
  // Code size        2 (0x2)
  .maxstack  1
  IL_0000:  ldarg.0
  IL_0001:  ret
}");
            VerifyLocal(testData, typeName, locals[1], "<>m1", "@this", expectedILOpt: // Native EE uses "this" rather than "@this".
@"{
  // Code size        2 (0x2)
  .maxstack  1
  IL_0000:  ldarg.1
  IL_0001:  ret
}");
            locals.Free();
            });
        }

        [Fact]
        public void ArgumentsOnly()
        {
            var source =
@"class C
{
    void M<T>(T x)
    {
        object y = x;
    }
}";
            var compilation0 = CreateStandardCompilation(source, options: TestOptions.DebugDll);
            WithRuntimeInstance(compilation0, runtime =>
            {
                var context = CreateMethodContext(runtime, "C.M");
            var testData = new CompilationTestData();
            var locals = ArrayBuilder<LocalAndMethod>.GetInstance();
            string typeName;
            context.CompileGetLocals(locals, argumentsOnly: true, typeName: out typeName, testData: testData);

            Assert.Equal(locals.Count, 1);
            VerifyLocal(testData, typeName, locals[0], "<>m0<T>", "x", expectedILOpt:
@"{
  // Code size        2 (0x2)
  .maxstack  1
  .locals init (object V_0) //y
  IL_0000:  ldarg.1
  IL_0001:  ret
}",
                expectedGeneric: true);
            locals.Free();
            });
        }

        /// <summary>
        /// Compiler-generated locals should be ignored.
        /// </summary>
        [Fact]
        public void CompilerGeneratedLocals()
        {
            var source =
@"class C
{
    static bool F(object[] args)
    {
        if (args == null)
        {
            return true;
        }
        foreach (var o in args)
        {
#line 999
        }
        ((System.Func<object>)(() => args[0]))();
        return false;
    }
}";
            var compilation0 = CreateStandardCompilation(source, options: TestOptions.DebugDll);
            WithRuntimeInstance(compilation0, runtime =>
            {
                var context = CreateMethodContext(runtime, "C.F", atLineNumber: 999);
            var testData = new CompilationTestData();
            var locals = ArrayBuilder<LocalAndMethod>.GetInstance();
            string typeName;
            context.CompileGetLocals(locals, argumentsOnly: false, typeName: out typeName, testData: testData);

            Assert.Equal(locals.Count, 2);
            VerifyLocal(testData, typeName, locals[0], "<>m0", "args", expectedILOpt:
@"{
  // Code size        7 (0x7)
  .maxstack  1
  .locals init (C.<>c__DisplayClass0_0 V_0, //CS$<>8__locals0
                bool V_1,
                bool V_2,
                object[] V_3,
                int V_4,
                object V_5) //o
  IL_0000:  ldloc.0
  IL_0001:  ldfld      ""object[] C.<>c__DisplayClass0_0.args""
  IL_0006:  ret
}");
            VerifyLocal(testData, typeName, locals[1], "<>m1", "o", expectedILOpt:
@"{
  // Code size        3 (0x3)
  .maxstack  1
  .locals init (C.<>c__DisplayClass0_0 V_0, //CS$<>8__locals0
                bool V_1,
                bool V_2,
                object[] V_3,
                int V_4,
                object V_5) //o
  IL_0000:  ldloc.s    V_5
  IL_0002:  ret
}");
            locals.Free();
            });
        }

        [WorkItem(928113, "http://vstfdevdiv:8080/DevDiv2/DevDiv/_workitems/edit/928113")]
        [Fact]
        public void Constants()
        {
            var source =
@"class C
{
    const int x = 2;
    static int F(int w)
    {
#line 888
        w.ToString(); // Force a non-hidden sequence point.
        const int y = 3;
        const object v = null;
        if ((v == null) || (w < 2))
        {
            const string z = ""str"";
#line 999
            string u = z;
            w += z.Length;
        }
        return w + x + y;
    }
}";
            var compilation0 = CreateStandardCompilation(source, options: TestOptions.DebugDll);
            WithRuntimeInstance(compilation0, runtime =>
            {
                var context = CreateMethodContext(runtime, "C.F", atLineNumber: 888);
            var testData = new CompilationTestData();
            var locals = ArrayBuilder<LocalAndMethod>.GetInstance();
            string typeName;
            context.CompileGetLocals(locals, argumentsOnly: false, typeName: out typeName, testData: testData);
            Assert.Equal(3, locals.Count);
            VerifyLocal(testData, typeName, locals[0], "<>m0", "w");
            VerifyLocal(testData, typeName, locals[1], "<>m1", "y", expectedFlags: DkmClrCompilationResultFlags.ReadOnlyResult, expectedILOpt: @"
{
// Code size        2 (0x2)
.maxstack  1
.locals init (bool V_0,
              string V_1,
              int V_2)
IL_0000:  ldc.i4.3
IL_0001:  ret
}");
            VerifyLocal(testData, typeName, locals[2], "<>m2", "v", expectedFlags: DkmClrCompilationResultFlags.ReadOnlyResult, expectedILOpt: @"
{
  // Code size        2 (0x2)
  .maxstack  1
  .locals init (bool V_0,
                string V_1,
                int V_2)
  IL_0000:  ldnull
  IL_0001:  ret
}");
            locals.Free();

            context = CreateMethodContext(
                runtime,
                methodName: "C.F",
                atLineNumber: 999);
            testData = new CompilationTestData();
            locals = ArrayBuilder<LocalAndMethod>.GetInstance();
            context.CompileGetLocals(locals, argumentsOnly: false, typeName: out typeName, testData: testData);
            Assert.Equal(locals.Count, 5);
            VerifyLocal(testData, typeName, locals[0], "<>m0", "w");
            VerifyLocal(testData, typeName, locals[1], "<>m1", "u");
            VerifyLocal(testData, typeName, locals[2], "<>m2", "y", expectedFlags: DkmClrCompilationResultFlags.ReadOnlyResult);
            VerifyLocal(testData, typeName, locals[3], "<>m3", "v", expectedFlags: DkmClrCompilationResultFlags.ReadOnlyResult);
            VerifyLocal(testData, typeName, locals[4], "<>m4", "z", expectedFlags: DkmClrCompilationResultFlags.ReadOnlyResult, expectedILOpt:
@"{
// Code size        6 (0x6)
.maxstack  1
.locals init (bool V_0,
            string V_1, //u
            int V_2)
IL_0000:  ldstr      ""str""
IL_0005:  ret
}");
            locals.Free();
            });
        }

        [Fact]
        public void ConstantEnum()
        {
            var source =
@"enum E { A, B }
class C
{
    static void M(E x)
    {
        const E y = E.B;
    }
    static void Main()
    {
        M(E.A);
    }
}";
            var compilation0 = CreateStandardCompilation(source, options: TestOptions.DebugExe);
            WithRuntimeInstance(compilation0, runtime =>
            {
                var context = CreateMethodContext(runtime, "C.M");

            var testData = new CompilationTestData();
            var locals = ArrayBuilder<LocalAndMethod>.GetInstance();
            string typeName;
            context.CompileGetLocals(locals, argumentsOnly: false, typeName: out typeName, testData: testData);
            Assert.Equal(locals.Count, 2);

            var method = (MethodSymbol)testData.GetMethodData("<>x.<>m0").Method;
            Assert.Equal(method.Parameters[0].Type.TypeSymbol, method.ReturnType.TypeSymbol);

            VerifyLocal(testData, "<>x", locals[0], "<>m0", "x", expectedILOpt:
@"{
  // Code size        2 (0x2)
  .maxstack  1
  IL_0000:  ldarg.0
  IL_0001:  ret
}");

            method = (MethodSymbol)testData.GetMethodData("<>x.<>m1").Method;
            Assert.Equal(method.Parameters[0].Type.TypeSymbol, method.ReturnType.TypeSymbol);

            VerifyLocal(testData, "<>x", locals[1], "<>m1", "y", expectedFlags: DkmClrCompilationResultFlags.ReadOnlyResult, expectedILOpt:
@"{
  // Code size        2 (0x2)
  .maxstack  1
  IL_0000:  ldc.i4.1
  IL_0001:  ret
}");
            locals.Free();
            });
        }

        [Fact]
        public void ConstantEnumAndTypeParameter()
        {
            var source =
@"class C<T>
{
    enum E { A }
    internal static void M<U>() where U : T
    {
        const C<T>.E t = E.A;
        const C<U>.E u = 0;
    }
}
class P
{
    static void Main()
    {
        C<object>.M<string>();
    }
}";
            var compilation0 = CreateStandardCompilation(source, options: TestOptions.DebugExe);
            WithRuntimeInstance(compilation0, runtime =>
            {
                var context = CreateMethodContext(runtime, "C.M");

            var testData = new CompilationTestData();
            var locals = ArrayBuilder<LocalAndMethod>.GetInstance();
            string typeName;
            context.CompileGetLocals(locals, argumentsOnly: false, typeName: out typeName, testData: testData);
            Assert.Equal(locals.Count, 3);

            VerifyLocal(testData, "<>x<T>", locals[0], "<>m0<U>", "t", expectedFlags: DkmClrCompilationResultFlags.ReadOnlyResult, expectedILOpt:
@"{
  // Code size        2 (0x2)
  .maxstack  1
  IL_0000:  ldc.i4.0
  IL_0001:  ret
}",
                expectedGeneric: true);

            VerifyLocal(testData, "<>x<T>", locals[1], "<>m1<U>", "u", expectedFlags: DkmClrCompilationResultFlags.ReadOnlyResult, expectedILOpt:
@"{
  // Code size        2 (0x2)
  .maxstack  1
  IL_0000:  ldc.i4.0
  IL_0001:  ret
}",
                expectedGeneric: true);

            VerifyLocal(testData, "<>x<T>", locals[2], "<>m2<U>", "<>TypeVariables", expectedFlags: DkmClrCompilationResultFlags.ReadOnlyResult, expectedILOpt:
@"{
  // Code size        6 (0x6)
  .maxstack  1
  IL_0000:  newobj     ""<>c__TypeVariables<T, U>..ctor()""
  IL_0005:  ret
}",
                expectedGeneric: true);

            testData.GetMethodData("<>c__TypeVariables<T, U>..ctor").VerifyIL(
@"{
  // Code size        7 (0x7)
  .maxstack  1
  IL_0000:  ldarg.0
  IL_0001:  call       ""object..ctor()""
  IL_0006:  ret
}");

            locals.Free();
            });
        }

        [Fact]
        public void CapturedLocalsOutsideLambda()
        {
            var source =
@"class C
{
    static void F(System.Func<object> f)
    {
    }
    void M(C x)
    {
        var y = new C();
        F(() => x ?? y ?? this);
        if (x != null)
        {
#line 999
            var z = 6;
            var w = 7;
            F(() => y ?? (object)w);
        }
    }
}";
            var compilation0 = CreateStandardCompilation(source, options: TestOptions.DebugDll);
            WithRuntimeInstance(compilation0, runtime =>
            {
            var context = CreateMethodContext(
                runtime,
                methodName: "C.M",
                atLineNumber: 999);
            var testData = new CompilationTestData();
            var locals = ArrayBuilder<LocalAndMethod>.GetInstance();
            string typeName;
            context.CompileGetLocals(locals, argumentsOnly: false, typeName: out typeName, testData: testData);

            VerifyLocal(testData, typeName, locals[0], "<>m0", "this", expectedILOpt:
@"{
  // Code size        7 (0x7)
  .maxstack  1
  .locals init (C.<>c__DisplayClass1_0 V_0, //CS$<>8__locals0
                bool V_1,
                C.<>c__DisplayClass1_1 V_2, //CS$<>8__locals1
                int V_3) //z
  IL_0000:  ldloc.0
  IL_0001:  ldfld      ""C C.<>c__DisplayClass1_0.<>4__this""
  IL_0006:  ret
}");
            VerifyLocal(testData, typeName, locals[1], "<>m1", "x", expectedILOpt:
@"{
  // Code size        7 (0x7)
  .maxstack  1
  .locals init (C.<>c__DisplayClass1_0 V_0, //CS$<>8__locals0
                bool V_1,
                C.<>c__DisplayClass1_1 V_2, //CS$<>8__locals1
                int V_3) //z
  IL_0000:  ldloc.0
  IL_0001:  ldfld      ""C C.<>c__DisplayClass1_0.x""
  IL_0006:  ret
}");
            VerifyLocal(testData, typeName, locals[2], "<>m2", "z", expectedILOpt:
@"{
  // Code size        2 (0x2)
  .maxstack  1
  .locals init (C.<>c__DisplayClass1_0 V_0, //CS$<>8__locals0
                bool V_1,
                C.<>c__DisplayClass1_1 V_2, //CS$<>8__locals1
                int V_3) //z
  IL_0000:  ldloc.3
  IL_0001:  ret
}");
            VerifyLocal(testData, typeName, locals[3], "<>m3", "y", expectedILOpt:
@"{
  // Code size        7 (0x7)
  .maxstack  1
  .locals init (C.<>c__DisplayClass1_0 V_0, //CS$<>8__locals0
                bool V_1,
                C.<>c__DisplayClass1_1 V_2, //CS$<>8__locals1
                int V_3) //z
  IL_0000:  ldloc.0
  IL_0001:  ldfld      ""C C.<>c__DisplayClass1_0.y""
  IL_0006:  ret
}");
            VerifyLocal(testData, typeName, locals[4], "<>m4", "w", expectedILOpt:
@"{
  // Code size        7 (0x7)
  .maxstack  1
  .locals init (C.<>c__DisplayClass1_0 V_0, //CS$<>8__locals0
                bool V_1,
                C.<>c__DisplayClass1_1 V_2, //CS$<>8__locals1
                int V_3) //z
  IL_0000:  ldloc.2
  IL_0001:  ldfld      ""int C.<>c__DisplayClass1_1.w""
  IL_0006:  ret
}");
            Assert.Equal(locals.Count, 5);
            locals.Free();
            });
        }

        [Fact]
        public void CapturedLocalsInsideLambda()
        {
            var source =
@"class C
{
    static void F(System.Func<object, object> f)
    {
        f(null);
    }
    void M()
    {
        var x = new object();
        F(_1 =>
        {
            var y = new object();
            F(_2 => y);
            return x ?? this;
        });
    }
}";
            var compilation0 = CreateStandardCompilation(source, options: TestOptions.DebugDll);
            WithRuntimeInstance(compilation0, runtime =>
            {
                var context = CreateMethodContext(runtime, "C.<>c__DisplayClass1_0.<M>b__0");
                var testData = new CompilationTestData();
                var locals = ArrayBuilder<LocalAndMethod>.GetInstance();
                string typeName;
                context.CompileGetLocals(locals, argumentsOnly: false, typeName: out typeName, testData: testData);

            VerifyLocal(testData, typeName, locals[0], "<>m0", "this", expectedILOpt:
@"{
  // Code size        7 (0x7)
  .maxstack  1
  .locals init (C.<>c__DisplayClass1_1 V_0, //CS$<>8__locals0
                object V_1)
  IL_0000:  ldarg.0
  IL_0001:  ldfld      ""C C.<>c__DisplayClass1_0.<>4__this""
  IL_0006:  ret
}");
            VerifyLocal(testData, typeName, locals[1], "<>m1", "_1", expectedILOpt:
@"{
  // Code size        2 (0x2)
  .maxstack  1
  .locals init (C.<>c__DisplayClass1_1 V_0, //CS$<>8__locals0
                object V_1)
  IL_0000:  ldarg.1
  IL_0001:  ret
}");
<<<<<<< HEAD
            VerifyLocal(testData, typeName, locals[2], "<>m2", "y", expectedILOpt:
=======
                VerifyLocal(testData, typeName, locals[2], "<>m2", "x", expectedILOpt:
>>>>>>> 1bc93344
@"{
  // Code size        7 (0x7)
  .maxstack  1
  .locals init (C.<>c__DisplayClass1_1 V_0, //CS$<>8__locals0
  object V_1)
  IL_0000:  ldarg.0
  IL_0001:  ldfld      ""object C.<>c__DisplayClass1_0.x""
  IL_0006:  ret
}");
<<<<<<< HEAD
            VerifyLocal(testData, typeName, locals[3], "<>m3", "x", expectedILOpt:
=======
                VerifyLocal(testData, typeName, locals[3], "<>m3", "y", expectedILOpt:
>>>>>>> 1bc93344
@"{
  // Code size        7 (0x7)
  .maxstack  1
  .locals init (C.<>c__DisplayClass1_1 V_0, //CS$<>8__locals0
  object V_1)
  IL_0000:  ldloc.0
  IL_0001:  ldfld      ""object C.<>c__DisplayClass1_1.y""
  IL_0006:  ret
}");
            Assert.Equal(locals.Count, 4);
            locals.Free();
            });
        }

        [Fact, WorkItem(18273, "https://github.com/dotnet/roslyn/issues/18273")]
        public void CapturedLocalInNestedLambda()
        {
            var source = @"
using System;
class C
{
    void M() { }
}";
            var compilation0 = CreateStandardCompilation(source, options: TestOptions.DebugDll);
            WithRuntimeInstance(compilation0, runtime =>
            {
                var context = CreateMethodContext(runtime, "C.M");
                var testData = new CompilationTestData();
                context.CompileExpression("new Action(() => { int x; new Func<int>(() => x).Invoke(); }).Invoke()", out var error, testData);
                Assert.Null(error);
                testData.GetMethodData("<>x.<>m0").VerifyIL(
@"{
  // Code size       37 (0x25)
  .maxstack  2
  IL_0000:  ldsfld     ""System.Action <>x.<>c.<>9__0_0""
  IL_0005:  dup
  IL_0006:  brtrue.s   IL_001f
  IL_0008:  pop
  IL_0009:  ldsfld     ""<>x.<>c <>x.<>c.<>9""
  IL_000e:  ldftn      ""void <>x.<>c.<<>m0>b__0_0()""
  IL_0014:  newobj     ""System.Action..ctor(object, System.IntPtr)""
  IL_0019:  dup
  IL_001a:  stsfld     ""System.Action <>x.<>c.<>9__0_0""
  IL_001f:  callvirt   ""void System.Action.Invoke()""
  IL_0024:  ret
}");
            });
        }

        [Fact, WorkItem(18273, "https://github.com/dotnet/roslyn/issues/18273")]
        public void CapturedLocalInNestedLocalFunction()
        {
            var source = @"
using System;
class C
{
    void M() { }
}";
            var compilation0 = CreateStandardCompilation(source, options: TestOptions.DebugDll);
            WithRuntimeInstance(compilation0, runtime =>
            {
                var context = CreateMethodContext(runtime, "C.M");
                var testData = new CompilationTestData();
                context.CompileExpression(
@"new Action<int>(x =>
{
    int y;
    int F() => x + y;
    F();
}).Invoke(1)",
                    out var error,
                    testData);
                Assert.Null(error);
                testData.GetMethodData("<>x.<>m0").VerifyIL(
@"{
  // Code size       38 (0x26)
  .maxstack  2
  IL_0000:  ldsfld     ""System.Action<int> <>x.<>c.<>9__0_0""
  IL_0005:  dup
  IL_0006:  brtrue.s   IL_001f
  IL_0008:  pop
  IL_0009:  ldsfld     ""<>x.<>c <>x.<>c.<>9""
  IL_000e:  ldftn      ""void <>x.<>c.<<>m0>b__0_0(int)""
  IL_0014:  newobj     ""System.Action<int>..ctor(object, System.IntPtr)""
  IL_0019:  dup
  IL_001a:  stsfld     ""System.Action<int> <>x.<>c.<>9__0_0""
  IL_001f:  ldc.i4.1
  IL_0020:  callvirt   ""void System.Action<int>.Invoke(int)""
  IL_0025:  ret
}");
            });
        }

        [Fact]
        public void NestedLambdas()
        {
            var source =
@"using System;
class C
{
    static void Main()
    {
        Func<object, object, object, object, Func<object, object, object, Func<object, object, Func<object, object>>>> f = (x1, x2, x3, x4) =>
        {
            if (x1 == null) return null;
            return (y1, y2, y3) =>
            {
                if ((y1 ?? x2) == null) return null;
                return (z1, z2) =>
                {
                    if ((z1 ?? y2 ?? x3) == null) return null;
                    return w1 =>
                    {
                        if ((z2 ?? y3 ?? x4) == null) return null;
                        return w1;
                    };
                };
            };
        };
        f(1, 2, 3, 4)(5, 6, 7)(8, 9)(10);
    }
}";
            var compilation0 = CreateStandardCompilation(source, options: TestOptions.DebugDll);

            WithRuntimeInstance(compilation0, runtime =>
            {
                var context = CreateMethodContext(runtime, "C.<>c.<Main>b__0_0");

                var testData = new CompilationTestData();
                var locals = ArrayBuilder<LocalAndMethod>.GetInstance();
                string typeName;
                context.CompileGetLocals(locals, argumentsOnly: false, typeName: out typeName, testData: testData);

                VerifyLocal(testData, typeName, locals[0], "<>m0", "x1");
                VerifyLocal(testData, typeName, locals[1], "<>m1", "x2", expectedILOpt:
@"
{
  // Code size        7 (0x7)
  .maxstack  1
  .locals init (C.<>c__DisplayClass0_0 V_0, //CS$<>8__locals0
                bool V_1,
                System.Func<object, object, object, System.Func<object, object, System.Func<object, object>>> V_2)
  IL_0000:  ldloc.0
  IL_0001:  ldfld      ""object C.<>c__DisplayClass0_0.x2""
  IL_0006:  ret
}");
                VerifyLocal(testData, typeName, locals[2], "<>m2", "x3");
                VerifyLocal(testData, typeName, locals[3], "<>m3", "x4");
                
                Assert.Equal(locals.Count, 4);

                locals.Free();

                context = CreateMethodContext(
                    runtime,
                    methodName: "C.<>c__DisplayClass0_0.<Main>b__1");

                testData = new CompilationTestData();
                locals = ArrayBuilder<LocalAndMethod>.GetInstance();
                context.CompileGetLocals(locals, argumentsOnly: false, typeName: out typeName, testData: testData);

                VerifyLocal(testData, typeName, locals[0], "<>m0", "y1");
                VerifyLocal(testData, typeName, locals[1], "<>m1", "y2", expectedILOpt:
@"{
  // Code size        7 (0x7)
  .maxstack  1
  .locals init (C.<>c__DisplayClass0_1 V_0, //CS$<>8__locals0
                bool V_1,
                System.Func<object, object, System.Func<object, object>> V_2)
  IL_0000:  ldloc.0
  IL_0001:  ldfld      ""object C.<>c__DisplayClass0_1.y2""
  IL_0006:  ret
}");
                VerifyLocal(testData, typeName, locals[2], "<>m2", "y3");
                VerifyLocal(testData, typeName, locals[3], "<>m3", "x2");
                VerifyLocal(testData, typeName, locals[4], "<>m4", "x3", expectedILOpt:
@"{
  // Code size        7 (0x7)
  .maxstack  1
  .locals init (C.<>c__DisplayClass0_1 V_0, //CS$<>8__locals0
                bool V_1,
                System.Func<object, object, System.Func<object, object>> V_2)
  IL_0000:  ldarg.0
  IL_0001:  ldfld      ""object C.<>c__DisplayClass0_0.x3""
  IL_0006:  ret
}");
                VerifyLocal(testData, typeName, locals[5], "<>m5", "x4");
                Assert.Equal(locals.Count, 6);
                locals.Free();

                context = CreateMethodContext(
                    runtime,
                    methodName: "C.<>c__DisplayClass0_1.<Main>b__2");

                testData = new CompilationTestData();
                locals = ArrayBuilder<LocalAndMethod>.GetInstance();
                context.CompileGetLocals(locals, argumentsOnly: false, typeName: out typeName, testData: testData);

                VerifyLocal(testData, typeName, locals[0], "<>m0", "z1");
                VerifyLocal(testData, typeName, locals[1], "<>m1", "z2", expectedILOpt:
@"{
  // Code size        7 (0x7)
  .maxstack  1
  .locals init (C.<>c__DisplayClass0_2 V_0, //CS$<>8__locals0
                bool V_1,
                System.Func<object, object> V_2)
  IL_0000:  ldloc.0
  IL_0001:  ldfld      ""object C.<>c__DisplayClass0_2.z2""
  IL_0006:  ret
}");
                VerifyLocal(testData, typeName, locals[2], "<>m2", "y2");
                VerifyLocal(testData, typeName, locals[3], "<>m3", "y3");
                VerifyLocal(testData, typeName, locals[4], "<>m4", "x2");
                VerifyLocal(testData, typeName, locals[5], "<>m5", "x3", expectedILOpt:
@"{
  // Code size       12 (0xc)
  .maxstack  1
  .locals init (C.<>c__DisplayClass0_2 V_0, //CS$<>8__locals0
                bool V_1,
                System.Func<object, object> V_2)
  IL_0000:  ldarg.0
  IL_0001:  ldfld      ""C.<>c__DisplayClass0_0 C.<>c__DisplayClass0_1.CS$<>8__locals1""
  IL_0006:  ldfld      ""object C.<>c__DisplayClass0_0.x3""
  IL_000b:  ret
}");
                VerifyLocal(testData, typeName, locals[6], "<>m6", "x4");
                Assert.Equal(locals.Count, 7);
                locals.Free();

                context = CreateMethodContext(
                    runtime,
                    methodName: "C.<>c__DisplayClass0_2.<Main>b__3");

                testData = new CompilationTestData();
                locals = ArrayBuilder<LocalAndMethod>.GetInstance();
                context.CompileGetLocals(locals, argumentsOnly: false, typeName: out typeName, testData: testData);

                VerifyLocal(testData, typeName, locals[0], "<>m0", "w1");
                VerifyLocal(testData, typeName, locals[1], "<>m1", "z2", expectedILOpt:
    @"{
  // Code size        7 (0x7)
  .maxstack  1
  .locals init (bool V_0,
                object V_1)
  IL_0000:  ldarg.0
  IL_0001:  ldfld      ""object C.<>c__DisplayClass0_2.z2""
  IL_0006:  ret
}");
            VerifyLocal(testData, typeName, locals[2], "<>m2", "y2");
            VerifyLocal(testData, typeName, locals[3], "<>m3", "y3");
            VerifyLocal(testData, typeName, locals[4], "<>m4", "x2");
            VerifyLocal(testData, typeName, locals[5], "<>m5", "x3");
            VerifyLocal(testData, typeName, locals[6], "<>m6", "x4", expectedILOpt:
@"{
  // Code size       17 (0x11)
  .maxstack  1
  .locals init (bool V_0,
                object V_1)
  IL_0000:  ldarg.0
  IL_0001:  ldfld      ""C.<>c__DisplayClass0_1 C.<>c__DisplayClass0_2.CS$<>8__locals2""
  IL_0006:  ldfld      ""C.<>c__DisplayClass0_0 C.<>c__DisplayClass0_1.CS$<>8__locals1""
  IL_000b:  ldfld      ""object C.<>c__DisplayClass0_0.x4""
  IL_0010:  ret
}");
            Assert.Equal(locals.Count, 7);
            locals.Free();
            });
        }

        /// <summary>
        /// Should not include "this" inside display class
        /// instance method if "this" is not captured.
        /// </summary>
        [Fact]
        public void NoThisInsideDisplayClassInstanceMethod()
        {
            var source =
@"using System;
class C
{
    void M<T>(T x) where T : class
    {
        Func<object, Func<T, object>> f = y =>
        {
            return z =>
            {
                return x ?? (object)y ?? z;
            };
        };
        f(2)(x);
    }
}";
            var compilation0 = CreateStandardCompilation(source, options: TestOptions.DebugDll);
            WithRuntimeInstance(compilation0, runtime =>
            {
                var context = CreateMethodContext(runtime, "C.<>c__DisplayClass0_0.<M>b__0");
            var testData = new CompilationTestData();
            var locals = ArrayBuilder<LocalAndMethod>.GetInstance();
            string typeName;
            context.CompileGetLocals(locals, argumentsOnly: false, typeName: out typeName, testData: testData);
            Assert.Equal(3, locals.Count);
            VerifyLocal(testData, "<>x<T>", locals[0], "<>m0", "y");
            VerifyLocal(testData, "<>x<T>", locals[1], "<>m1", "x");
            VerifyLocal(testData, "<>x<T>", locals[2], "<>m2", "<>TypeVariables", expectedFlags: DkmClrCompilationResultFlags.ReadOnlyResult);
            locals.Free();

            context = CreateMethodContext(
                runtime,
                methodName: "C.<>c__DisplayClass0_1.<M>b__1");
            testData = new CompilationTestData();
            locals = ArrayBuilder<LocalAndMethod>.GetInstance();
            context.CompileGetLocals(locals, argumentsOnly: false, typeName: out typeName, testData: testData);
            Assert.Equal(locals.Count, 4);
            VerifyLocal(testData, "<>x<T>", locals[0], "<>m0", "z");
            VerifyLocal(testData, "<>x<T>", locals[1], "<>m1", "y");
            VerifyLocal(testData, "<>x<T>", locals[2], "<>m2", "x");
            VerifyLocal(testData, "<>x<T>", locals[3], "<>m3", "<>TypeVariables", expectedFlags: DkmClrCompilationResultFlags.ReadOnlyResult);
            locals.Free();
            });
        }

        [Fact]
        public void GenericMethod()
        {
            var source =
@"class A<T>
{
    struct B<U, V>
    {
        void M<W>(A<U>.B<V, object>[] o)
        {
            var t = default(T);
            var u = default(U);
            var w = default(W);
        }
    }
}";
            var compilation0 = CreateStandardCompilation(source, options: TestOptions.DebugDll);
            WithRuntimeInstance(compilation0, runtime =>
            {
                var context = CreateMethodContext(runtime, "A.B.M");
            var testData = new CompilationTestData();
            var locals = ArrayBuilder<LocalAndMethod>.GetInstance();
            string typeName;
            var assembly = context.CompileGetLocals(locals, argumentsOnly: false, typeName: out typeName, testData: testData);

            Assert.Equal(locals.Count, 6);
            VerifyLocal(testData, "<>x<T, U, V>", locals[0], "<>m0<W>", "this", expectedILOpt:
@"{
  // Code size        7 (0x7)
  .maxstack  1
  .locals init (T V_0, //t
  U V_1, //u
  W V_2) //w
  IL_0000:  ldarg.0
  IL_0001:  ldobj      ""A<T>.B<U, V>""
  IL_0006:  ret
}",
<<<<<<< HEAD
                expectedGeneric: true);
            var method = (MethodSymbol)testData.GetMethodData("<>x<T, U, V>.<>m0<W>").Method;
            var containingType = method.ContainingType;
            var returnType = (NamedTypeSymbol)method.ReturnType.TypeSymbol;
            Assert.Equal(containingType.TypeParameters[1], returnType.TypeArguments[0].TypeSymbol);
            Assert.Equal(containingType.TypeParameters[2], returnType.TypeArguments[1].TypeSymbol);
            returnType = returnType.ContainingType;
            Assert.Equal(containingType.TypeParameters[0], returnType.TypeArguments[0].TypeSymbol);
=======
                    expectedGeneric: true);
                var method = (MethodSymbol)testData.GetMethodData("<>x<T, U, V>.<>m0<W>").Method;
                var containingType = method.ContainingType;
                var returnType = (NamedTypeSymbol)method.ReturnType;
                Assert.Equal(containingType.TypeParameters[1], returnType.TypeArguments()[0]);
                Assert.Equal(containingType.TypeParameters[2], returnType.TypeArguments()[1]);
                returnType = returnType.ContainingType;
                Assert.Equal(containingType.TypeParameters[0], returnType.TypeArguments()[0]);
>>>>>>> 1bc93344

            VerifyLocal(testData, "<>x<T, U, V>", locals[1], "<>m1<W>", "o", expectedILOpt:
@"{
  // Code size        2 (0x2)
  .maxstack  1
  .locals init (T V_0, //t
  U V_1, //u
  W V_2) //w
  IL_0000:  ldarg.1
  IL_0001:  ret
}",
<<<<<<< HEAD
                expectedGeneric: true);
            method = (MethodSymbol)testData.GetMethodData("<>x<T, U, V>.<>m1<W>").Method;
            // method.ReturnType: A<U>.B<V, object>[]
            returnType = (NamedTypeSymbol)((ArrayTypeSymbol)method.ReturnType.TypeSymbol).ElementType.TypeSymbol;
            Assert.Equal(containingType.TypeParameters[2], returnType.TypeArguments[0].TypeSymbol);
            returnType = returnType.ContainingType;
            Assert.Equal(containingType.TypeParameters[1], returnType.TypeArguments[0].TypeSymbol);
=======
                    expectedGeneric: true);
                method = (MethodSymbol)testData.GetMethodData("<>x<T, U, V>.<>m1<W>").Method;
                // method.ReturnType: A<U>.B<V, object>[]
                returnType = (NamedTypeSymbol)((ArrayTypeSymbol)method.ReturnType).ElementType;
                Assert.Equal(containingType.TypeParameters[2], returnType.TypeArguments()[0]);
                returnType = returnType.ContainingType;
                Assert.Equal(containingType.TypeParameters[1], returnType.TypeArguments()[0]);
>>>>>>> 1bc93344

            VerifyLocal(testData, "<>x<T, U, V>", locals[2], "<>m2<W>", "t", expectedILOpt:
@"{
  // Code size        2 (0x2)
  .maxstack  1
  .locals init (T V_0, //t
  U V_1, //u
  W V_2) //w
  IL_0000:  ldloc.0
  IL_0001:  ret
}",
                expectedGeneric: true);
            method = (MethodSymbol)testData.GetMethodData("<>x<T, U, V>.<>m2<W>").Method;
            containingType = method.ContainingType;
            Assert.Equal(containingType.TypeParameters[0], method.ReturnType.TypeSymbol);

            VerifyLocal(testData, "<>x<T, U, V>", locals[3], "<>m3<W>", "u", expectedILOpt:
@"{
  // Code size        2 (0x2)
  .maxstack  1
  .locals init (T V_0, //t
  U V_1, //u
  W V_2) //w
  IL_0000:  ldloc.1
  IL_0001:  ret
}",
                expectedGeneric: true);
            method = (MethodSymbol)testData.GetMethodData("<>x<T, U, V>.<>m3<W>").Method;
            containingType = method.ContainingType;
            Assert.Equal(containingType.TypeParameters[1], method.ReturnType.TypeSymbol);

            VerifyLocal(testData, "<>x<T, U, V>", locals[4], "<>m4<W>", "w", expectedILOpt:
@"{
  // Code size        2 (0x2)
  .maxstack  1
  .locals init (T V_0, //t
  U V_1, //u
  W V_2) //w
  IL_0000:  ldloc.2
  IL_0001:  ret
}",
                expectedGeneric: true);
            method = (MethodSymbol)testData.GetMethodData("<>x<T, U, V>.<>m4<W>").Method;
            Assert.Equal(method.TypeParameters[0], method.ReturnType.TypeSymbol);

            VerifyLocal(testData, "<>x<T, U, V>", locals[5], "<>m5<W>", "<>TypeVariables", expectedFlags: DkmClrCompilationResultFlags.ReadOnlyResult, expectedILOpt:
@"{
  // Code size        6 (0x6)
  .maxstack  1
  .locals init (T V_0, //t
  U V_1, //u
  W V_2) //w
  IL_0000:  newobj     ""<>c__TypeVariables<T, U, V, W>..ctor()""
  IL_0005:  ret
}",
<<<<<<< HEAD
                expectedGeneric: true);
            method = (MethodSymbol)testData.GetMethodData("<>x<T, U, V>.<>m5<W>").Method;
            returnType = (NamedTypeSymbol)method.ReturnType.TypeSymbol;
            Assert.Equal(containingType.TypeParameters[0], returnType.TypeArguments[0].TypeSymbol);
            Assert.Equal(containingType.TypeParameters[1], returnType.TypeArguments[1].TypeSymbol);
            Assert.Equal(containingType.TypeParameters[2], returnType.TypeArguments[2].TypeSymbol);
            Assert.Equal(method.TypeParameters[0], returnType.TypeArguments[3].TypeSymbol);

            // Verify <>c__TypeVariables type was emitted (#976772).
            using (var metadata = ModuleMetadata.CreateFromImage(ImmutableArray.CreateRange(assembly)))
            {
                var reader = metadata.MetadataReader;
                var typeDef = reader.GetTypeDef("<>c__TypeVariables");
                reader.CheckTypeParameters(typeDef.GetGenericParameters(), "T", "U", "V", "W");
            }
=======
                    expectedGeneric: true);
                method = (MethodSymbol)testData.GetMethodData("<>x<T, U, V>.<>m5<W>").Method;
                returnType = (NamedTypeSymbol)method.ReturnType;
                Assert.Equal(containingType.TypeParameters[0], returnType.TypeArguments()[0]);
                Assert.Equal(containingType.TypeParameters[1], returnType.TypeArguments()[1]);
                Assert.Equal(containingType.TypeParameters[2], returnType.TypeArguments()[2]);
                Assert.Equal(method.TypeParameters[0], returnType.TypeArguments()[3]);

                // Verify <>c__TypeVariables type was emitted (#976772).
                using (var metadata = ModuleMetadata.CreateFromImage(ImmutableArray.CreateRange(assembly)))
                {
                    var reader = metadata.MetadataReader;
                    var typeDef = reader.GetTypeDef("<>c__TypeVariables");
                    reader.CheckTypeParameters(typeDef.GetGenericParameters(), "T", "U", "V", "W");
                }
>>>>>>> 1bc93344

            locals.Free();
            });
        }

        [Fact]
        public void GenericLambda()
        {
            var source =
@"class C<T> where T : class
{
    static void M<U>(T t)
    {
        var u = default(U);
        System.Func<object> f = () => { return t ?? (object)u; };
        f();
    }
}";
            var compilation0 = CreateStandardCompilation(source, options: TestOptions.DebugDll);
            WithRuntimeInstance(compilation0, runtime =>
            {
                var context = CreateMethodContext(runtime, "C.<>c__DisplayClass0_0.<M>b__0");

            var testData = new CompilationTestData();
            var locals = ArrayBuilder<LocalAndMethod>.GetInstance();
            string typeName;
            context.CompileGetLocals(locals, argumentsOnly: false, typeName: out typeName, testData: testData);

            Assert.Equal(locals.Count, 3);
            VerifyLocal(testData, "<>x<T, U>", locals[0], "<>m0", "t");
            VerifyLocal(testData, "<>x<T, U>", locals[1], "<>m1", "u", expectedILOpt:
@"{
  // Code size        7 (0x7)
  .maxstack  1
  .locals init (object V_0)
  IL_0000:  ldarg.0
  IL_0001:  ldfld      ""U C<T>.<>c__DisplayClass0_0<U>.u""
  IL_0006:  ret
}",
                expectedGeneric: false);
            VerifyLocal(testData, "<>x<T, U>", locals[2], "<>m2", "<>TypeVariables", expectedFlags: DkmClrCompilationResultFlags.ReadOnlyResult);

            var method = (MethodSymbol)testData.GetMethodData("<>x<T, U>.<>m1").Method;
            var containingType = method.ContainingType;
            Assert.Equal(containingType.TypeParameters[1], method.ReturnType.TypeSymbol);

            locals.Free();
            });
        }

        [Fact]
        public void Iterator_InstanceMethod()
        {
            var source =
@"using System.Collections;
class C
{
    private readonly object[] c;
    internal C(object[] c)
    {
        this.c = c;
    }
    internal IEnumerable F()
    {
        foreach (var o in c)
        {
#line 999
            yield return o;
        }
    }
}";
            var compilation0 = CreateStandardCompilation(source, options: TestOptions.DebugDll);
            WithRuntimeInstance(compilation0, runtime =>
            {
                var context = CreateMethodContext(runtime, "C.<F>d__2.MoveNext", atLineNumber: 999);
            var testData = new CompilationTestData();
            var locals = ArrayBuilder<LocalAndMethod>.GetInstance();
            string typeName;
            context.CompileGetLocals(locals, argumentsOnly: false, typeName: out typeName, testData: testData);
            Assert.Equal(locals.Count, 2);
            VerifyLocal(testData, "<>x", locals[0], "<>m0", "this", expectedILOpt:
@"{
  // Code size        7 (0x7)
  .maxstack  1
  .locals init (int V_0)
  IL_0000:  ldarg.0
  IL_0001:  ldfld      ""C C.<F>d__2.<>4__this""
  IL_0006:  ret
}");
            VerifyLocal(testData, "<>x", locals[1], "<>m1", "o", expectedILOpt:
@"{
  // Code size        7 (0x7)
  .maxstack  1
  .locals init (int V_0)
  IL_0000:  ldarg.0
  IL_0001:  ldfld      ""object C.<F>d__2.<o>5__3""
  IL_0006:  ret
}");
            locals.Free();
            });
        }

        [Fact]
        public void Iterator_StaticMethod_Generic()
        {
            var source =
@"using System.Collections.Generic;
class C
{
    static IEnumerable<T> F<T>(T[] o)
    {
        for (int i = 0; i < o.Length; i++)
        {
#line 999
            T t = default(T);
            yield return t;
            yield return o[i];
        }
    }
}";
            var compilation0 = CreateStandardCompilation(source, options: TestOptions.DebugDll);

            WithRuntimeInstance(compilation0, runtime =>
            {
            var context = CreateMethodContext(
                runtime,
                methodName: "C.<F>d__0.MoveNext",
                atLineNumber: 999);

            var testData = new CompilationTestData();
            var locals = ArrayBuilder<LocalAndMethod>.GetInstance();
            string typeName;
            context.CompileGetLocals(locals, argumentsOnly: false, typeName: out typeName, testData: testData);

            VerifyLocal(testData, "<>x<T>", locals[0], "<>m0", "o", expectedILOpt:
@"{
  // Code size        7 (0x7)
  .maxstack  1
  .locals init (int V_0,
                int V_1,
                bool V_2)
  IL_0000:  ldarg.0
  IL_0001:  ldfld      ""T[] C.<F>d__0<T>.o""
  IL_0006:  ret
}");
            VerifyLocal(testData, "<>x<T>", locals[1], "<>m1", "i", expectedILOpt:
@"{
  // Code size        7 (0x7)
  .maxstack  1
  .locals init (int V_0,
                int V_1,
                bool V_2)
  IL_0000:  ldarg.0
  IL_0001:  ldfld      ""int C.<F>d__0<T>.<i>5__1""
  IL_0006:  ret
}");
            VerifyLocal(testData, "<>x<T>", locals[2], "<>m2", "t", expectedILOpt:
@"{
  // Code size        7 (0x7)
  .maxstack  1
  .locals init (int V_0,
                int V_1,
                bool V_2)
  IL_0000:  ldarg.0
  IL_0001:  ldfld      ""T C.<F>d__0<T>.<t>5__2""
  IL_0006:  ret
}");
            VerifyLocal(testData, "<>x<T>", locals[3], "<>m3", "<>TypeVariables", expectedFlags: DkmClrCompilationResultFlags.ReadOnlyResult);
            Assert.Equal(locals.Count, 4);
            locals.Free();
            });
        }

        [Fact]
        public void Async_InstanceMethod_Generic()
        {
            var source =
@"using System.Threading.Tasks;
struct S<T> where T : class
{
    T x;
    internal async Task<object> F<U>(U y) where U : class
    {
        var z = default(T);
        return this.x ?? (object)y ?? z;
    }
}";
            var compilation0 = CreateCompilationWithMscorlib45(
                source,
                options: TestOptions.DebugDll,
                references: new[] { SystemRef_v4_0_30319_17929, SystemCoreRef_v4_0_30319_17929, CSharpRef });

            WithRuntimeInstance(compilation0, runtime =>
            {
                var context = CreateMethodContext(runtime, "S.<F>d__1.MoveNext");

            var testData = new CompilationTestData();
            var locals = ArrayBuilder<LocalAndMethod>.GetInstance();
            string typeName;
            context.CompileGetLocals(locals, argumentsOnly: false, typeName: out typeName, testData: testData);

            VerifyLocal(testData, "<>x<T, U>", locals[0], "<>m0", "this", expectedILOpt:
@"{
  // Code size        7 (0x7)
  .maxstack  1
  .locals init (int V_0,
                object V_1,
                System.Exception V_2)
  IL_0000:  ldarg.0
  IL_0001:  ldfld      ""S<T> S<T>.<F>d__1<U>.<>4__this""
  IL_0006:  ret
}");
            VerifyLocal(testData, "<>x<T, U>", locals[1], "<>m1", "y", expectedILOpt:
@"{
  // Code size        7 (0x7)
  .maxstack  1
  .locals init (int V_0,
                object V_1,
                System.Exception V_2)
  IL_0000:  ldarg.0
  IL_0001:  ldfld      ""U S<T>.<F>d__1<U>.y""
  IL_0006:  ret
}");
            VerifyLocal(testData, "<>x<T, U>", locals[2], "<>m2", "z", expectedILOpt:
@"{
  // Code size        7 (0x7)
  .maxstack  1
  .locals init (int V_0,
                object V_1,
                System.Exception V_2)
  IL_0000:  ldarg.0
  IL_0001:  ldfld      ""T S<T>.<F>d__1<U>.<z>5__1""
  IL_0006:  ret
}");
            VerifyLocal(testData, "<>x<T, U>", locals[3], "<>m3", "<>TypeVariables", expectedFlags: DkmClrCompilationResultFlags.ReadOnlyResult);

            Assert.Equal(locals.Count, 4);
            locals.Free();
            });
        }

        [Fact]
        public void Async_StaticMethod_01()
        {
            var source =
@"using System.Threading.Tasks;
class C
{
    static async Task<object> F(object o)
    {
        return o;
    }
    static async Task M(object x)
    {
        var y = await F(x);
        await F(y);
    }
}";
            var compilation0 = CreateCompilationWithMscorlib45(
                source,
                options: TestOptions.DebugDll,
                references: new[] { SystemRef_v4_0_30319_17929, SystemCoreRef_v4_0_30319_17929, CSharpRef });

            WithRuntimeInstance(compilation0, runtime =>
            {
                var context = CreateMethodContext(runtime, "C.<M>d__1.MoveNext");

            var testData = new CompilationTestData();
            var locals = ArrayBuilder<LocalAndMethod>.GetInstance();
            string typeName;
            context.CompileGetLocals(locals, argumentsOnly: false, typeName: out typeName, testData: testData);

            VerifyLocal(testData, "<>x", locals[0], "<>m0", "x", expectedILOpt:
@"{
  // Code size        7 (0x7)
  .maxstack  1
  .locals init (int V_0,
                System.Runtime.CompilerServices.TaskAwaiter<object> V_1,
                C.<M>d__1 V_2,
                System.Runtime.CompilerServices.TaskAwaiter<object> V_3,
                System.Exception V_4)
  IL_0000:  ldarg.0
  IL_0001:  ldfld      ""object C.<M>d__1.x""
  IL_0006:  ret
}");
            VerifyLocal(testData, "<>x", locals[1], "<>m1", "y", expectedILOpt:
@"{
  // Code size        7 (0x7)
  .maxstack  1
  .locals init (int V_0,
                System.Runtime.CompilerServices.TaskAwaiter<object> V_1,
                C.<M>d__1 V_2,
                System.Runtime.CompilerServices.TaskAwaiter<object> V_3,
                System.Exception V_4)
  IL_0000:  ldarg.0
  IL_0001:  ldfld      ""object C.<M>d__1.<y>5__1""
  IL_0006:  ret
}");
            Assert.Equal(locals.Count, 2);
            locals.Free();
            });
        }

        [Fact]
        public void Async_StaticMethod_02()
        {
            var source =
@"using System.Threading.Tasks;
class C
{
    static async Task<object> F(object o)
    {
        return o;
    }
    static async Task M(object x)
    {
        {
#line 1000
            int y = (int)await F(x);
            await F(y);
        }
        {
#line 2000
            long y = (long)await F(x);
            await F(y);
        }
    }
}";
            var compilation0 = CreateCompilationWithMscorlib45(
                source,
                options: TestOptions.DebugDll,
                references: new[] { SystemRef_v4_0_30319_17929, SystemCoreRef_v4_0_30319_17929, CSharpRef });

            WithRuntimeInstance(compilation0, runtime =>
            {
                var context = CreateMethodContext(runtime, "C.<M>d__1.MoveNext", atLineNumber: 1000);

                var testData = new CompilationTestData();
                var locals = ArrayBuilder<LocalAndMethod>.GetInstance();
                string typeName;
                context.CompileGetLocals(locals, argumentsOnly: false, typeName: out typeName, testData: testData);

                VerifyLocal(testData, "<>x", locals[0], "<>m0", "x", expectedILOpt:
@"{
  // Code size        7 (0x7)
  .maxstack  1
  .locals init (int V_0,
                System.Runtime.CompilerServices.TaskAwaiter<object> V_1,
                C.<M>d__1 V_2,
                System.Runtime.CompilerServices.TaskAwaiter<object> V_3,
                System.Runtime.CompilerServices.TaskAwaiter<object> V_4,
                System.Runtime.CompilerServices.TaskAwaiter<object> V_5,
                System.Exception V_6)
  IL_0000:  ldarg.0
  IL_0001:  ldfld      ""object C.<M>d__1.x""
  IL_0006:  ret
}");
                VerifyLocal(testData, "<>x", locals[1], "<>m1", "y", expectedILOpt:
@"{
  // Code size        7 (0x7)
  .maxstack  1
  .locals init (int V_0,
                System.Runtime.CompilerServices.TaskAwaiter<object> V_1,
                C.<M>d__1 V_2,
                System.Runtime.CompilerServices.TaskAwaiter<object> V_3,
                System.Runtime.CompilerServices.TaskAwaiter<object> V_4,
                System.Runtime.CompilerServices.TaskAwaiter<object> V_5,
                System.Exception V_6)
  IL_0000:  ldarg.0
  IL_0001:  ldfld      ""int C.<M>d__1.<y>5__1""
  IL_0006:  ret
}");
                Assert.Equal(locals.Count, 2);
                locals.Free();

                context = CreateMethodContext(runtime, "C.<M>d__1.MoveNext", atLineNumber: 2000);

                testData = new CompilationTestData();
                locals = ArrayBuilder<LocalAndMethod>.GetInstance();
                context.CompileGetLocals(locals, argumentsOnly: false, typeName: out typeName, testData: testData);

                VerifyLocal(testData, "<>x", locals[0], "<>m0", "x", expectedILOpt:
@"{
  // Code size        7 (0x7)
  .maxstack  1
  .locals init (int V_0,
                System.Runtime.CompilerServices.TaskAwaiter<object> V_1,
                C.<M>d__1 V_2,
                System.Runtime.CompilerServices.TaskAwaiter<object> V_3,
                System.Runtime.CompilerServices.TaskAwaiter<object> V_4,
                System.Runtime.CompilerServices.TaskAwaiter<object> V_5,
                System.Exception V_6)
  IL_0000:  ldarg.0
  IL_0001:  ldfld      ""object C.<M>d__1.x""
  IL_0006:  ret
}
");
                VerifyLocal(testData, "<>x", locals[1], "<>m1", "y", expectedILOpt:
@"{
  // Code size        7 (0x7)
  .maxstack  1
  .locals init (int V_0,
                System.Runtime.CompilerServices.TaskAwaiter<object> V_1,
                C.<M>d__1 V_2,
                System.Runtime.CompilerServices.TaskAwaiter<object> V_3,
                System.Runtime.CompilerServices.TaskAwaiter<object> V_4,
                System.Runtime.CompilerServices.TaskAwaiter<object> V_5,
                System.Exception V_6)
  IL_0000:  ldarg.0
  IL_0001:  ldfld      ""long C.<M>d__1.<y>5__3""
  IL_0006:  ret
}");
                Assert.Equal(locals.Count, 2);
                locals.Free();
            });
        }

        [WorkItem(995976, "http://vstfdevdiv:8080/DevDiv2/DevDiv/_workitems/edit/995976")]
        [WorkItem(10649, "https://github.com/dotnet/roslyn/issues/10649")]
        [Fact]
        public void AsyncAndLambda()
        {
            var source =
@"using System;
using System.Threading.Tasks;
class C
{
    static async Task F()
    {
    }
    static void G(Action a)
    {
        a();
    }
    async static Task<int> M(int x)
    {
        int y = x + 1;
        await F();
        G(() => { x += 2; y += 2; });
        x += y;
        return x;
    }
}";
            var compilation0 = CreateCompilationWithMscorlib45(
                source,
                options: TestOptions.DebugDll,
                references: new[] { SystemRef_v4_0_30319_17929, SystemCoreRef_v4_0_30319_17929, CSharpRef });

            WithRuntimeInstance(compilation0, runtime =>
            {
                var context = CreateMethodContext(runtime, "C.<M>d__2.MoveNext");
            var testData = new CompilationTestData();
            var locals = ArrayBuilder<LocalAndMethod>.GetInstance();
            string typeName;
            context.CompileGetLocals(locals, argumentsOnly: false, typeName: out typeName, testData: testData);
            Assert.Equal(locals.Count, 2);
            VerifyLocal(testData, "<>x", locals[0], "<>m0", "x", expectedILOpt:
@"{
  // Code size       12 (0xc)
  .maxstack  1
  .locals init (int V_0,
                int V_1,
                System.Runtime.CompilerServices.TaskAwaiter V_2,
                C.<M>d__2 V_3,
                System.Exception V_4)
  IL_0000:  ldarg.0
  IL_0001:  ldfld      ""C.<>c__DisplayClass2_0 C.<M>d__2.<>8__1""
  IL_0006:  ldfld      ""int C.<>c__DisplayClass2_0.x""
  IL_000b:  ret
}");
            VerifyLocal(testData, "<>x", locals[1], "<>m1", "y", expectedILOpt:
@"{
  // Code size       12 (0xc)
  .maxstack  1
  .locals init (int V_0,
                int V_1,
                System.Runtime.CompilerServices.TaskAwaiter V_2,
                C.<M>d__2 V_3,
                System.Exception V_4)
  IL_0000:  ldarg.0
  IL_0001:  ldfld      ""C.<>c__DisplayClass2_0 C.<M>d__2.<>8__1""
  IL_0006:  ldfld      ""int C.<>c__DisplayClass2_0.y""
  IL_000b:  ret
}");
            locals.Free();
            });
        }

        [WorkItem(2240, "https://github.com/dotnet/roslyn/issues/2240")]
        [Fact]
        public void AsyncLambda()
        {
            var source =
@"using System;
using System.Threading.Tasks;
class C
{
    static void M()
    {
        Func<int, Task> f = async (x) =>
        {
            var y = 42;
        };
    }
}";
            var compilation0 = CreateCompilationWithMscorlib45(source, options: TestOptions.DebugDll);
            WithRuntimeInstance(compilation0, runtime =>
            {
            var context = CreateMethodContext(runtime, methodName: "C.<>c.<<M>b__0_0>d.MoveNext");
            var locals = ArrayBuilder<LocalAndMethod>.GetInstance();
            string typeName;
            var testData = new CompilationTestData();
            context.CompileGetLocals(locals, argumentsOnly: false, typeName: out typeName, testData: testData);
            Assert.Equal(locals.Count, 2);
            VerifyLocal(testData, "<>x", locals[0], "<>m0", "x", expectedILOpt:
@"{
  // Code size        7 (0x7)
  .maxstack  1
  .locals init (int V_0,
                System.Exception V_1)
  IL_0000:  ldarg.0
  IL_0001:  ldfld      ""int C.<>c.<<M>b__0_0>d.x""
  IL_0006:  ret
}");
            VerifyLocal(testData, "<>x", locals[1], "<>m1", "y", expectedILOpt:
@"{
  // Code size        7 (0x7)
  .maxstack  1
  .locals init (int V_0,
                System.Exception V_1)
  IL_0000:  ldarg.0
  IL_0001:  ldfld      ""int C.<>c.<<M>b__0_0>d.<y>5__1""
  IL_0006:  ret
}");
            locals.Free();
            });
        }

        [WorkItem(996571, "http://vstfdevdiv:8080/DevDiv2/DevDiv/_workitems/edit/996571")]
        [Fact]
        public void MissingReference()
        {
            var source0 =
@"public class A
{
}
public struct B
{
}";
            var source1 =
@"class C
{
    static void M(A a, B b, C c)
    {
    }
}";
            var compilation0 = CreateStandardCompilation(
                source0,
                options: TestOptions.DebugDll,
                assemblyName: "Comp1");

            var compilation1 = CreateStandardCompilation(
                source1,
                options: TestOptions.DebugDll,
                references: new[] { compilation0.EmitToImageReference() });

            // no reference to compilation0
            WithRuntimeInstance(compilation1, new[] { MscorlibRef }, runtime =>
            {
                var context = CreateMethodContext(runtime, "C.M");

            var testData = new CompilationTestData();
            var locals = ArrayBuilder<LocalAndMethod>.GetInstance();
            string typeName;
            context.CompileGetLocals(locals, argumentsOnly: false, typeName: out typeName, testData: testData, expectedDiagnostics: new[]
            {
                // error CS0012: The type 'A' is defined in an assembly that is not referenced. You must add a reference to assembly 'Comp1, Version=0.0.0.0, Culture=neutral, PublicKeyToken=null'.
                Diagnostic(ErrorCode.ERR_NoTypeDef).WithArguments("A", "Comp1, Version=0.0.0.0, Culture=neutral, PublicKeyToken=null").WithLocation(1, 1)
            });

            Assert.Equal(locals.Count, 0);
            locals.Free();
            });
        }

        [WorkItem(996571, "http://vstfdevdiv:8080/DevDiv2/DevDiv/_workitems/edit/996571")]
        [Fact]
        public void MissingReference_2()
        {
            var source0 =
@"public interface I
{
}";
            var source1 =
@"class C
{
    static void M<T>(object o) where T : I
    {
    }
}";
            var compilation0 = CreateStandardCompilation(
                source0,
                options: TestOptions.DebugDll,
                assemblyName: "Comp1");

            var compilation1 = CreateStandardCompilation(
                source1,
                options: TestOptions.DebugDll,
                references: new[] { compilation0.EmitToImageReference() });

            // no reference to compilation0
            WithRuntimeInstance(compilation1, new[] { MscorlibRef }, runtime =>
            {
                var context = CreateMethodContext(runtime, "C.M");

            var testData = new CompilationTestData();
            var locals = ArrayBuilder<LocalAndMethod>.GetInstance();
            string typeName;

            context.CompileGetLocals(locals, argumentsOnly: false, typeName: out typeName, testData: testData, expectedDiagnostics: new[]
            {
                // error CS0012: The type 'I' is defined in an assembly that is not referenced. You must add a reference to assembly 'Comp1, Version=0.0.0.0, Culture=neutral, PublicKeyToken=null'.
                Diagnostic(ErrorCode.ERR_NoTypeDef).WithArguments("I", "Comp1, Version=0.0.0.0, Culture=neutral, PublicKeyToken=null").WithLocation(1, 1)
            });

            Assert.Equal(locals.Count, 0);
            locals.Free();
            });
        }

        [Fact]
        public void AssignmentToLockLocal()
        {
            var source = @"
class C
{
    void M(object o)
    {
        lock(o)
        {
#line 999
            int x = 1;
        }
    }
}
";
            var compilation0 = CreateStandardCompilation(source, options: TestOptions.DebugDll);
            WithRuntimeInstance(compilation0, runtime =>
            {
            var context = CreateMethodContext(
                runtime,
                methodName: "C.M",
                atLineNumber: 999);

            string error;
            var testData = new CompilationTestData();
            context.CompileExpression("o = null", out error, testData);
            Assert.Null(error); // In regular code, there would be an error about modifying a lock local.

            testData.GetMethodData("<>x.<>m0").VerifyIL(
@"{
  // Code size        5 (0x5)
  .maxstack  2
  .locals init (object V_0,
                bool V_1,
                int V_2) //x
  IL_0000:  ldnull
  IL_0001:  dup
  IL_0002:  starg.s    V_1
  IL_0004:  ret
}");

            testData = new CompilationTestData();
            context.CompileAssignment("o", "null", out error, testData);
            Assert.Null(error); // In regular code, there would be an error about modifying a lock local.

            testData.GetMethodData("<>x.<>m0").VerifyIL(
@"{
  // Code size        4 (0x4)
  .maxstack  1
  .locals init (object V_0,
                bool V_1,
                int V_2) //x
  IL_0000:  ldnull
  IL_0001:  starg.s    V_1
  IL_0003:  ret
}");
            });
        }

        [WorkItem(1015887, "http://vstfdevdiv:8080/DevDiv2/DevDiv/_workitems/edit/1015887")]
        [Fact]
        public void LocalDoubleConstant()
        {
            var source = @"
class C
{
    static void M()
    {
        const double d = 2.74745778612482E-266;
    }
}
";
            var compilation0 = CreateStandardCompilation(source, options: TestOptions.DebugDll);
            WithRuntimeInstance(compilation0, runtime =>
            {
                var context = CreateMethodContext(runtime, "C.M");

            var testData = new CompilationTestData();
            var locals = ArrayBuilder<LocalAndMethod>.GetInstance();
            string typeName;
            context.CompileGetLocals(locals, argumentsOnly: false, typeName: out typeName, testData: testData);
            Assert.Equal(1, locals.Count);
            VerifyLocal(testData, typeName, locals[0], "<>m0", "d", expectedFlags: DkmClrCompilationResultFlags.ReadOnlyResult, expectedILOpt:
@"{
  // Code size       10 (0xa)
  .maxstack  1
  IL_0000:  ldc.r8     2.74745778612482E-266
  IL_0009:  ret
}");
            });
        }

        [WorkItem(1015887, "http://vstfdevdiv:8080/DevDiv2/DevDiv/_workitems/edit/1015887")]
        [Fact]
        public void LocalByteConstant()
        {
            var source = @"
class C
{
    static void M()
    {
        const byte b = 254;
        byte c = 0;
    }
}
";
            var compilation0 = CreateStandardCompilation(source, options: TestOptions.DebugDll);
            WithRuntimeInstance(compilation0, runtime =>
            {
                var context = CreateMethodContext(runtime, "C.M");

            var testData = new CompilationTestData();

            string error;
            context.CompileAssignment("c", "(byte)(b + 3)", out error, testData);
            Assert.Null(error);

            testData.GetMethodData("<>x.<>m0").VerifyIL(@"
{
  // Code size        3 (0x3)
  .maxstack  1
  .locals init (byte V_0) //c
  IL_0000:  ldc.i4.1
  IL_0001:  stloc.0
  IL_0002:  ret
}
");
            });
        }

        [WorkItem(1015887, "http://vstfdevdiv:8080/DevDiv2/DevDiv/_workitems/edit/1015887")]
        [Fact]
        public void LocalDecimalConstant()
        {
            var source = @"
class C
{
    static void M()
    {
        const decimal d = 1.5M;
    }
}
";
            var compilation0 = CreateStandardCompilation(source, options: TestOptions.DebugDll);
            WithRuntimeInstance(compilation0, runtime =>
            {
                var context = CreateMethodContext(runtime, methodName: "C.M");

            string errorMessage;
            var testData = new CompilationTestData();
            context.CompileAssignment("d", "Nothing", out errorMessage, testData);
            Assert.Equal("error CS0131: The left-hand side of an assignment must be a variable, property or indexer", errorMessage);

            var locals = ArrayBuilder<LocalAndMethod>.GetInstance();
            string typeName;
            context.CompileGetLocals(locals, argumentsOnly: false, typeName: out typeName, testData: testData);
            Assert.Equal(1, locals.Count);
            VerifyLocal(testData, typeName, locals[0], "<>m0", "d", expectedFlags: DkmClrCompilationResultFlags.ReadOnlyResult, expectedILOpt:
@"{
  // Code size       12 (0xc)
  .maxstack  5
  IL_0000:  ldc.i4.s   15
  IL_0002:  ldc.i4.0
  IL_0003:  ldc.i4.0
  IL_0004:  ldc.i4.0
  IL_0005:  ldc.i4.1
  IL_0006:  newobj     ""decimal..ctor(int, int, int, bool, byte)""
  IL_000b:  ret
}");
            });
        }

        [Fact, WorkItem(1022165, "http://vstfdevdiv:8080/DevDiv2/DevDiv/_workitems/edit/1022165"), WorkItem(1028883, "http://vstfdevdiv:8080/DevDiv2/DevDiv/_workitems/edit/1028883"), WorkItem(1034204, "http://vstfdevdiv:8080/DevDiv2/DevDiv/_workitems/edit/1034204")]
        public void KeywordIdentifiers()
        {
            var source = @"
class C
{
    void M(int @null)
    {
        int @this = 1;
        char @true = 't';
        string @namespace = ""NS"";
    }
}";
            var compilation0 = CreateStandardCompilation(source, options: TestOptions.DebugDll);
            WithRuntimeInstance(compilation0, runtime =>
            {
                var context = CreateMethodContext(runtime, "C.M");

            var testData = new CompilationTestData();
            var locals = ArrayBuilder<LocalAndMethod>.GetInstance();
            string typeName;
            var assembly = context.CompileGetLocals(locals, argumentsOnly: false, typeName: out typeName, testData: testData);
            Assert.NotNull(assembly);
            Assert.NotEqual(assembly.Count, 0);

            Assert.Equal(locals.Count, 5);
            VerifyLocal(testData, typeName, locals[0], "<>m0", "this", expectedILOpt: @"
{
  // Code size        2 (0x2)
  .maxstack  1
  .locals init (int V_0, //this
                char V_1, //true
                string V_2) //namespace
  IL_0000:  ldarg.0
  IL_0001:  ret
}");
            VerifyLocal(testData, typeName, locals[1], "<>m1", "@null", expectedILOpt: @"
{
  // Code size        2 (0x2)
  .maxstack  1
  .locals init (int V_0, //this
                char V_1, //true
                string V_2) //namespace
  IL_0000:  ldarg.1
  IL_0001:  ret
}");
            VerifyLocal(testData, typeName, locals[2], "<>m2", "@this", expectedILOpt: @"
{
  // Code size        2 (0x2)
  .maxstack  1
  .locals init (int V_0, //this
                char V_1, //true
                string V_2) //namespace
  IL_0000:  ldloc.0
  IL_0001:  ret
}");
            VerifyLocal(testData, typeName, locals[3], "<>m3", "@true", expectedILOpt: @"
{
  // Code size        2 (0x2)
  .maxstack  1
  .locals init (int V_0, //this
                char V_1, //true
                string V_2) //namespace
  IL_0000:  ldloc.1
  IL_0001:  ret
}");
            VerifyLocal(testData, typeName, locals[4], "<>m4", "@namespace", expectedILOpt: @"
{
  // Code size        2 (0x2)
  .maxstack  1
  .locals init (int V_0, //this
                char V_1, //true
                string V_2) //namespace
  IL_0000:  ldloc.2
  IL_0001:  ret
}");
            locals.Free();
            });
        }

        [Fact]
        public void ExtensionIterator()
        {
            var source = @"
static class C
{
    static System.Collections.IEnumerable F(this int x)
    {
        yield return x;
    }
        }
";
            var expectedIL = @"
{
  // Code size        7 (0x7)
  .maxstack  1
  .locals init (int V_0)
  IL_0000:  ldarg.0
  IL_0001:  ldfld      ""int C.<F>d__0.x""
  IL_0006:  ret
}";

            var compilation0 = CreateCompilationWithMscorlibAndSystemCore(source, options: TestOptions.DebugDll);
            WithRuntimeInstance(compilation0, runtime =>
            {
                var context = CreateMethodContext(runtime, "C.<F>d__0.MoveNext");

            var testData = new CompilationTestData();
            var locals = ArrayBuilder<LocalAndMethod>.GetInstance();
            string typeName;
            var assembly = context.CompileGetLocals(locals, argumentsOnly: false, typeName: out typeName, testData: testData);
            Assert.NotNull(assembly);
            Assert.NotEqual(assembly.Count, 0);

            Assert.Equal(locals.Count, 1);
            VerifyLocal(testData, typeName, locals[0], "<>m0", "x", expectedILOpt: expectedIL);
            Assert.Equal(SpecialType.System_Int32, testData.GetMethodData(typeName + ".<>m0").Method.ReturnType.SpecialType);
            locals.Free();

            testData = new CompilationTestData();
            string error;
            context.CompileExpression("x", out error, testData);
            Assert.Null(error);
            var methodData = testData.GetMethodData("<>x.<>m0");
            methodData.VerifyIL(expectedIL);
            Assert.Equal(SpecialType.System_Int32, methodData.Method.ReturnType.SpecialType);
            });
        }

        [Fact, WorkItem(1063254, "http://vstfdevdiv:8080/DevDiv2/DevDiv/_workitems/edit/1063254")]
        public void OverloadedIteratorDifferentParameterTypes_ArgumentsOnly()
        {
            var source = @"
using System.Collections.Generic;
class C
{
    IEnumerable<int> M1(int x, int y)
    {
        int local = 0;
        yield return local;
    }
    IEnumerable<float> M1(int x, float y)
    {
        float local = 0.0F;
        yield return local;
    }
    static IEnumerable<float> M2(int x, float y)
    {
        float local = 0;
        yield return local;
    }
    static IEnumerable<T> M2<T>(int x, T y)
    {
        T local = default(T);
        yield return local;
    }
    static IEnumerable<int> M2(int x, int y)
    {
        int local = 0;
        yield return local;
    }
}";

            var compilation = CreateStandardCompilation(source, options: TestOptions.DebugDll);
            WithRuntimeInstance(compilation, runtime =>
            {
            string displayClassName;
            string typeName;
            var locals = ArrayBuilder<LocalAndMethod>.GetInstance();
            CompilationTestData testData;
            var ilTemplate = @"
{{
  // Code size        7 (0x7)
  .maxstack  1
  .locals init (int V_0)
  IL_0000:  ldarg.0
  IL_0001:  ldfld      ""{0} C.{1}.{2}""
  IL_0006:  ret
}}";

            // M1(int, int)
            displayClassName = "<M1>d__0";
            GetLocals(runtime, "C." + displayClassName + ".MoveNext", argumentsOnly: true, locals: locals, count: 2, typeName: out typeName, testData: out testData);
            VerifyLocal(testData, typeName, locals[0], "<>m0", "x", expectedILOpt: string.Format(ilTemplate, "int", displayClassName, "x"));
            VerifyLocal(testData, typeName, locals[1], "<>m1", "y", expectedILOpt: string.Format(ilTemplate, "int", displayClassName, "y"));
            locals.Clear();

            // M1(int, float)
            displayClassName = "<M1>d__1";
            GetLocals(runtime, "C." + displayClassName + ".MoveNext", argumentsOnly: true, locals: locals, count: 2, typeName: out typeName, testData: out testData);
            VerifyLocal(testData, typeName, locals[0], "<>m0", "x", expectedILOpt: string.Format(ilTemplate, "int", displayClassName, "x"));
            VerifyLocal(testData, typeName, locals[1], "<>m1", "y", expectedILOpt: string.Format(ilTemplate, "float", displayClassName, "y"));
            locals.Clear();

            // M2(int, float)
            displayClassName = "<M2>d__2";
            GetLocals(runtime, "C." + displayClassName + ".MoveNext", argumentsOnly: true, locals: locals, count: 2, typeName: out typeName, testData: out testData);
            VerifyLocal(testData, typeName, locals[0], "<>m0", "x", expectedILOpt: string.Format(ilTemplate, "int", displayClassName, "x"));
            VerifyLocal(testData, typeName, locals[1], "<>m1", "y", expectedILOpt: string.Format(ilTemplate, "float", displayClassName, "y"));
            locals.Clear();

            // M2(int, T)
            displayClassName = "<M2>d__3";
            GetLocals(runtime, "C." + displayClassName + ".MoveNext", argumentsOnly: true, locals: locals, count: 2, typeName: out typeName, testData: out testData);
            typeName += "<T>";
            displayClassName += "<T>";
            VerifyLocal(testData, typeName, locals[0], "<>m0", "x", expectedILOpt: string.Format(ilTemplate, "int", displayClassName, "x"));
            VerifyLocal(testData, typeName, locals[1], "<>m1", "y", expectedILOpt: string.Format(ilTemplate, "T", displayClassName, "y"));
            locals.Clear();

            // M2(int, int)
            displayClassName = "<M2>d__4";
            GetLocals(runtime, "C." + displayClassName + ".MoveNext", argumentsOnly: true, locals: locals, count: 2, typeName: out typeName, testData: out testData);
            VerifyLocal(testData, typeName, locals[0], "<>m0", "x", expectedILOpt: string.Format(ilTemplate, "int", displayClassName, "x"));
            VerifyLocal(testData, typeName, locals[1], "<>m1", "y", expectedILOpt: string.Format(ilTemplate, "int", displayClassName, "y"));
            locals.Clear();

            locals.Free();
            });
        }

        [Fact, WorkItem(1063254, "http://vstfdevdiv:8080/DevDiv2/DevDiv/_workitems/edit/1063254")]
        public void OverloadedAsyncDifferentParameterTypes_ArgumentsOnly()
        {
            var source = @"
using System.Threading.Tasks;
class C
{
    async Task<int> M1(int x)
    {
        int local = 0;
        return local;
    }
    async Task<float> M1(int x, float y)
    {
        float local = 0.0F;
        return local;
    }
    static async Task<float> M2(int x, float y)
    {
        float local = 0;
        return local;
    }
    static async Task<T> M2<T>(T x)
    {
        T local = default(T);
        return local;
    }
    static async Task<int> M2(int x)
    {
        int local = 0;
        return local;
    }
}";
            var compilation = CreateCompilationWithMscorlib45(source, options: TestOptions.DebugDll);
            WithRuntimeInstance(compilation, runtime =>
            {
            string displayClassName;
            string typeName;
            var locals = ArrayBuilder<LocalAndMethod>.GetInstance();
            CompilationTestData testData;
            var ilTemplate = @"
{{
  // Code size        7 (0x7)
  .maxstack  1
  .locals init (int V_0,
                {0} V_1,
                System.Exception V_2)
  IL_0000:  ldarg.0
  IL_0001:  ldfld      ""{1} C.{2}.{3}""
  IL_0006:  ret
}}";

            // M1(int)
            displayClassName = "<M1>d__0";
            GetLocals(runtime, "C." + displayClassName + ".MoveNext", argumentsOnly: true, locals: locals, count: 1, typeName: out typeName, testData: out testData);
            VerifyLocal(testData, typeName, locals[0], "<>m0", "x", expectedILOpt: string.Format(ilTemplate, "int", "int", displayClassName, "x"));
            locals.Clear();

            // M1(int, float)
            displayClassName = "<M1>d__1";
            GetLocals(runtime, "C." + displayClassName + ".MoveNext", argumentsOnly: true, locals: locals, count: 2, typeName: out typeName, testData: out testData);
            VerifyLocal(testData, typeName, locals[0], "<>m0", "x", expectedILOpt: string.Format(ilTemplate, "float", "int", displayClassName, "x"));
            VerifyLocal(testData, typeName, locals[1], "<>m1", "y", expectedILOpt: string.Format(ilTemplate, "float", "float", displayClassName, "y"));
            locals.Clear();

            // M2(int, float)
            displayClassName = "<M2>d__2";
            GetLocals(runtime, "C." + displayClassName + ".MoveNext", argumentsOnly: true, locals: locals, count: 2, typeName: out typeName, testData: out testData);
            VerifyLocal(testData, typeName, locals[0], "<>m0", "x", expectedILOpt: string.Format(ilTemplate, "float", "int", displayClassName, "x"));
            VerifyLocal(testData, typeName, locals[1], "<>m1", "y", expectedILOpt: string.Format(ilTemplate, "float", "float", displayClassName, "y"));
            locals.Clear();

            // M2(T)
            displayClassName = "<M2>d__3";
            GetLocals(runtime, "C." + displayClassName + ".MoveNext", argumentsOnly: true, locals: locals, count: 1, typeName: out typeName, testData: out testData);
            VerifyLocal(testData, typeName + "<T>", locals[0], "<>m0", "x", expectedILOpt: string.Format(ilTemplate, "T", "T", displayClassName + "<T>", "x"));
            locals.Clear();

            // M2(int)
            displayClassName = "<M2>d__4";
            GetLocals(runtime, "C." + displayClassName + ".MoveNext", argumentsOnly: true, locals: locals, count: 1, typeName: out typeName, testData: out testData);
            VerifyLocal(testData, typeName, locals[0], "<>m0", "x", expectedILOpt: string.Format(ilTemplate, "int", "int", displayClassName, "x"));
            locals.Clear();

            locals.Free();
            });
        }

        [Fact, WorkItem(1063254, "http://vstfdevdiv:8080/DevDiv2/DevDiv/_workitems/edit/1063254")]
        public void MultipleLambdasDifferentParameterNames_ArgumentsOnly()
        {
            var source = @"
using System;
class C
{
    void M1(int x)
    {
        Action<int> a = y => x.ToString();
        Func<int, int> f = z => x;
    }
    static void M2<T>(int x)
    {
        Action<int> a = y => y.ToString();
        Func<int, int> f = z => z;
        Func<T, T> g = t => t;
    }
}";
            var compilation = CreateStandardCompilation(source, options: TestOptions.DebugDll);
            WithRuntimeInstance(compilation, runtime =>
            {
            string displayClassName;
            string typeName;
            var locals = ArrayBuilder<LocalAndMethod>.GetInstance();
            CompilationTestData testData;
            var voidRetILTemplate = @"
{{
  // Code size        2 (0x2)
  .maxstack  1
  IL_0000:  ldarg.{0}
  IL_0001:  ret
}}";
            var funcILTemplate = @"
{{
  // Code size        2 (0x2)
  .maxstack  1
  IL_0000:  ldarg.{0}
  IL_0001:  ret
}}";

            // y => x.ToString()
            displayClassName = "<>c__DisplayClass0_0";
            GetLocals(runtime, "C." + displayClassName + ".<M1>b__0", argumentsOnly: true, locals: locals, count: 1, typeName: out typeName, testData: out testData);
            VerifyLocal(testData, typeName, locals[0], "<>m0", "y", expectedILOpt: string.Format(voidRetILTemplate, 1));
            locals.Clear();

            // z => x
            displayClassName = "<>c__DisplayClass0_0";
            GetLocals(runtime, "C." + displayClassName + ".<M1>b__1", argumentsOnly: true, locals: locals, count: 1, typeName: out typeName, testData: out testData);
            VerifyLocal(testData, typeName, locals[0], "<>m0", "z", expectedILOpt: string.Format(funcILTemplate, 1));
            locals.Clear();

            // y => y.ToString()
            displayClassName = "<>c__1";
            GetLocals(runtime, "C." + displayClassName + ".<M2>b__1_0", argumentsOnly: true, locals: locals, count: 1, typeName: out typeName, testData: out testData);
            VerifyLocal(testData, typeName + "<T>", locals[0], "<>m0", "y", expectedILOpt: string.Format(voidRetILTemplate, 1));
            locals.Clear();

            // z => z
            displayClassName = "<>c__1";
            GetLocals(runtime, "C." + displayClassName + ".<M2>b__1_1", argumentsOnly: true, locals: locals, count: 1, typeName: out typeName, testData: out testData);
            VerifyLocal(testData, typeName + "<T>", locals[0], "<>m0", "z", expectedILOpt: string.Format(funcILTemplate, 1));
            locals.Clear();

            // t => t
            displayClassName = "<>c__1";
            GetLocals(runtime, "C." + displayClassName + ".<M2>b__1_2", argumentsOnly: true, locals: locals, count: 1, typeName: out typeName, testData: out testData);
            VerifyLocal(testData, typeName + "<T>", locals[0], "<>m0", "t", expectedILOpt: string.Format(funcILTemplate, 1));
            locals.Clear();

            locals.Free();
            });
        }

        [Fact, WorkItem(1063254, "http://vstfdevdiv:8080/DevDiv2/DevDiv/_workitems/edit/1063254")]
        public void OverloadedRegularMethodDifferentParameterTypes_ArgumentsOnly()
        {
            var source = @"
class C
{
    void M1(int x, int y)
    {
        int local = 0;
    }
    string M1(int x, string y)
    {
        string local = null;
        return local;
    }
    static void M2(int x, string y)
    {
        string local = null;
    }
    static T M2<T>(int x, T y)
    {
        T local = default(T);
        return local;
    }
    static int M2(int x, ref int y)
    {
        int local = 0;
        return local;
    }
}";
            var compilation = CreateStandardCompilation(source, options: TestOptions.DebugDll);
            WithRuntimeInstance(compilation, runtime =>
            {
            string typeName;
            var locals = ArrayBuilder<LocalAndMethod>.GetInstance();
            CompilationTestData testData;
            var voidRetILTemplate = @"
{{
  // Code size        2 (0x2)
  .maxstack  1
  .locals init ({0} V_0) //local
  IL_0000:  ldarg.{1}
  IL_0001:  ret
}}";
            var funcILTemplate = @"
{{
  // Code size        2 (0x2)
  .maxstack  1
  .locals init ({0} V_0, //local
                {0} V_1)
  IL_0000:  ldarg.{1}
  IL_0001:  ret
}}";
            var refParamILTemplate = @"
{{
  // Code size        3 (0x3)
  .maxstack  1
  .locals init ({0} V_0, //local
                {0} V_1)
  IL_0000:  ldarg.{1}
  IL_0001:  ldind.i4
  IL_0002:  ret
}}";

            // M1(int, int)
            GetLocals(runtime, "C.M1(Int32,Int32)", argumentsOnly: true, locals: locals, count: 2, typeName: out typeName, testData: out testData);
            VerifyLocal(testData, typeName, locals[0], "<>m0", "x", expectedILOpt: string.Format(voidRetILTemplate, "int", 1));
            VerifyLocal(testData, typeName, locals[1], "<>m1", "y", expectedILOpt: string.Format(voidRetILTemplate, "int", 2));
            locals.Clear();

            // M1(int, string)
            GetLocals(runtime, "C.M1(Int32,String)", argumentsOnly: true, locals: locals, count: 2, typeName: out typeName, testData: out testData);
            VerifyLocal(testData, typeName, locals[0], "<>m0", "x", expectedILOpt: string.Format(funcILTemplate, "string", 1));
            VerifyLocal(testData, typeName, locals[1], "<>m1", "y", expectedILOpt: string.Format(funcILTemplate, "string", 2));
            locals.Clear();

            // M2(int, string)
            GetLocals(runtime, "C.M2(Int32,String)", argumentsOnly: true, locals: locals, count: 2, typeName: out typeName, testData: out testData);
            VerifyLocal(testData, typeName, locals[0], "<>m0", "x", expectedILOpt: string.Format(voidRetILTemplate, "string", 0));
            VerifyLocal(testData, typeName, locals[1], "<>m1", "y", expectedILOpt: string.Format(voidRetILTemplate, "string", 1));
            locals.Clear();

            // M2(int, T)
            GetLocals(runtime, "C.M2(Int32,T)", argumentsOnly: true, locals: locals, count: 2, typeName: out typeName, testData: out testData);
            VerifyLocal(testData, typeName, locals[0], "<>m0<T>", "x", expectedILOpt: string.Format(funcILTemplate, "T", 0), expectedGeneric: true);
            VerifyLocal(testData, typeName, locals[1], "<>m1<T>", "y", expectedILOpt: string.Format(funcILTemplate, "T", 1), expectedGeneric: true);
            locals.Clear();

            // M2(int, int)
            GetLocals(runtime, "C.M2(Int32,Int32)", argumentsOnly: true, locals: locals, count: 2, typeName: out typeName, testData: out testData);
            VerifyLocal(testData, typeName, locals[0], "<>m0", "x", expectedILOpt: string.Format(funcILTemplate, "int", 0));
            VerifyLocal(testData, typeName, locals[1], "<>m1", "y", expectedILOpt: string.Format(refParamILTemplate, "int", 1));
            locals.Clear();

            locals.Free();
            });
        }

        [Fact, WorkItem(1063254, "http://vstfdevdiv:8080/DevDiv2/DevDiv/_workitems/edit/1063254")]
        public void MultipleMethodsLocalConflictsWithParameterName_ArgumentsOnly()
        {
            var source = @"
using System.Collections.Generic;
using System.Threading.Tasks;
class C<T>
{
    IEnumerable<int> M1()
    {
        int x = 0;
        yield return x;
    }
    IEnumerable<int> M1(int x)
    {
        yield return x;
    }
    IEnumerable<int> M2(int x)
    {
        yield return x;
    }
    IEnumerable<int> M2()
    {
        int x = 0;
        yield return x;
    }
    static async Task<T> M3()
    {
        T x = default(T);
        return x;
    }
    static async Task<T> M3<T>(T x)
    {
        return x;
    }
    static async Task<T> M4<T>(T x)
    {
        return x;
    }
    static async Task<T> M4()
    {
        T x = default(T);
        return x;
    }
}";
            var compilation = CreateCompilationWithMscorlib45(source, options: TestOptions.DebugDll);
            WithRuntimeInstance(compilation, runtime =>
            {
            string displayClassName;
            string typeName;
            var locals = ArrayBuilder<LocalAndMethod>.GetInstance();
            CompilationTestData testData;
            var iteratorILTemplate = @"
{{
  // Code size        7 (0x7)
  .maxstack  1
  .locals init ({0} V_0)
  IL_0000:  ldarg.0
  IL_0001:  ldfld      ""{0} C<T>.{1}.{2}""
  IL_0006:  ret
}}";
            var asyncILTemplate = @"
{{
  // Code size        7 (0x7)
  .maxstack  1
  .locals init (int V_0,
                {0} V_1,
                System.Exception V_2)
  IL_0000:  ldarg.0
  IL_0001:  ldfld      ""{0} C<T>.{1}.{2}""
  IL_0006:  ret
}}";

            // M1()
            displayClassName = "<M1>d__0";
            GetLocals(runtime, "C." + displayClassName + ".MoveNext", argumentsOnly: true, locals: locals, count: 0, typeName: out typeName, testData: out testData);
            locals.Clear();

            // M1(int)
            displayClassName = "<M1>d__1";
            GetLocals(runtime, "C." + displayClassName + ".MoveNext", argumentsOnly: true, locals: locals, count: 1, typeName: out typeName, testData: out testData);
            VerifyLocal(testData, typeName + "<T>", locals[0], "<>m0", "x", expectedILOpt: string.Format(iteratorILTemplate, "int", displayClassName, "x"));
            locals.Clear();

            // M2(int)
            displayClassName = "<M2>d__2";
            GetLocals(runtime, "C." + displayClassName + ".MoveNext", argumentsOnly: true, locals: locals, count: 1, typeName: out typeName, testData: out testData);
            VerifyLocal(testData, typeName + "<T>", locals[0], "<>m0", "x", expectedILOpt: string.Format(iteratorILTemplate, "int", displayClassName, "x"));
            locals.Clear();

            // M2()
            displayClassName = "<M2>d__3";
            GetLocals(runtime, "C." + displayClassName + ".MoveNext", argumentsOnly: true, locals: locals, count: 0, typeName: out typeName, testData: out testData);
            locals.Clear();

            // M3()
            displayClassName = "<M3>d__4";
            GetLocals(runtime, "C." + displayClassName + ".MoveNext", argumentsOnly: true, locals: locals, count: 0, typeName: out typeName, testData: out testData);
            locals.Clear();

            // M3(int)
            displayClassName = "<M3>d__5";
            GetLocals(runtime, "C." + displayClassName + ".MoveNext", argumentsOnly: true, locals: locals, count: 1, typeName: out typeName, testData: out testData);
            VerifyLocal(testData, typeName + "<T, T>", locals[0], "<>m0", "x", expectedILOpt: string.Format(asyncILTemplate, "T", displayClassName + "<T>", "x"));
            locals.Clear();

            // M4(int)
            displayClassName = "<M4>d__6";
            GetLocals(runtime, "C." + displayClassName + ".MoveNext", argumentsOnly: true, locals: locals, count: 1, typeName: out typeName, testData: out testData);
            VerifyLocal(testData, typeName + "<T, T>", locals[0], "<>m0", "x", expectedILOpt: string.Format(asyncILTemplate, "T", displayClassName + "<T>", "x"));
            locals.Clear();

            // M4()
            displayClassName = "<M4>d__7";
            GetLocals(runtime, "C." + displayClassName + ".MoveNext", argumentsOnly: true, locals: locals, count: 0, typeName: out typeName, testData: out testData);
            locals.Clear();

            locals.Free();
            });
        }

        [WorkItem(1115030, "http://vstfdevdiv:8080/DevDiv2/DevDiv/_workitems/edit/1115030")]
        [Fact]
        public void CatchInAsyncStateMachine()
        {
            var source =
@"using System;
using System.Threading.Tasks;
class C
{
    static object F()
    {
        throw new ArgumentException();
    }
    static async Task M()
    {
        object o;
        try
        {
            o = F();
        }
        catch (Exception e)
        {
#line 999
            o = e;
        }
    }
}";
            var compilation = CreateCompilationWithMscorlib45(source, options: TestOptions.DebugDll);
            WithRuntimeInstance(compilation, runtime =>
            {
                var context = CreateMethodContext(runtime, "C.<M>d__1.MoveNext", atLineNumber: 999);
            var testData = new CompilationTestData();
            var locals = ArrayBuilder<LocalAndMethod>.GetInstance();
            string typeName;
            var assembly = context.CompileGetLocals(locals, argumentsOnly: false, typeName: out typeName, testData: testData);
            VerifyLocal(testData, typeName, locals[0], "<>m0", "o", expectedILOpt:
@"{
  // Code size        7 (0x7)
  .maxstack  1
  .locals init (int V_0,
                System.Exception V_1)
  IL_0000:  ldarg.0
  IL_0001:  ldfld      ""object C.<M>d__1.<o>5__1""
  IL_0006:  ret
}");
            VerifyLocal(testData, typeName, locals[1], "<>m1", "e", expectedILOpt:
@"{
  // Code size        7 (0x7)
  .maxstack  1
  .locals init (int V_0,
                System.Exception V_1)
  IL_0000:  ldarg.0
  IL_0001:  ldfld      ""System.Exception C.<M>d__1.<e>5__2""
  IL_0006:  ret
}");
            locals.Free();
            });
        }

        [WorkItem(1115030, "http://vstfdevdiv:8080/DevDiv2/DevDiv/_workitems/edit/1115030")]
        [Fact]
        public void CatchInIteratorStateMachine()
        {
            var source =
@"using System;
using System.Collections;
class C
{
    static object F()
    {
        throw new ArgumentException();
    }
    static IEnumerable M()
    {
        object o;
        try
        {
            o = F();
        }
        catch (Exception e)
        {
#line 999
            o = e;
        }
        yield return o;
    }
}";
            var compilation0 = CreateCompilationWithMscorlib45(source, options: TestOptions.DebugDll);
            WithRuntimeInstance(compilation0, runtime =>
            {
                var context = CreateMethodContext(runtime, "C.<M>d__1.MoveNext", atLineNumber: 999);
            var testData = new CompilationTestData();
            var locals = ArrayBuilder<LocalAndMethod>.GetInstance();
            string typeName;
            var assembly = context.CompileGetLocals(locals, argumentsOnly: false, typeName: out typeName, testData: testData);
            VerifyLocal(testData, typeName, locals[0], "<>m0", "o", expectedILOpt:
@"{
  // Code size        7 (0x7)
  .maxstack  1
  .locals init (int V_0,
                System.Exception V_1)
  IL_0000:  ldarg.0
  IL_0001:  ldfld      ""object C.<M>d__1.<o>5__1""
  IL_0006:  ret
}");
            VerifyLocal(testData, typeName, locals[1], "<>m1", "e", expectedILOpt:
@"{
  // Code size        7 (0x7)
  .maxstack  1
  .locals init (int V_0,
                System.Exception V_1)
  IL_0000:  ldarg.0
  IL_0001:  ldfld      ""System.Exception C.<M>d__1.<e>5__2""
  IL_0006:  ret
}");
            locals.Free();
            });
        }

        [Fact]
        public void DuplicateEditorBrowsableAttributes()
        {
            const string libSource = @"
namespace System.ComponentModel
{
    public enum EditorBrowsableState
    {
        Always = 0,
        Never = 1,
        Advanced = 2
    }

    [AttributeUsage(AttributeTargets.All)]
    internal sealed class EditorBrowsableAttribute : Attribute
    {
        public EditorBrowsableAttribute(EditorBrowsableState state) { }
    }
}
";

            const string source = @"
[global::System.ComponentModel.EditorBrowsableAttribute(global::System.ComponentModel.EditorBrowsableState.Advanced)]
class C
{
    void M()
    {
    }
}
";
            var libRef = CreateStandardCompilation(libSource).EmitToImageReference();
            var comp = CreateStandardCompilation(source, new[] { SystemRef }, TestOptions.DebugDll);

            WithRuntimeInstance(comp, new[] { MscorlibRef, SystemRef, SystemCoreRef, SystemXmlLinqRef, libRef }, runtime =>
            {
            string typeName;
            var locals = ArrayBuilder<LocalAndMethod>.GetInstance();
            CompilationTestData testData;
            GetLocals(runtime, "C.M", argumentsOnly: false, locals: locals, count: 1, typeName: out typeName, testData: out testData);
            Assert.Equal("this", locals.Single().LocalName);
            locals.Free();
            });
        }

        [WorkItem(2089, "https://github.com/dotnet/roslyn/issues/2089")]
        [Fact]
        public void MultipleThisFields()
        {
            var source =
@"using System;
using System.Threading.Tasks;
class C
{
    async static Task F(Action a)
    {
        a();
    }
    void G(string s)
    {
    }
    async void M()
    {
        string s = null;
        await F(() => G(s));
    }
}";
            var compilation = CreateCompilationWithMscorlib45(source, options: TestOptions.DebugDll);
            WithRuntimeInstance(compilation, runtime =>
            {
            var context = CreateMethodContext(runtime, "C.<M>d__2.MoveNext()");
            var locals = ArrayBuilder<LocalAndMethod>.GetInstance();
            string typeName;
            var testData = new CompilationTestData();
            context.CompileGetLocals(locals, argumentsOnly: false, typeName: out typeName, testData: testData);
            Assert.Equal(locals.Count, 2);
            VerifyLocal(testData, "<>x", locals[0], "<>m0", "this", expectedILOpt:
@"{
  // Code size        7 (0x7)
  .maxstack  1
  .locals init (int V_0,
                System.Runtime.CompilerServices.TaskAwaiter V_1,
                C.<M>d__2 V_2,
                System.Exception V_3)
  IL_0000:  ldarg.0
  IL_0001:  ldfld      ""C C.<M>d__2.<>4__this""
  IL_0006:  ret
}");
            VerifyLocal(testData, "<>x", locals[1], "<>m1", "s", expectedILOpt:
@"{
  // Code size       12 (0xc)
  .maxstack  1
  .locals init (int V_0,
                System.Runtime.CompilerServices.TaskAwaiter V_1,
                C.<M>d__2 V_2,
                System.Exception V_3)
  IL_0000:  ldarg.0
  IL_0001:  ldfld      ""C.<>c__DisplayClass2_0 C.<M>d__2.<>8__1""
  IL_0006:  ldfld      ""string C.<>c__DisplayClass2_0.s""
  IL_000b:  ret
}");
            locals.Free();
            });
        }

        [WorkItem(2336, "https://github.com/dotnet/roslyn/issues/2336")]
        [Fact]
        public void LocalsOnAsyncMethodClosingBrace()
        {
            var source =
@"using System;
using System.Threading.Tasks;
class C
{
    async void M()
    {
        string s = null;
#line 999
    }
}";
            var compilation = CreateCompilationWithMscorlib45(source, options: TestOptions.DebugDll);
            WithRuntimeInstance(compilation, runtime =>
            {
            var context = CreateMethodContext(runtime, "C.<M>d__0.MoveNext()", atLineNumber: 999);
            var locals = ArrayBuilder<LocalAndMethod>.GetInstance();
            string typeName;
            var testData = new CompilationTestData();
            context.CompileGetLocals(locals, argumentsOnly: false, typeName: out typeName, testData: testData);
            Assert.Equal(locals.Count, 2);
            VerifyLocal(testData, "<>x", locals[0], "<>m0", "this");
            VerifyLocal(testData, "<>x", locals[1], "<>m1", "s");
            locals.Free();
            });
        }

        [WorkItem(1139013, "http://vstfdevdiv:8080/DevDiv2/DevDiv/_workitems/edit/1139013")]
        [Fact]
        public void TransparentIdentifiers_FromParameter()
        {
            const string source = @"
using System.Linq;

class C
{
    void M(string[] args)
    {
        var concat = 
            from x in args
            let y = x.ToString()
            let z = x.GetHashCode()
            select x + y + z;
    }
}
";

            const string methodName = "C.<>c.<M>b__0_2";

            const string zIL = @"
{
  // Code size        7 (0x7)
  .maxstack  1
  IL_0000:  ldarg.1
  IL_0001:  ldfld      ""int <>f__AnonymousType1<<>f__AnonymousType0<string, string>, int>.<z>i__Field""
  IL_0006:  ret
}
";
            const string xIL = @"
{
  // Code size       12 (0xc)
  .maxstack  1
  IL_0000:  ldarg.1
  IL_0001:  ldfld      ""<>f__AnonymousType0<string, string> <>f__AnonymousType1<<>f__AnonymousType0<string, string>, int>.<<>h__TransparentIdentifier0>i__Field""
  IL_0006:  ldfld      ""string <>f__AnonymousType0<string, string>.<x>i__Field""
  IL_000b:  ret
}
";
            const string yIL = @"
{
  // Code size       12 (0xc)
  .maxstack  1
  IL_0000:  ldarg.1
  IL_0001:  ldfld      ""<>f__AnonymousType0<string, string> <>f__AnonymousType1<<>f__AnonymousType0<string, string>, int>.<<>h__TransparentIdentifier0>i__Field""
  IL_0006:  ldfld      ""string <>f__AnonymousType0<string, string>.<y>i__Field""
  IL_000b:  ret
}
";

            var comp = CreateStandardCompilation(source, new[] { SystemCoreRef }, TestOptions.DebugDll);
            WithRuntimeInstance(comp, runtime =>
            {
            string typeName;
            var locals = ArrayBuilder<LocalAndMethod>.GetInstance();
            CompilationTestData testData;
            GetLocals(runtime, methodName, argumentsOnly: false, locals: locals, count: 3, typeName: out typeName, testData: out testData);

            VerifyLocal(testData, typeName, locals[0], "<>m0", "z", expectedILOpt: zIL);
            VerifyLocal(testData, typeName, locals[1], "<>m1", "x", expectedILOpt: xIL);
            VerifyLocal(testData, typeName, locals[2], "<>m2", "y", expectedILOpt: yIL);
            locals.Free();

            var context = CreateMethodContext(runtime, methodName);
            string error;

            testData = new CompilationTestData();
            context.CompileExpression("z", out error, testData);
            Assert.Null(error);
            testData.GetMethodData("<>x.<>m0").VerifyIL(zIL);

            testData = new CompilationTestData();
            context.CompileExpression("x", out error, testData);
            Assert.Null(error);
            testData.GetMethodData("<>x.<>m0").VerifyIL(xIL);

            testData = new CompilationTestData();
            context.CompileExpression("y", out error, testData);
            Assert.Null(error);
            testData.GetMethodData("<>x.<>m0").VerifyIL(yIL);
            });
        }

        [WorkItem(1139013, "http://vstfdevdiv:8080/DevDiv2/DevDiv/_workitems/edit/1139013")]
        [Fact]
        public void TransparentIdentifiers_FromDisplayClassField()
        {
            const string source = @"
using System.Linq;

class C
{
    void M(string[] args)
    {
        var concat = 
            from x in args
            let y = x.ToString()
            let z = x.GetHashCode()
            select x.Select(c => y + z);
    }
}
";

            const string methodName = "C.<>c__DisplayClass0_0.<M>b__3";

            const string cIL = @"
{
  // Code size        2 (0x2)
  .maxstack  1
  IL_0000:  ldarg.1
  IL_0001:  ret
}
";
            const string zIL = @"
{
  // Code size       12 (0xc)
  .maxstack  1
  IL_0000:  ldarg.0
  IL_0001:  ldfld      ""<>f__AnonymousType1<<>f__AnonymousType0<string, string>, int> C.<>c__DisplayClass0_0.<>h__TransparentIdentifier1""
  IL_0006:  ldfld      ""int <>f__AnonymousType1<<>f__AnonymousType0<string, string>, int>.<z>i__Field""
  IL_000b:  ret
}
";
            const string xIL = @"
{
  // Code size       17 (0x11)
  .maxstack  1
  IL_0000:  ldarg.0
  IL_0001:  ldfld      ""<>f__AnonymousType1<<>f__AnonymousType0<string, string>, int> C.<>c__DisplayClass0_0.<>h__TransparentIdentifier1""
  IL_0006:  ldfld      ""<>f__AnonymousType0<string, string> <>f__AnonymousType1<<>f__AnonymousType0<string, string>, int>.<<>h__TransparentIdentifier0>i__Field""
  IL_000b:  ldfld      ""string <>f__AnonymousType0<string, string>.<x>i__Field""
  IL_0010:  ret
}
";
            const string yIL = @"
{
  // Code size       17 (0x11)
  .maxstack  1
  IL_0000:  ldarg.0
  IL_0001:  ldfld      ""<>f__AnonymousType1<<>f__AnonymousType0<string, string>, int> C.<>c__DisplayClass0_0.<>h__TransparentIdentifier1""
  IL_0006:  ldfld      ""<>f__AnonymousType0<string, string> <>f__AnonymousType1<<>f__AnonymousType0<string, string>, int>.<<>h__TransparentIdentifier0>i__Field""
  IL_000b:  ldfld      ""string <>f__AnonymousType0<string, string>.<y>i__Field""
  IL_0010:  ret
}
";

            var comp = CreateStandardCompilation(source, new[] { SystemCoreRef }, TestOptions.DebugDll);
            WithRuntimeInstance(comp, runtime =>
            {
            string typeName;
            var locals = ArrayBuilder<LocalAndMethod>.GetInstance();
            CompilationTestData testData;
            GetLocals(runtime, methodName, argumentsOnly: false, locals: locals, count: 4, typeName: out typeName, testData: out testData);

            VerifyLocal(testData, typeName, locals[0], "<>m0", "c", expectedILOpt: cIL);
            VerifyLocal(testData, typeName, locals[1], "<>m1", "z", expectedILOpt: zIL);
            VerifyLocal(testData, typeName, locals[2], "<>m2", "x", expectedILOpt: xIL);
            VerifyLocal(testData, typeName, locals[3], "<>m3", "y", expectedILOpt: yIL);

            locals.Free();

            var context = CreateMethodContext(runtime, methodName);
            string error;

            testData = new CompilationTestData();
            context.CompileExpression("c", out error, testData);
            Assert.Null(error);
            testData.GetMethodData("<>x.<>m0").VerifyIL(cIL);

            testData = new CompilationTestData();
            context.CompileExpression("z", out error, testData);
            Assert.Null(error);
            testData.GetMethodData("<>x.<>m0").VerifyIL(zIL);

            testData = new CompilationTestData();
            context.CompileExpression("x", out error, testData);
            Assert.Null(error);
            testData.GetMethodData("<>x.<>m0").VerifyIL(xIL);

            testData = new CompilationTestData();
            context.CompileExpression("y", out error, testData);
            Assert.Null(error);
            testData.GetMethodData("<>x.<>m0").VerifyIL(yIL);
            });
        }

        [WorkItem(3236, "https://github.com/dotnet/roslyn/pull/3236")]
        [Fact]
        public void AnonymousTypeParameter()
        {
            const string source = @"
using System.Linq;

class C
{
    static void Main(string[] args)
    {
        var anonymousTypes =
            from a in args
            select new { Value = a, Length = a.Length };
        var values =
            from t in anonymousTypes
            select t.Value;
    }
}
";

            const string methodName = "C.<>c.<Main>b__0_1";

            const string tIL = @"
{
  // Code size        2 (0x2)
  .maxstack  1
  IL_0000:  ldarg.1
  IL_0001:  ret
}
";

            var comp = CreateStandardCompilation(source, new[] { SystemCoreRef }, TestOptions.DebugDll);
            WithRuntimeInstance(comp, runtime =>
            {
            string typeName;
            var locals = ArrayBuilder<LocalAndMethod>.GetInstance();
            CompilationTestData testData;
            GetLocals(runtime, methodName, argumentsOnly: false, locals: locals, count: 1, typeName: out typeName, testData: out testData);

            VerifyLocal(testData, typeName, locals[0], "<>m0", "t", expectedILOpt: tIL);

            locals.Free();

            var context = CreateMethodContext(runtime, methodName);
            string error;

            testData = new CompilationTestData();
            context.CompileExpression("t", out error, testData);
            Assert.Null(error);
            testData.GetMethodData("<>x.<>m0").VerifyIL(tIL);
            });
        }

        [WorkItem(955, "https://github.com/aspnet/Home/issues/955")]
        [Fact]
        public void ConstantWithErrorType()
        { 
            const string source = @"
class Program
{
    static void Main()
    {
        const int a = 1;
    }
}";
            var comp = CreateStandardCompilation(source, options: TestOptions.DebugExe);
            WithRuntimeInstance(comp, runtime =>
            {
                var badConst = new MockSymUnmanagedConstant(
                    "a",
                    1,
                    (int bufferLength, out int count, byte[] name) =>
                    {
                        count = 0;
                        return HResult.E_NOTIMPL;
                    });
                var debugInfo = new MethodDebugInfoBytes.Builder(constants: new[] { badConst }).Build();
                var locals = ArrayBuilder<LocalAndMethod>.GetInstance();

                GetLocals(runtime, "Program.Main", debugInfo, locals, count: 0);

                locals.Free();
            });
        }

        [WorkItem(298297, "https://devdiv.visualstudio.com/DevDiv/_workitems?id=298297")]
        [Fact]
        public void OrderOfArguments_ArgumentsOnly()
        {
            var source =
@"using System.Collections.Generic;
class C
{
    static IEnumerable<object> F(object y, object x)
    {
        yield return x;
#line 500
        DummySequencePoint();
        yield return y;
    }
    static void DummySequencePoint()
    {
    }
}";
            var comp = CreateCompilationWithMscorlib45(source, options: TestOptions.ReleaseDll);
            WithRuntimeInstance(comp, runtime =>
            {
                EvaluationContext context;
                context = CreateMethodContext(runtime, "C.<F>d__0.MoveNext", atLineNumber: 500);
                string unused;
                var locals = new ArrayBuilder<LocalAndMethod>();
                context.CompileGetLocals(locals, argumentsOnly: true, typeName: out unused, testData: null);
                var names = locals.Select(l => l.LocalName).ToArray();
                // The order must confirm the order of the arguments in the method signature.
                Assert.Equal(names, new[] { "y", "x" });
                locals.Free();
            });

            comp = CreateStandardCompilation(source, options: TestOptions.ReleaseDll);
            WithRuntimeInstance(comp, runtime =>
            {
                EvaluationContext context;
                context = CreateMethodContext(runtime, "C.<F>d__0.MoveNext", atLineNumber: 500);
                string unused;
                var locals = new ArrayBuilder<LocalAndMethod>();
                context.CompileGetLocals(locals, argumentsOnly: true, typeName: out unused, testData: null);
                var names = locals.Select(l => l.LocalName).ToArray();
                // The problem is not fixed in versions before 4.5: the order of arguments can be wrong.
                Assert.Equal(names, new[] { "x", "y" });
                locals.Free();
            });
        }

        /// <summary>
        /// CompileGetLocals should skip locals with errors.
        /// </summary>
        [WorkItem(535899, "https://devdiv.visualstudio.com/DevDiv/_workitems?id=535899")]
        [Fact]
        public void SkipPseudoVariablesWithUseSiteErrors()
        {
            var source =
@"class C
{
    static void M(object x)
    {
        object y;
    }
}";
            var compilation0 = CreateStandardCompilation(source, options: TestOptions.DebugDll);
            WithRuntimeInstance(compilation0, runtime =>
            {
                var context = CreateMethodContext(runtime, "C.M");
                var aliases = ImmutableArray.Create(ReturnValueAlias(1, "UnknownType, UnknownAssembly, Version=1.0.0.0, Culture=neutral, PublicKeyToken=null"));
                var locals = ArrayBuilder<LocalAndMethod>.GetInstance();
                string typeName;
                var diagnostics = DiagnosticBag.GetInstance();
                var testData = new CompilationTestData();
                context.CompileGetLocals(
                    locals,
                    argumentsOnly: false,
                    aliases: aliases,
                    diagnostics: diagnostics,
                    typeName: out typeName,
                    testData: testData);
                diagnostics.Verify();
                diagnostics.Free();
                Assert.Equal(locals.Count, 2);
                VerifyLocal(testData, typeName, locals[0], "<>m0", "x");
                VerifyLocal(testData, typeName, locals[1], "<>m1", "y");
                locals.Free();
            });
        }

        private static void GetLocals(RuntimeInstance runtime, string methodName, bool argumentsOnly, ArrayBuilder<LocalAndMethod> locals, int count, out string typeName, out CompilationTestData testData)
        {
            var context = CreateMethodContext(runtime, methodName);
            testData = new CompilationTestData();
            var assembly = context.CompileGetLocals(locals, argumentsOnly, out typeName, testData);
            Assert.NotNull(assembly);
            if (count == 0)
            {
                Assert.Equal(0, assembly.Count);
            }
            else
            {
                Assert.InRange(assembly.Count, 0, int.MaxValue);
            }
            Assert.Equal(count, locals.Count);
        }

        private static void GetLocals(RuntimeInstance runtime, string methodName, MethodDebugInfoBytes debugInfo, ArrayBuilder<LocalAndMethod> locals, int count)
        {
            ImmutableArray<MetadataBlock> blocks;
            Guid moduleVersionId;
            ISymUnmanagedReader unused;
            int methodToken;
            int localSignatureToken;
            GetContextState(runtime, methodName, out blocks, out moduleVersionId, out unused, out methodToken, out localSignatureToken);

            var symReader = new MockSymUnmanagedReader(
                new Dictionary<int, MethodDebugInfoBytes>()
                {
                    {methodToken, debugInfo}
                }.ToImmutableDictionary());
            var context = EvaluationContext.CreateMethodContext(
                default(CSharpMetadataContext),
                blocks,
                symReader,
                moduleVersionId,
                methodToken,
                methodVersion: 1,
                ilOffset: 0,
                localSignatureToken: localSignatureToken);

            string typeName;
            var assembly = context.CompileGetLocals(locals, argumentsOnly: false, typeName: out typeName, testData: null);

            Assert.NotNull(assembly);
            if (count == 0)
            {
                Assert.Equal(0, assembly.Count);
            }
            else
            {
                Assert.InRange(assembly.Count, 0, int.MaxValue);
            }
            Assert.Equal(count, locals.Count);
        }
    }
}<|MERGE_RESOLUTION|>--- conflicted
+++ resolved
@@ -1402,11 +1402,7 @@
   IL_0000:  ldarg.1
   IL_0001:  ret
 }");
-<<<<<<< HEAD
-            VerifyLocal(testData, typeName, locals[2], "<>m2", "y", expectedILOpt:
-=======
                 VerifyLocal(testData, typeName, locals[2], "<>m2", "x", expectedILOpt:
->>>>>>> 1bc93344
 @"{
   // Code size        7 (0x7)
   .maxstack  1
@@ -1416,11 +1412,7 @@
   IL_0001:  ldfld      ""object C.<>c__DisplayClass1_0.x""
   IL_0006:  ret
 }");
-<<<<<<< HEAD
-            VerifyLocal(testData, typeName, locals[3], "<>m3", "x", expectedILOpt:
-=======
                 VerifyLocal(testData, typeName, locals[3], "<>m3", "y", expectedILOpt:
->>>>>>> 1bc93344
 @"{
   // Code size        7 (0x7)
   .maxstack  1
@@ -1779,27 +1771,15 @@
   IL_0001:  ldobj      ""A<T>.B<U, V>""
   IL_0006:  ret
 }",
-<<<<<<< HEAD
-                expectedGeneric: true);
-            var method = (MethodSymbol)testData.GetMethodData("<>x<T, U, V>.<>m0<W>").Method;
-            var containingType = method.ContainingType;
-            var returnType = (NamedTypeSymbol)method.ReturnType.TypeSymbol;
-            Assert.Equal(containingType.TypeParameters[1], returnType.TypeArguments[0].TypeSymbol);
-            Assert.Equal(containingType.TypeParameters[2], returnType.TypeArguments[1].TypeSymbol);
-            returnType = returnType.ContainingType;
-            Assert.Equal(containingType.TypeParameters[0], returnType.TypeArguments[0].TypeSymbol);
-=======
                     expectedGeneric: true);
                 var method = (MethodSymbol)testData.GetMethodData("<>x<T, U, V>.<>m0<W>").Method;
                 var containingType = method.ContainingType;
-                var returnType = (NamedTypeSymbol)method.ReturnType;
-                Assert.Equal(containingType.TypeParameters[1], returnType.TypeArguments()[0]);
-                Assert.Equal(containingType.TypeParameters[2], returnType.TypeArguments()[1]);
+                var returnType = (NamedTypeSymbol)method.ReturnType.TypeSymbol;
+                Assert.Equal(containingType.TypeParameters[1], returnType.TypeArguments()[0].TypeSymbol);
+                Assert.Equal(containingType.TypeParameters[2], returnType.TypeArguments()[1].TypeSymbol);
                 returnType = returnType.ContainingType;
-                Assert.Equal(containingType.TypeParameters[0], returnType.TypeArguments()[0]);
->>>>>>> 1bc93344
-
-            VerifyLocal(testData, "<>x<T, U, V>", locals[1], "<>m1<W>", "o", expectedILOpt:
+                Assert.Equal(containingType.TypeParameters[0], returnType.TypeArguments()[0].TypeSymbol);
+                VerifyLocal(testData, "<>x<T, U, V>", locals[1], "<>m1<W>", "o", expectedILOpt:
 @"{
   // Code size        2 (0x2)
   .maxstack  1
@@ -1809,25 +1789,14 @@
   IL_0000:  ldarg.1
   IL_0001:  ret
 }",
-<<<<<<< HEAD
-                expectedGeneric: true);
-            method = (MethodSymbol)testData.GetMethodData("<>x<T, U, V>.<>m1<W>").Method;
-            // method.ReturnType: A<U>.B<V, object>[]
-            returnType = (NamedTypeSymbol)((ArrayTypeSymbol)method.ReturnType.TypeSymbol).ElementType.TypeSymbol;
-            Assert.Equal(containingType.TypeParameters[2], returnType.TypeArguments[0].TypeSymbol);
-            returnType = returnType.ContainingType;
-            Assert.Equal(containingType.TypeParameters[1], returnType.TypeArguments[0].TypeSymbol);
-=======
                     expectedGeneric: true);
                 method = (MethodSymbol)testData.GetMethodData("<>x<T, U, V>.<>m1<W>").Method;
                 // method.ReturnType: A<U>.B<V, object>[]
-                returnType = (NamedTypeSymbol)((ArrayTypeSymbol)method.ReturnType).ElementType;
-                Assert.Equal(containingType.TypeParameters[2], returnType.TypeArguments()[0]);
+                returnType = (NamedTypeSymbol)((ArrayTypeSymbol)method.ReturnType.TypeSymbol).ElementType.TypeSymbol;
+                Assert.Equal(containingType.TypeParameters[2], returnType.TypeArguments()[0].TypeSymbol);
                 returnType = returnType.ContainingType;
-                Assert.Equal(containingType.TypeParameters[1], returnType.TypeArguments()[0]);
->>>>>>> 1bc93344
-
-            VerifyLocal(testData, "<>x<T, U, V>", locals[2], "<>m2<W>", "t", expectedILOpt:
+                Assert.Equal(containingType.TypeParameters[1], returnType.TypeArguments()[0].TypeSymbol);
+                VerifyLocal(testData, "<>x<T, U, V>", locals[2], "<>m2<W>", "t", expectedILOpt:
 @"{
   // Code size        2 (0x2)
   .maxstack  1
@@ -1881,29 +1850,12 @@
   IL_0000:  newobj     ""<>c__TypeVariables<T, U, V, W>..ctor()""
   IL_0005:  ret
 }",
-<<<<<<< HEAD
-                expectedGeneric: true);
-            method = (MethodSymbol)testData.GetMethodData("<>x<T, U, V>.<>m5<W>").Method;
-            returnType = (NamedTypeSymbol)method.ReturnType.TypeSymbol;
-            Assert.Equal(containingType.TypeParameters[0], returnType.TypeArguments[0].TypeSymbol);
-            Assert.Equal(containingType.TypeParameters[1], returnType.TypeArguments[1].TypeSymbol);
-            Assert.Equal(containingType.TypeParameters[2], returnType.TypeArguments[2].TypeSymbol);
-            Assert.Equal(method.TypeParameters[0], returnType.TypeArguments[3].TypeSymbol);
-
-            // Verify <>c__TypeVariables type was emitted (#976772).
-            using (var metadata = ModuleMetadata.CreateFromImage(ImmutableArray.CreateRange(assembly)))
-            {
-                var reader = metadata.MetadataReader;
-                var typeDef = reader.GetTypeDef("<>c__TypeVariables");
-                reader.CheckTypeParameters(typeDef.GetGenericParameters(), "T", "U", "V", "W");
-            }
-=======
                     expectedGeneric: true);
                 method = (MethodSymbol)testData.GetMethodData("<>x<T, U, V>.<>m5<W>").Method;
-                returnType = (NamedTypeSymbol)method.ReturnType;
-                Assert.Equal(containingType.TypeParameters[0], returnType.TypeArguments()[0]);
-                Assert.Equal(containingType.TypeParameters[1], returnType.TypeArguments()[1]);
-                Assert.Equal(containingType.TypeParameters[2], returnType.TypeArguments()[2]);
+                returnType = (NamedTypeSymbol)method.ReturnType.TypeSymbol;
+                Assert.Equal(containingType.TypeParameters[0], returnType.TypeArguments()[0].TypeSymbol);
+                Assert.Equal(containingType.TypeParameters[1], returnType.TypeArguments()[1].TypeSymbol);
+                Assert.Equal(containingType.TypeParameters[2], returnType.TypeArguments()[2].TypeSymbol);
                 Assert.Equal(method.TypeParameters[0], returnType.TypeArguments()[3]);
 
                 // Verify <>c__TypeVariables type was emitted (#976772).
@@ -1913,9 +1865,7 @@
                     var typeDef = reader.GetTypeDef("<>c__TypeVariables");
                     reader.CheckTypeParameters(typeDef.GetGenericParameters(), "T", "U", "V", "W");
                 }
->>>>>>> 1bc93344
-
-            locals.Free();
+                locals.Free();
             });
         }
 
