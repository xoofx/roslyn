--- conflicted
+++ resolved
@@ -29,17 +29,10 @@
             Dim expectedOperationTree = <![CDATA[
 ITryOperation (OperationKind.Try, Type: null) (Syntax: 'Try'BIND:"T ... End Try')
   Body: 
-<<<<<<< HEAD
-    IBlockOperation (1 statements) (OperationKind.Block, Type: null) (Syntax: 'Try'BIND:"T ... End Try')
+    IBlockOperation (1 statements) (OperationKind.Block, Type: null, IsImplicit) (Syntax: 'Try'BIND:"T ... End Try')
       IExpressionStatementOperation (OperationKind.ExpressionStatement, Type: null) (Syntax: 'i = 0')
         Expression: 
-          ISimpleAssignmentOperation (OperationKind.SimpleAssignment, Type: System.Int32) (Syntax: 'i = 0')
-=======
-    IBlockStatement (1 statements) (OperationKind.BlockStatement, IsImplicit) (Syntax: 'Try'BIND:"T ... End Try')
-      IExpressionStatement (OperationKind.ExpressionStatement) (Syntax: 'i = 0')
-        Expression: 
-          ISimpleAssignmentExpression (OperationKind.SimpleAssignmentExpression, Type: System.Int32, IsImplicit) (Syntax: 'i = 0')
->>>>>>> 7cdd69e7
+          ISimpleAssignmentOperation (OperationKind.SimpleAssignment, Type: System.Int32, IsImplicit) (Syntax: 'i = 0')
             Left: 
               IParameterReferenceOperation: i (OperationKind.ParameterReference, Type: System.Int32) (Syntax: 'i')
             Right: 
@@ -59,28 +52,16 @@
             Right: 
               ILiteralOperation (OperationKind.Literal, Type: System.Int32, Constant: 0) (Syntax: '0')
         Handler: 
-<<<<<<< HEAD
-          IBlockOperation (1 statements) (OperationKind.Block, Type: null) (Syntax: 'Catch ex As ... Throw ex')
+          IBlockOperation (1 statements) (OperationKind.Block, Type: null, IsImplicit) (Syntax: 'Catch ex As ... Throw ex')
             IExpressionStatementOperation (OperationKind.ExpressionStatement, Type: null) (Syntax: 'Throw ex')
               Expression: 
-                IThrowOperation (OperationKind.Throw, Type: System.Exception) (Syntax: 'Throw ex')
+                IThrowOperation (OperationKind.Throw, Type: System.Exception, IsImplicit) (Syntax: 'Throw ex')
                   ILocalReferenceOperation: ex (OperationKind.LocalReference, Type: System.Exception) (Syntax: 'ex')
-=======
-          IBlockStatement (1 statements) (OperationKind.BlockStatement, IsImplicit) (Syntax: 'Catch ex As ... Throw ex')
-            IExpressionStatement (OperationKind.ExpressionStatement) (Syntax: 'Throw ex')
-              Expression: 
-                IThrowExpression (OperationKind.ThrowExpression, Type: System.Exception, IsImplicit) (Syntax: 'Throw ex')
-                  ILocalReferenceExpression: ex (OperationKind.LocalReferenceExpression, Type: System.Exception) (Syntax: 'ex')
->>>>>>> 7cdd69e7
   Finally: 
     IBlockOperation (1 statements) (OperationKind.Block, Type: null) (Syntax: 'Finally ... i = 1')
       IExpressionStatementOperation (OperationKind.ExpressionStatement, Type: null) (Syntax: 'i = 1')
         Expression: 
-<<<<<<< HEAD
-          ISimpleAssignmentOperation (OperationKind.SimpleAssignment, Type: System.Int32) (Syntax: 'i = 1')
-=======
-          ISimpleAssignmentExpression (OperationKind.SimpleAssignmentExpression, Type: System.Int32, IsImplicit) (Syntax: 'i = 1')
->>>>>>> 7cdd69e7
+          ISimpleAssignmentOperation (OperationKind.SimpleAssignment, Type: System.Int32, IsImplicit) (Syntax: 'i = 1')
             Left: 
               IParameterReferenceOperation: i (OperationKind.ParameterReference, Type: System.Int32) (Syntax: 'i')
             Right: 
@@ -114,17 +95,10 @@
 IBlockOperation (3 statements) (OperationKind.Block, Type: null) (Syntax: 'Private Sub ... End Sub')
   ITryOperation (OperationKind.Try, Type: null) (Syntax: 'Try ... End Try')
     Body: 
-<<<<<<< HEAD
-      IBlockOperation (1 statements) (OperationKind.Block, Type: null) (Syntax: 'Try ... End Try')
+      IBlockOperation (1 statements) (OperationKind.Block, Type: null, IsImplicit) (Syntax: 'Try ... End Try')
         IExpressionStatementOperation (OperationKind.ExpressionStatement, Type: null) (Syntax: 'i = 0')
           Expression: 
-            ISimpleAssignmentOperation (OperationKind.SimpleAssignment, Type: System.Int32) (Syntax: 'i = 0')
-=======
-      IBlockStatement (1 statements) (OperationKind.BlockStatement, IsImplicit) (Syntax: 'Try ... End Try')
-        IExpressionStatement (OperationKind.ExpressionStatement) (Syntax: 'i = 0')
-          Expression: 
-            ISimpleAssignmentExpression (OperationKind.SimpleAssignmentExpression, Type: System.Int32, IsImplicit) (Syntax: 'i = 0')
->>>>>>> 7cdd69e7
+            ISimpleAssignmentOperation (OperationKind.SimpleAssignment, Type: System.Int32, IsImplicit) (Syntax: 'i = 0')
               Left: 
                 IParameterReferenceOperation: i (OperationKind.ParameterReference, Type: System.Int32) (Syntax: 'i')
               Right: 
@@ -144,44 +118,24 @@
               Right: 
                 ILiteralOperation (OperationKind.Literal, Type: System.Int32, Constant: 0) (Syntax: '0')
           Handler: 
-<<<<<<< HEAD
-            IBlockOperation (1 statements) (OperationKind.Block, Type: null) (Syntax: 'Catch ex As ... Throw ex')
+            IBlockOperation (1 statements) (OperationKind.Block, Type: null, IsImplicit) (Syntax: 'Catch ex As ... Throw ex')
               IExpressionStatementOperation (OperationKind.ExpressionStatement, Type: null) (Syntax: 'Throw ex')
                 Expression: 
-                  IThrowOperation (OperationKind.Throw, Type: System.Exception) (Syntax: 'Throw ex')
+                  IThrowOperation (OperationKind.Throw, Type: System.Exception, IsImplicit) (Syntax: 'Throw ex')
                     ILocalReferenceOperation: ex (OperationKind.LocalReference, Type: System.Exception) (Syntax: 'ex')
-=======
-            IBlockStatement (1 statements) (OperationKind.BlockStatement, IsImplicit) (Syntax: 'Catch ex As ... Throw ex')
-              IExpressionStatement (OperationKind.ExpressionStatement) (Syntax: 'Throw ex')
-                Expression: 
-                  IThrowExpression (OperationKind.ThrowExpression, Type: System.Exception, IsImplicit) (Syntax: 'Throw ex')
-                    ILocalReferenceExpression: ex (OperationKind.LocalReferenceExpression, Type: System.Exception) (Syntax: 'ex')
->>>>>>> 7cdd69e7
     Finally: 
       IBlockOperation (1 statements) (OperationKind.Block, Type: null) (Syntax: 'Finally ... i = 1')
         IExpressionStatementOperation (OperationKind.ExpressionStatement, Type: null) (Syntax: 'i = 1')
           Expression: 
-<<<<<<< HEAD
-            ISimpleAssignmentOperation (OperationKind.SimpleAssignment, Type: System.Int32) (Syntax: 'i = 1')
-=======
-            ISimpleAssignmentExpression (OperationKind.SimpleAssignmentExpression, Type: System.Int32, IsImplicit) (Syntax: 'i = 1')
->>>>>>> 7cdd69e7
+            ISimpleAssignmentOperation (OperationKind.SimpleAssignment, Type: System.Int32, IsImplicit) (Syntax: 'i = 1')
               Left: 
                 IParameterReferenceOperation: i (OperationKind.ParameterReference, Type: System.Int32) (Syntax: 'i')
               Right: 
-<<<<<<< HEAD
                 ILiteralOperation (OperationKind.Literal, Type: System.Int32, Constant: 1) (Syntax: '1')
-  ILabeledOperation (Label: exit) (OperationKind.Labeled, Type: null) (Syntax: 'End Sub')
+  ILabeledOperation (Label: exit) (OperationKind.Labeled, Type: null, IsImplicit) (Syntax: 'End Sub')
     Statement: 
       null
-  IReturnOperation (OperationKind.Return, Type: null) (Syntax: 'End Sub')
-=======
-                ILiteralExpression (OperationKind.LiteralExpression, Type: System.Int32, Constant: 1) (Syntax: '1')
-  ILabeledStatement (Label: exit) (OperationKind.LabeledStatement, IsImplicit) (Syntax: 'End Sub')
-    Statement: 
-      null
-  IReturnStatement (OperationKind.ReturnStatement, IsImplicit) (Syntax: 'End Sub')
->>>>>>> 7cdd69e7
+  IReturnOperation (OperationKind.Return, Type: null, IsImplicit) (Syntax: 'End Sub')
     ReturnedValue: 
       null
 ]]>.Value
@@ -207,11 +161,7 @@
             Dim expectedOperationTree = <![CDATA[
 ITryOperation (OperationKind.Try, Type: null) (Syntax: 'Try'BIND:"T ... End Try')
   Body: 
-<<<<<<< HEAD
-    IBlockOperation (0 statements) (OperationKind.Block, Type: null) (Syntax: 'Try'BIND:"T ... End Try')
-=======
-    IBlockStatement (0 statements) (OperationKind.BlockStatement, IsImplicit) (Syntax: 'Try'BIND:"T ... End Try')
->>>>>>> 7cdd69e7
+    IBlockOperation (0 statements) (OperationKind.Block, Type: null, IsImplicit) (Syntax: 'Try'BIND:"T ... End Try')
   Catch clauses(1):
       ICatchClauseOperation (Exception type: System.IO.IOException) (OperationKind.CatchClause, Type: null) (Syntax: 'Catch e As  ... IOException')
         Locals: Local_1: e As System.IO.IOException
@@ -223,11 +173,7 @@
         Filter: 
           null
         Handler: 
-<<<<<<< HEAD
-          IBlockOperation (0 statements) (OperationKind.Block, Type: null) (Syntax: 'Catch e As  ... IOException')
-=======
-          IBlockStatement (0 statements) (OperationKind.BlockStatement, IsImplicit) (Syntax: 'Catch e As  ... IOException')
->>>>>>> 7cdd69e7
+          IBlockOperation (0 statements) (OperationKind.Block, Type: null, IsImplicit) (Syntax: 'Catch e As  ... IOException')
   Finally: 
     null
 ]]>.Value
@@ -253,11 +199,7 @@
             Dim expectedOperationTree = <![CDATA[
 ITryOperation (OperationKind.Try, Type: null) (Syntax: 'Try'BIND:"T ... End Try')
   Body: 
-<<<<<<< HEAD
-    IBlockOperation (0 statements) (OperationKind.Block, Type: null) (Syntax: 'Try'BIND:"T ... End Try')
-=======
-    IBlockStatement (0 statements) (OperationKind.BlockStatement, IsImplicit) (Syntax: 'Try'BIND:"T ... End Try')
->>>>>>> 7cdd69e7
+    IBlockOperation (0 statements) (OperationKind.Block, Type: null, IsImplicit) (Syntax: 'Try'BIND:"T ... End Try')
   Catch clauses(1):
       ICatchClauseOperation (Exception type: System.IO.IOException) (OperationKind.CatchClause, Type: null) (Syntax: 'Catch e As  ... Not Nothing')
         Locals: Local_1: e As System.IO.IOException
@@ -281,11 +223,7 @@
                 Operand: 
                   ILiteralOperation (OperationKind.Literal, Type: null, Constant: null) (Syntax: 'Nothing')
         Handler: 
-<<<<<<< HEAD
-          IBlockOperation (0 statements) (OperationKind.Block, Type: null) (Syntax: 'Catch e As  ... Not Nothing')
-=======
-          IBlockStatement (0 statements) (OperationKind.BlockStatement, IsImplicit) (Syntax: 'Catch e As  ... Not Nothing')
->>>>>>> 7cdd69e7
+          IBlockOperation (0 statements) (OperationKind.Block, Type: null, IsImplicit) (Syntax: 'Catch e As  ... Not Nothing')
   Finally: 
     null
 ]]>.Value
@@ -312,11 +250,7 @@
             Dim expectedOperationTree = <![CDATA[
 ITryOperation (OperationKind.Try, Type: null) (Syntax: 'Try'BIND:"T ... End Try')
   Body: 
-<<<<<<< HEAD
-    IBlockOperation (0 statements) (OperationKind.Block, Type: null) (Syntax: 'Try'BIND:"T ... End Try')
-=======
-    IBlockStatement (0 statements) (OperationKind.BlockStatement, IsImplicit) (Syntax: 'Try'BIND:"T ... End Try')
->>>>>>> 7cdd69e7
+    IBlockOperation (0 statements) (OperationKind.Block, Type: null, IsImplicit) (Syntax: 'Try'BIND:"T ... End Try')
   Catch clauses(2):
       ICatchClauseOperation (Exception type: System.IO.IOException) (OperationKind.CatchClause, Type: null) (Syntax: 'Catch e As  ... IOException')
         Locals: Local_1: e As System.IO.IOException
@@ -328,13 +262,8 @@
         Filter: 
           null
         Handler: 
-<<<<<<< HEAD
-          IBlockOperation (0 statements) (OperationKind.Block, Type: null) (Syntax: 'Catch e As  ... IOException')
+          IBlockOperation (0 statements) (OperationKind.Block, Type: null, IsImplicit) (Syntax: 'Catch e As  ... IOException')
       ICatchClauseOperation (Exception type: System.Exception) (OperationKind.CatchClause, Type: null) (Syntax: 'Catch e As  ... Not Nothing')
-=======
-          IBlockStatement (0 statements) (OperationKind.BlockStatement, IsImplicit) (Syntax: 'Catch e As  ... IOException')
-      ICatchClause (Exception type: System.Exception) (OperationKind.CatchClause) (Syntax: 'Catch e As  ... Not Nothing')
->>>>>>> 7cdd69e7
         Locals: Local_1: e As System.Exception
         ExceptionDeclarationOrExpression: 
           IVariableDeclarationOperation (1 variables) (OperationKind.VariableDeclaration, Type: null) (Syntax: 'e')
@@ -356,11 +285,7 @@
                 Operand: 
                   ILiteralOperation (OperationKind.Literal, Type: null, Constant: null) (Syntax: 'Nothing')
         Handler: 
-<<<<<<< HEAD
-          IBlockOperation (0 statements) (OperationKind.Block, Type: null) (Syntax: 'Catch e As  ... Not Nothing')
-=======
-          IBlockStatement (0 statements) (OperationKind.BlockStatement, IsImplicit) (Syntax: 'Catch e As  ... Not Nothing')
->>>>>>> 7cdd69e7
+          IBlockOperation (0 statements) (OperationKind.Block, Type: null, IsImplicit) (Syntax: 'Catch e As  ... Not Nothing')
   Finally: 
     null
 ]]>.Value
@@ -387,11 +312,7 @@
             Dim expectedOperationTree = <![CDATA[
 ITryOperation (OperationKind.Try, Type: null) (Syntax: 'Try'BIND:"T ... End Try')
   Body: 
-<<<<<<< HEAD
-    IBlockOperation (0 statements) (OperationKind.Block, Type: null) (Syntax: 'Try'BIND:"T ... End Try')
-=======
-    IBlockStatement (0 statements) (OperationKind.BlockStatement, IsImplicit) (Syntax: 'Try'BIND:"T ... End Try')
->>>>>>> 7cdd69e7
+    IBlockOperation (0 statements) (OperationKind.Block, Type: null, IsImplicit) (Syntax: 'Try'BIND:"T ... End Try')
   Catch clauses(2):
       ICatchClauseOperation (Exception type: System.IO.IOException) (OperationKind.CatchClause, Type: null) (Syntax: 'Catch e As  ... IOException')
         Locals: Local_1: e As System.IO.IOException
@@ -403,13 +324,8 @@
         Filter: 
           null
         Handler: 
-<<<<<<< HEAD
-          IBlockOperation (0 statements) (OperationKind.Block, Type: null) (Syntax: 'Catch e As  ... IOException')
+          IBlockOperation (0 statements) (OperationKind.Block, Type: null, IsImplicit) (Syntax: 'Catch e As  ... IOException')
       ICatchClauseOperation (Exception type: System.IO.IOException) (OperationKind.CatchClause, Type: null) (Syntax: 'Catch e As  ... Not Nothing')
-=======
-          IBlockStatement (0 statements) (OperationKind.BlockStatement, IsImplicit) (Syntax: 'Catch e As  ... IOException')
-      ICatchClause (Exception type: System.IO.IOException) (OperationKind.CatchClause) (Syntax: 'Catch e As  ... Not Nothing')
->>>>>>> 7cdd69e7
         Locals: Local_1: e As System.IO.IOException
         ExceptionDeclarationOrExpression: 
           IVariableDeclarationOperation (1 variables) (OperationKind.VariableDeclaration, Type: null) (Syntax: 'e')
@@ -431,11 +347,7 @@
                 Operand: 
                   ILiteralOperation (OperationKind.Literal, Type: null, Constant: null) (Syntax: 'Nothing')
         Handler: 
-<<<<<<< HEAD
-          IBlockOperation (0 statements) (OperationKind.Block, Type: null) (Syntax: 'Catch e As  ... Not Nothing')
-=======
-          IBlockStatement (0 statements) (OperationKind.BlockStatement, IsImplicit) (Syntax: 'Catch e As  ... Not Nothing')
->>>>>>> 7cdd69e7
+          IBlockOperation (0 statements) (OperationKind.Block, Type: null, IsImplicit) (Syntax: 'Catch e As  ... Not Nothing')
   Finally: 
     null
 ]]>.Value
@@ -465,11 +377,7 @@
             Dim expectedOperationTree = <![CDATA[
 ITryOperation (OperationKind.Try, Type: null, IsInvalid) (Syntax: 'Try'BIND:"T ... End Try')
   Body: 
-<<<<<<< HEAD
-    IBlockOperation (0 statements) (OperationKind.Block, Type: null, IsInvalid) (Syntax: 'Try'BIND:"T ... End Try')
-=======
-    IBlockStatement (0 statements) (OperationKind.BlockStatement, IsInvalid, IsImplicit) (Syntax: 'Try'BIND:"T ... End Try')
->>>>>>> 7cdd69e7
+    IBlockOperation (0 statements) (OperationKind.Block, Type: null, IsInvalid, IsImplicit) (Syntax: 'Try'BIND:"T ... End Try')
   Catch clauses(1):
       ICatchClauseOperation (Exception type: ?) (OperationKind.CatchClause, Type: null, IsInvalid) (Syntax: 'Catch System')
         ExceptionDeclarationOrExpression: 
@@ -479,11 +387,7 @@
         Filter: 
           null
         Handler: 
-<<<<<<< HEAD
-          IBlockOperation (0 statements) (OperationKind.Block, Type: null, IsInvalid) (Syntax: 'Catch System')
-=======
-          IBlockStatement (0 statements) (OperationKind.BlockStatement, IsInvalid, IsImplicit) (Syntax: 'Catch System')
->>>>>>> 7cdd69e7
+          IBlockOperation (0 statements) (OperationKind.Block, Type: null, IsInvalid, IsImplicit) (Syntax: 'Catch System')
   Finally: 
     null
 ]]>.Value
@@ -517,11 +421,7 @@
             Dim expectedOperationTree = <![CDATA[
 ITryOperation (OperationKind.Try, Type: null) (Syntax: 'Try'BIND:"T ... End Try')
   Body: 
-<<<<<<< HEAD
-    IBlockOperation (0 statements) (OperationKind.Block, Type: null) (Syntax: 'Try'BIND:"T ... End Try')
-=======
-    IBlockStatement (0 statements) (OperationKind.BlockStatement, IsImplicit) (Syntax: 'Try'BIND:"T ... End Try')
->>>>>>> 7cdd69e7
+    IBlockOperation (0 statements) (OperationKind.Block, Type: null, IsImplicit) (Syntax: 'Try'BIND:"T ... End Try')
   Catch clauses(1):
       ICatchClauseOperation (Exception type: System.IO.IOException) (OperationKind.CatchClause, Type: null) (Syntax: 'Catch e')
         ExceptionDeclarationOrExpression: 
@@ -529,11 +429,7 @@
         Filter: 
           null
         Handler: 
-<<<<<<< HEAD
-          IBlockOperation (0 statements) (OperationKind.Block, Type: null) (Syntax: 'Catch e')
-=======
-          IBlockStatement (0 statements) (OperationKind.BlockStatement, IsImplicit) (Syntax: 'Catch e')
->>>>>>> 7cdd69e7
+          IBlockOperation (0 statements) (OperationKind.Block, Type: null, IsImplicit) (Syntax: 'Catch e')
   Finally: 
     null
 ]]>.Value
@@ -559,11 +455,7 @@
             Dim expectedOperationTree = <![CDATA[
 ITryOperation (OperationKind.Try, Type: null) (Syntax: 'Try'BIND:"T ... End Try')
   Body: 
-<<<<<<< HEAD
-    IBlockOperation (0 statements) (OperationKind.Block, Type: null) (Syntax: 'Try'BIND:"T ... End Try')
-=======
-    IBlockStatement (0 statements) (OperationKind.BlockStatement, IsImplicit) (Syntax: 'Try'BIND:"T ... End Try')
->>>>>>> 7cdd69e7
+    IBlockOperation (0 statements) (OperationKind.Block, Type: null, IsImplicit) (Syntax: 'Try'BIND:"T ... End Try')
   Catch clauses(1):
       ICatchClauseOperation (Exception type: System.IO.IOException) (OperationKind.CatchClause, Type: null) (Syntax: 'Catch e')
         ExceptionDeclarationOrExpression: 
@@ -571,11 +463,7 @@
         Filter: 
           null
         Handler: 
-<<<<<<< HEAD
-          IBlockOperation (0 statements) (OperationKind.Block, Type: null) (Syntax: 'Catch e')
-=======
-          IBlockStatement (0 statements) (OperationKind.BlockStatement, IsImplicit) (Syntax: 'Catch e')
->>>>>>> 7cdd69e7
+          IBlockOperation (0 statements) (OperationKind.Block, Type: null, IsImplicit) (Syntax: 'Catch e')
   Finally: 
     null
 ]]>.Value
@@ -603,11 +491,7 @@
             Dim expectedOperationTree = <![CDATA[
 ITryOperation (OperationKind.Try, Type: null, IsInvalid) (Syntax: 'Try 'BIND:" ... End Try')
   Body: 
-<<<<<<< HEAD
-    IBlockOperation (0 statements) (OperationKind.Block, Type: null, IsInvalid) (Syntax: 'Try 'BIND:" ... End Try')
-=======
-    IBlockStatement (0 statements) (OperationKind.BlockStatement, IsInvalid, IsImplicit) (Syntax: 'Try 'BIND:" ... End Try')
->>>>>>> 7cdd69e7
+    IBlockOperation (0 statements) (OperationKind.Block, Type: null, IsInvalid, IsImplicit) (Syntax: 'Try 'BIND:" ... End Try')
   Catch clauses(1):
       ICatchClauseOperation (Exception type: System.IO.IOException) (OperationKind.CatchClause, Type: null, IsInvalid) (Syntax: 'Catch e')
         ExceptionDeclarationOrExpression: 
@@ -617,11 +501,7 @@
         Filter: 
           null
         Handler: 
-<<<<<<< HEAD
-          IBlockOperation (0 statements) (OperationKind.Block, Type: null, IsInvalid) (Syntax: 'Catch e')
-=======
-          IBlockStatement (0 statements) (OperationKind.BlockStatement, IsInvalid, IsImplicit) (Syntax: 'Catch e')
->>>>>>> 7cdd69e7
+          IBlockOperation (0 statements) (OperationKind.Block, Type: null, IsInvalid, IsImplicit) (Syntax: 'Catch e')
   Finally: 
     null
 ]]>.Value
@@ -651,11 +531,7 @@
             Dim expectedOperationTree = <![CDATA[
 ITryOperation (OperationKind.Try, Type: null, IsInvalid) (Syntax: 'Try'BIND:"T ... End Try')
   Body: 
-<<<<<<< HEAD
-    IBlockOperation (0 statements) (OperationKind.Block, Type: null, IsInvalid) (Syntax: 'Try'BIND:"T ... End Try')
-=======
-    IBlockStatement (0 statements) (OperationKind.BlockStatement, IsInvalid, IsImplicit) (Syntax: 'Try'BIND:"T ... End Try')
->>>>>>> 7cdd69e7
+    IBlockOperation (0 statements) (OperationKind.Block, Type: null, IsInvalid, IsImplicit) (Syntax: 'Try'BIND:"T ... End Try')
   Catch clauses(1):
       ICatchClauseOperation (Exception type: ?) (OperationKind.CatchClause, Type: null, IsInvalid) (Syntax: 'Catch e')
         ExceptionDeclarationOrExpression: 
@@ -664,11 +540,7 @@
         Filter: 
           null
         Handler: 
-<<<<<<< HEAD
-          IBlockOperation (0 statements) (OperationKind.Block, Type: null, IsInvalid) (Syntax: 'Catch e')
-=======
-          IBlockStatement (0 statements) (OperationKind.BlockStatement, IsInvalid, IsImplicit) (Syntax: 'Catch e')
->>>>>>> 7cdd69e7
+          IBlockOperation (0 statements) (OperationKind.Block, Type: null, IsInvalid, IsImplicit) (Syntax: 'Catch e')
   Finally: 
     null
 ]]>.Value
@@ -702,11 +574,7 @@
             Dim expectedOperationTree = <![CDATA[
 ITryOperation (OperationKind.Try, Type: null, IsInvalid) (Syntax: 'Try'BIND:"T ... End Try')
   Body: 
-<<<<<<< HEAD
-    IBlockOperation (0 statements) (OperationKind.Block, Type: null, IsInvalid) (Syntax: 'Try'BIND:"T ... End Try')
-=======
-    IBlockStatement (0 statements) (OperationKind.BlockStatement, IsInvalid, IsImplicit) (Syntax: 'Try'BIND:"T ... End Try')
->>>>>>> 7cdd69e7
+    IBlockOperation (0 statements) (OperationKind.Block, Type: null, IsInvalid, IsImplicit) (Syntax: 'Try'BIND:"T ... End Try')
   Catch clauses(1):
       ICatchClauseOperation (Exception type: ?) (OperationKind.CatchClause, Type: null, IsInvalid) (Syntax: 'Catch M2')
         ExceptionDeclarationOrExpression: 
@@ -718,11 +586,7 @@
         Filter: 
           null
         Handler: 
-<<<<<<< HEAD
-          IBlockOperation (0 statements) (OperationKind.Block, Type: null, IsInvalid) (Syntax: 'Catch M2')
-=======
-          IBlockStatement (0 statements) (OperationKind.BlockStatement, IsInvalid, IsImplicit) (Syntax: 'Catch M2')
->>>>>>> 7cdd69e7
+          IBlockOperation (0 statements) (OperationKind.Block, Type: null, IsInvalid, IsImplicit) (Syntax: 'Catch M2')
   Finally: 
     null
 ]]>.Value
@@ -755,11 +619,7 @@
             Dim expectedOperationTree = <![CDATA[
 ITryOperation (OperationKind.Try, Type: null) (Syntax: 'Try'BIND:"T ... End Try')
   Body: 
-<<<<<<< HEAD
-    IBlockOperation (0 statements) (OperationKind.Block, Type: null) (Syntax: 'Try'BIND:"T ... End Try')
-=======
-    IBlockStatement (0 statements) (OperationKind.BlockStatement, IsImplicit) (Syntax: 'Try'BIND:"T ... End Try')
->>>>>>> 7cdd69e7
+    IBlockOperation (0 statements) (OperationKind.Block, Type: null, IsImplicit) (Syntax: 'Try'BIND:"T ... End Try')
   Catch clauses(1):
       ICatchClauseOperation (Exception type: System.Exception) (OperationKind.CatchClause, Type: null) (Syntax: 'Catch')
         ExceptionDeclarationOrExpression: 
@@ -767,11 +627,7 @@
         Filter: 
           null
         Handler: 
-<<<<<<< HEAD
-          IBlockOperation (0 statements) (OperationKind.Block, Type: null) (Syntax: 'Catch')
-=======
-          IBlockStatement (0 statements) (OperationKind.BlockStatement, IsImplicit) (Syntax: 'Catch')
->>>>>>> 7cdd69e7
+          IBlockOperation (0 statements) (OperationKind.Block, Type: null, IsImplicit) (Syntax: 'Catch')
   Finally: 
     null
 ]]>.Value
@@ -798,11 +654,7 @@
             Dim expectedOperationTree = <![CDATA[
 ITryOperation (OperationKind.Try, Type: null) (Syntax: 'Try'BIND:"T ... End Try')
   Body: 
-<<<<<<< HEAD
-    IBlockOperation (0 statements) (OperationKind.Block, Type: null) (Syntax: 'Try'BIND:"T ... End Try')
-=======
-    IBlockStatement (0 statements) (OperationKind.BlockStatement, IsImplicit) (Syntax: 'Try'BIND:"T ... End Try')
->>>>>>> 7cdd69e7
+    IBlockOperation (0 statements) (OperationKind.Block, Type: null, IsImplicit) (Syntax: 'Try'BIND:"T ... End Try')
   Catch clauses(0)
   Finally: 
     IBlockOperation (1 statements) (OperationKind.Block, Type: null) (Syntax: 'Finally ... riteLine(s)')
@@ -840,11 +692,7 @@
             Dim expectedOperationTree = <![CDATA[
 ITryOperation (OperationKind.Try, Type: null) (Syntax: 'Try'BIND:"T ... End Try')
   Body: 
-<<<<<<< HEAD
-    IBlockOperation (1 statements, 1 locals) (OperationKind.Block, Type: null) (Syntax: 'Try'BIND:"T ... End Try')
-=======
-    IBlockStatement (1 statements, 1 locals) (OperationKind.BlockStatement, IsImplicit) (Syntax: 'Try'BIND:"T ... End Try')
->>>>>>> 7cdd69e7
+    IBlockOperation (1 statements, 1 locals) (OperationKind.Block, Type: null, IsImplicit) (Syntax: 'Try'BIND:"T ... End Try')
       Locals: Local_1: i As System.Int32
       IVariableDeclarationsOperation (1 declarations) (OperationKind.VariableDeclarations, Type: null) (Syntax: 'Dim i As Integer = 0')
         IVariableDeclarationOperation (1 variables) (OperationKind.VariableDeclaration, Type: null) (Syntax: 'i')
@@ -879,11 +727,7 @@
             Dim expectedOperationTree = <![CDATA[
 ITryOperation (OperationKind.Try, Type: null) (Syntax: 'Try'BIND:"T ... End Try')
   Body: 
-<<<<<<< HEAD
-    IBlockOperation (0 statements) (OperationKind.Block, Type: null) (Syntax: 'Try'BIND:"T ... End Try')
-=======
-    IBlockStatement (0 statements) (OperationKind.BlockStatement, IsImplicit) (Syntax: 'Try'BIND:"T ... End Try')
->>>>>>> 7cdd69e7
+    IBlockOperation (0 statements) (OperationKind.Block, Type: null, IsImplicit) (Syntax: 'Try'BIND:"T ... End Try')
   Catch clauses(1):
       ICatchClauseOperation (Exception type: System.Exception) (OperationKind.CatchClause, Type: null) (Syntax: 'Catch ex As ... Integer = 0')
         Locals: Local_1: ex As System.Exception
@@ -895,11 +739,7 @@
         Filter: 
           null
         Handler: 
-<<<<<<< HEAD
-          IBlockOperation (1 statements, 1 locals) (OperationKind.Block, Type: null) (Syntax: 'Catch ex As ... Integer = 0')
-=======
-          IBlockStatement (1 statements, 1 locals) (OperationKind.BlockStatement, IsImplicit) (Syntax: 'Catch ex As ... Integer = 0')
->>>>>>> 7cdd69e7
+          IBlockOperation (1 statements, 1 locals) (OperationKind.Block, Type: null, IsImplicit) (Syntax: 'Catch ex As ... Integer = 0')
             Locals: Local_1: i As System.Int32
             IVariableDeclarationsOperation (1 declarations) (OperationKind.VariableDeclarations, Type: null) (Syntax: 'Dim i As Integer = 0')
               IVariableDeclarationOperation (1 variables) (OperationKind.VariableDeclaration, Type: null) (Syntax: 'i')
@@ -933,11 +773,7 @@
             Dim expectedOperationTree = <![CDATA[
 ITryOperation (OperationKind.Try, Type: null) (Syntax: 'Try'BIND:"T ... End Try')
   Body: 
-<<<<<<< HEAD
-    IBlockOperation (0 statements) (OperationKind.Block, Type: null) (Syntax: 'Try'BIND:"T ... End Try')
-=======
-    IBlockStatement (0 statements) (OperationKind.BlockStatement, IsImplicit) (Syntax: 'Try'BIND:"T ... End Try')
->>>>>>> 7cdd69e7
+    IBlockOperation (0 statements) (OperationKind.Block, Type: null, IsImplicit) (Syntax: 'Try'BIND:"T ... End Try')
   Catch clauses(0)
   Finally: 
     IBlockOperation (1 statements, 1 locals) (OperationKind.Block, Type: null) (Syntax: 'Finally ... Integer = 0')
@@ -971,11 +807,7 @@
             Dim expectedOperationTree = <![CDATA[
 ITryOperation (OperationKind.Try, Type: null, IsInvalid) (Syntax: 'Try'BIND:"T ... End Try')
   Body: 
-<<<<<<< HEAD
-    IBlockOperation (0 statements) (OperationKind.Block, Type: null, IsInvalid) (Syntax: 'Try'BIND:"T ... End Try')
-=======
-    IBlockStatement (0 statements) (OperationKind.BlockStatement, IsInvalid, IsImplicit) (Syntax: 'Try'BIND:"T ... End Try')
->>>>>>> 7cdd69e7
+    IBlockOperation (0 statements) (OperationKind.Block, Type: null, IsInvalid, IsImplicit) (Syntax: 'Try'BIND:"T ... End Try')
   Catch clauses(1):
       ICatchClauseOperation (Exception type: System.Int32) (OperationKind.CatchClause, Type: null, IsInvalid) (Syntax: 'Catch i As Integer')
         Locals: Local_1: i As System.Int32
@@ -987,11 +819,7 @@
         Filter: 
           null
         Handler: 
-<<<<<<< HEAD
-          IBlockOperation (0 statements) (OperationKind.Block, Type: null, IsInvalid) (Syntax: 'Catch i As Integer')
-=======
-          IBlockStatement (0 statements) (OperationKind.BlockStatement, IsInvalid, IsImplicit) (Syntax: 'Catch i As Integer')
->>>>>>> 7cdd69e7
+          IBlockOperation (0 statements) (OperationKind.Block, Type: null, IsInvalid, IsImplicit) (Syntax: 'Catch i As Integer')
   Finally: 
     null
 ]]>.Value
@@ -1041,11 +869,7 @@
           Operand: 
             ILiteralOperation (OperationKind.Literal, Type: null, Constant: null) (Syntax: 'Nothing')
   Handler: 
-<<<<<<< HEAD
-    IBlockOperation (0 statements) (OperationKind.Block, Type: null) (Syntax: 'Catch e As  ... Not Nothing')
-=======
-    IBlockStatement (0 statements) (OperationKind.BlockStatement, IsImplicit) (Syntax: 'Catch e As  ... Not Nothing')
->>>>>>> 7cdd69e7
+    IBlockOperation (0 statements) (OperationKind.Block, Type: null, IsImplicit) (Syntax: 'Catch e As  ... Not Nothing')
 ]]>.Value
 
             Dim expectedDiagnostics = String.Empty
