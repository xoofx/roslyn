﻿' Copyright (c) Microsoft.  All Rights Reserved.  Licensed under the Apache License, Version 2.0.  See License.txt in the project root for license information.

Imports Microsoft.CodeAnalysis.VisualBasic.Syntax
Imports Roslyn.Test.Utilities

Namespace Microsoft.CodeAnalysis.VisualBasic.UnitTests.Semantics
    Public Class SelectCaseTests
        Inherits BasicTestBase
        <Fact()>
        Public Sub SelectCaseExpression_NothingLiteral()
            Dim compilation = CreateCompilationWithMscorlib(
        <compilation>
            <file name="a.vb"><![CDATA[
Public Module M
    Sub SelectCaseExpression()
        Select Case Nothing'BIND:"Nothing"
        End Select
    End Sub
End Module
    ]]></file>
        </compilation>)

            Dim semanticSummary = CompilationUtils.GetSemanticInfoSummary(Of LiteralExpressionSyntax)(compilation, "a.vb")

            Assert.Null(semanticSummary.Type)
            Assert.Equal("System.Object", semanticSummary.ConvertedType.ToTestDisplayString())
            Assert.Equal(TypeKind.Class, semanticSummary.ConvertedType.TypeKind)
            Assert.Equal(ConversionKind.WideningNothingLiteral, semanticSummary.ImplicitConversion.Kind)

            Assert.Null(semanticSummary.Symbol)
            Assert.Equal(CandidateReason.None, semanticSummary.CandidateReason)
            Assert.Equal(0, semanticSummary.CandidateSymbols.Length)

            Assert.Null(semanticSummary.Alias)

            Assert.Equal(0, semanticSummary.MemberGroup.Length)

            Assert.True(semanticSummary.ConstantValue.HasValue)
            Assert.Null(semanticSummary.ConstantValue.Value)
        End Sub

        <Fact()>
        Public Sub SelectCaseExpression_Literal()
            Dim compilation = CreateCompilationWithMscorlib(
        <compilation>
            <file name="a.vb"><![CDATA[
Public Module M
    Sub SelectCaseExpression()
        Select Case 1.1'BIND:"1.1"
        End Select
    End Sub
End Module
    ]]></file>
        </compilation>)

            Dim semanticSummary = CompilationUtils.GetSemanticInfoSummary(Of LiteralExpressionSyntax)(compilation, "a.vb")

            Assert.Equal("System.Double", semanticSummary.Type.ToTestDisplayString())
            Assert.Equal(TypeKind.Structure, semanticSummary.Type.TypeKind)
            Assert.Equal("System.Double", semanticSummary.ConvertedType.ToTestDisplayString())
            Assert.Equal(TypeKind.Structure, semanticSummary.ConvertedType.TypeKind)
            Assert.Equal(ConversionKind.Identity, semanticSummary.ImplicitConversion.Kind)

            Assert.Null(semanticSummary.Symbol)
            Assert.Equal(CandidateReason.None, semanticSummary.CandidateReason)
            Assert.Equal(0, semanticSummary.CandidateSymbols.Length)

            Assert.Null(semanticSummary.Alias)

            Assert.Equal(0, semanticSummary.MemberGroup.Length)

            Assert.True(semanticSummary.ConstantValue.HasValue)
            Assert.Equal(1.1, semanticSummary.ConstantValue.Value)
        End Sub

        <Fact()>
        Public Sub SelectCaseExpression_Local_IdentifierNameSyntax()
            Dim compilation = CreateCompilationWithMscorlib(
        <compilation>
            <file name="a.vb"><![CDATA[
Imports System
Module M1
    Sub SelectCaseExpression()
        Dim number As Integer = 0
        Select Case number'BIND:"number"
        End Select
    End Sub
Ehd Module
    ]]></file>
        </compilation>)

            Dim semanticSummary = CompilationUtils.GetSemanticInfoSummary(Of IdentifierNameSyntax)(compilation, "a.vb")

            Assert.Equal("System.Int32", semanticSummary.Type.ToTestDisplayString())
            Assert.Equal(TypeKind.Structure, semanticSummary.Type.TypeKind)
            Assert.Equal("System.Int32", semanticSummary.ConvertedType.ToTestDisplayString())
            Assert.Equal(TypeKind.Structure, semanticSummary.ConvertedType.TypeKind)
            Assert.Equal(ConversionKind.Identity, semanticSummary.ImplicitConversion.Kind)

            Assert.Equal("number As System.Int32", semanticSummary.Symbol.ToTestDisplayString())
            Assert.Equal(SymbolKind.Local, semanticSummary.Symbol.Kind)
            Assert.Equal(0, semanticSummary.CandidateSymbols.Length)

            Assert.Null(semanticSummary.Alias)

            Assert.Equal(0, semanticSummary.MemberGroup.Length)

            Assert.False(semanticSummary.ConstantValue.HasValue)
        End Sub

        <Fact()>
        Public Sub SelectCaseExpression_MethodCall_InvocationExpressionSyntax()
            Dim compilation = CreateCompilationWithMscorlib(
        <compilation>
            <file name="a.vb"><![CDATA[
Imports System
Module M1
    Function Goo() As Integer
        Console.WriteLine("Goo")
        Return 0
    End Function

    Sub SelectCaseExpression()
        Select Case Goo()'BIND:"Goo()"
        End Select
    End Sub
End Module
    ]]></file>
        </compilation>)

            Dim semanticSummary = CompilationUtils.GetSemanticInfoSummary(Of InvocationExpressionSyntax)(compilation, "a.vb")

            Assert.Equal("System.Int32", semanticSummary.Type.ToTestDisplayString())
            Assert.Equal(TypeKind.Structure, semanticSummary.Type.TypeKind)
            Assert.Equal("System.Int32", semanticSummary.ConvertedType.ToTestDisplayString())
            Assert.Equal(TypeKind.Structure, semanticSummary.ConvertedType.TypeKind)
            Assert.Equal(ConversionKind.Identity, semanticSummary.ImplicitConversion.Kind)

            Assert.Equal("Function M1.Goo() As System.Int32", semanticSummary.Symbol.ToTestDisplayString())
            Assert.Equal(SymbolKind.Method, semanticSummary.Symbol.Kind)
            Assert.Equal(0, semanticSummary.CandidateSymbols.Length)

            Assert.Null(semanticSummary.Alias)

            Assert.Equal(0, semanticSummary.MemberGroup.Length)

            Assert.False(semanticSummary.ConstantValue.HasValue)
        End Sub

        <Fact()>
        Public Sub SelectCaseExpression_MethodCall_IdentifierNameSyntax()
            Dim compilation = CreateCompilationWithMscorlib(
        <compilation>
            <file name="a.vb"><![CDATA[
Imports System
Module M1
    Function Goo() As Integer
        Console.WriteLine("Goo")
        Return 0
    End Function

    Sub SelectCaseExpression()
        Select Case Goo()'BIND:"Goo"
        End Select
    End Sub
End Module
    ]]></file>
        </compilation>)

            Dim semanticSummary = CompilationUtils.GetSemanticInfoSummary(Of IdentifierNameSyntax)(compilation, "a.vb")

            Assert.Null(semanticSummary.Type)
            Assert.Null(semanticSummary.ConvertedType)
            Assert.Equal(ConversionKind.Identity, semanticSummary.ImplicitConversion.Kind)

            Assert.Equal("Function M1.Goo() As System.Int32", semanticSummary.Symbol.ToTestDisplayString())
            Assert.Equal(SymbolKind.Method, semanticSummary.Symbol.Kind)
            Assert.Equal(0, semanticSummary.CandidateSymbols.Length)

            Assert.Null(semanticSummary.Alias)

            Assert.Equal(1, semanticSummary.MemberGroup.Length)
            Dim sortedMethodGroup = semanticSummary.MemberGroup.AsEnumerable().OrderBy(Function(s) s.ToTestDisplayString()).ToArray()
            Assert.Equal("Function M1.Goo() As System.Int32", sortedMethodGroup(0).ToTestDisplayString())

            Assert.False(semanticSummary.ConstantValue.HasValue)
        End Sub

        <Fact()>
        Public Sub SelectCaseExpression_Lambda()
            Dim compilation = CreateCompilationWithMscorlib(
        <compilation>
            <file name="a.vb"><![CDATA[
Public Module M
    Sub SelectCaseExpression()
        Select Case (Function(arg) arg Is Nothing)'BIND:"Function(arg) arg Is Nothing"
        End Select
    End Sub
End Module
    ]]></file>
        </compilation>)

            Dim semanticSummary = CompilationUtils.GetSemanticInfoSummary(Of SingleLineLambdaExpressionSyntax)(compilation, "a.vb")

            Assert.Null(semanticSummary.Type)
            Assert.Equal("Function <generated method>(arg As System.Object) As System.Boolean", semanticSummary.ConvertedType.ToTestDisplayString())
            Assert.Equal(TypeKind.Delegate, semanticSummary.ConvertedType.TypeKind)
            Assert.Equal(ConversionKind.Widening Or ConversionKind.Lambda, semanticSummary.ImplicitConversion.Kind)

            Assert.Equal("Function (arg As System.Object) As System.Boolean", semanticSummary.Symbol.ToTestDisplayString())
            Assert.Equal(SymbolKind.Method, semanticSummary.Symbol.Kind)
            Assert.Equal(0, semanticSummary.CandidateSymbols.Length)

            Assert.Null(semanticSummary.Alias)

            Assert.Equal(0, semanticSummary.MemberGroup.Length)

            Assert.False(semanticSummary.ConstantValue.HasValue)
        End Sub

        <Fact()>
        Public Sub SelectCaseExpression_ParenthesizedLambda()
            Dim compilation = CreateCompilationWithMscorlib(
        <compilation>
            <file name="a.vb"><![CDATA[
Public Module M
    Sub SelectCaseExpression()
        Select Case (Function(arg) arg Is Nothing)'BIND:"(Function(arg) arg Is Nothing)"
        End Select
    End Sub
End Module
    ]]></file>
        </compilation>)

            Dim semanticSummary = CompilationUtils.GetSemanticInfoSummary(Of ParenthesizedExpressionSyntax)(compilation, "a.vb")

            Assert.Equal("Function <generated method>(arg As System.Object) As System.Boolean", semanticSummary.Type.ToTestDisplayString())
            Assert.Equal(TypeKind.Delegate, semanticSummary.Type.TypeKind)
            Assert.Equal("Function <generated method>(arg As System.Object) As System.Boolean", semanticSummary.ConvertedType.ToTestDisplayString())
            Assert.Equal(TypeKind.Delegate, semanticSummary.ConvertedType.TypeKind)
            Assert.Equal(ConversionKind.Identity, semanticSummary.ImplicitConversion.Kind)

            Assert.Null(semanticSummary.Symbol)
            Assert.Equal(CandidateReason.None, semanticSummary.CandidateReason)
            Assert.Equal(0, semanticSummary.CandidateSymbols.Length)

            Assert.Null(semanticSummary.Alias)

            Assert.Equal(0, semanticSummary.MemberGroup.Length)

            Assert.False(semanticSummary.ConstantValue.HasValue)
        End Sub

        <Fact()>
        Public Sub SelectCaseExpression_Error_NotAValue_InvocationExpressionSyntax()
            Dim compilation = CreateCompilationWithMscorlib(
        <compilation>
            <file name="a.vb"><![CDATA[
Imports System
Module M1
    Sub Goo()
    End Sub

    Sub SelectCaseExpression(number As Integer)
        Select Case Goo()'BIND:"Goo()"
        End Select
    End Sub
End Module
    ]]></file>
        </compilation>)

            Dim semanticSummary = CompilationUtils.GetSemanticInfoSummary(Of InvocationExpressionSyntax)(compilation, "a.vb")

            Assert.Equal("System.Void", semanticSummary.Type.ToTestDisplayString())
            Assert.Equal(TypeKind.Structure, semanticSummary.Type.TypeKind)
            Assert.Equal("System.Void", semanticSummary.ConvertedType.ToTestDisplayString())
            Assert.Equal(TypeKind.Structure, semanticSummary.ConvertedType.TypeKind)
            Assert.Equal(ConversionKind.Identity, semanticSummary.ImplicitConversion.Kind)

            Assert.Null(semanticSummary.Symbol)
            Assert.Equal(CandidateReason.NotAValue, semanticSummary.CandidateReason)
            Assert.Equal(1, semanticSummary.CandidateSymbols.Length)
            Dim sortedCandidates = semanticSummary.CandidateSymbols.AsEnumerable().OrderBy(Function(s) s.ToTestDisplayString()).ToArray()
            Assert.Equal("Sub M1.Goo()", sortedCandidates(0).ToTestDisplayString())
            Assert.Equal(SymbolKind.Method, sortedCandidates(0).Kind)

            Assert.Null(semanticSummary.Alias)

            Assert.Equal(0, semanticSummary.MemberGroup.Length)

            Assert.False(semanticSummary.ConstantValue.HasValue)
        End Sub

        <Fact()>
        Public Sub SelectCaseExpression_Error_NotAValue_IdentifierNameSyntax()
            Dim compilation = CreateCompilationWithMscorlib(
        <compilation>
            <file name="a.vb"><![CDATA[
Imports System
Module M1
    Sub Goo()
    End Sub

    Sub SelectCaseExpression(number As Integer)
        Select Case Goo'BIND:"Goo"
        End Select
    End Sub
End Module
    ]]></file>
        </compilation>)

            Dim semanticSummary = CompilationUtils.GetSemanticInfoSummary(Of IdentifierNameSyntax)(compilation, "a.vb")

            Assert.Equal("System.Void", semanticSummary.Type.ToTestDisplayString())
            Assert.Equal(TypeKind.Structure, semanticSummary.Type.TypeKind)
            Assert.Equal("System.Void", semanticSummary.ConvertedType.ToTestDisplayString())
            Assert.Equal(TypeKind.Structure, semanticSummary.ConvertedType.TypeKind)
            Assert.Equal(ConversionKind.Identity, semanticSummary.ImplicitConversion.Kind)

            Assert.Null(semanticSummary.Symbol)
            Assert.Equal(CandidateReason.NotAValue, semanticSummary.CandidateReason)
            Assert.Equal(1, semanticSummary.CandidateSymbols.Length)
            Dim sortedCandidates = semanticSummary.CandidateSymbols.AsEnumerable().OrderBy(Function(s) s.ToTestDisplayString()).ToArray()
            Assert.Equal("Sub M1.Goo()", sortedCandidates(0).ToTestDisplayString())
            Assert.Equal(SymbolKind.Method, sortedCandidates(0).Kind)

            Assert.Null(semanticSummary.Alias)

            Assert.Equal(0, semanticSummary.MemberGroup.Length)

            Assert.False(semanticSummary.ConstantValue.HasValue)
        End Sub

        <Fact()>
        Public Sub SelectCaseExpression_Error_OverloadResolutionFailure()
            Dim compilation = CreateCompilationWithMscorlib(
        <compilation>
            <file name="a.vb"><![CDATA[
Imports System
Module M1
    Sub Goo(i As Integer)
    End Sub

    Sub SelectCaseExpression(number As Integer)
        Select Case Goo'BIND:"Goo"
        End Select
    End Sub
End Module
    ]]></file>
        </compilation>)

            Dim semanticSummary = CompilationUtils.GetSemanticInfoSummary(Of IdentifierNameSyntax)(compilation, "a.vb")

            Assert.Null(semanticSummary.Type)
            Assert.Equal("System.Void", semanticSummary.ConvertedType.ToTestDisplayString())
            Assert.Equal(TypeKind.Structure, semanticSummary.ConvertedType.TypeKind)
            Assert.Equal(ConversionKind.Identity, semanticSummary.ImplicitConversion.Kind)

            Assert.Null(semanticSummary.Symbol)
            Assert.Equal(CandidateReason.OverloadResolutionFailure, semanticSummary.CandidateReason)
            Assert.Equal(1, semanticSummary.CandidateSymbols.Length)
            Dim sortedCandidates = semanticSummary.CandidateSymbols.AsEnumerable().OrderBy(Function(s) s.ToTestDisplayString()).ToArray()
            Assert.Equal("Sub M1.Goo(i As System.Int32)", sortedCandidates(0).ToTestDisplayString())
            Assert.Equal(SymbolKind.Method, sortedCandidates(0).Kind)

            Assert.Null(semanticSummary.Alias)

            Assert.Equal(1, semanticSummary.MemberGroup.Length)
            Dim sortedMethodGroup = semanticSummary.MemberGroup.AsEnumerable().OrderBy(Function(s) s.ToTestDisplayString()).ToArray()
            Assert.Equal("Sub M1.Goo(i As System.Int32)", sortedMethodGroup(0).ToTestDisplayString())

            Assert.False(semanticSummary.ConstantValue.HasValue)
        End Sub

        <Fact()>
        Public Sub SelectCase_RelationalCaseClauseExpression_Literal()
            Dim compilation = CreateCompilationWithMscorlib(
        <compilation>
            <file name="a.vb"><![CDATA[
Imports System
Module M1
    Sub RelationalCaseClauseExpression(number As Integer)
        Select Case number
            Case Is < 1'BIND:"1"
        End Select
    End Sub
End Module
    ]]></file>
        </compilation>)

            Dim semanticSummary = CompilationUtils.GetSemanticInfoSummary(Of LiteralExpressionSyntax)(compilation, "a.vb")

            Assert.Equal("System.Int32", semanticSummary.Type.ToTestDisplayString())
            Assert.Equal(TypeKind.Structure, semanticSummary.Type.TypeKind)
            Assert.Equal("System.Int32", semanticSummary.ConvertedType.ToTestDisplayString())
            Assert.Equal(TypeKind.Structure, semanticSummary.ConvertedType.TypeKind)
            Assert.Equal(ConversionKind.Identity, semanticSummary.ImplicitConversion.Kind)

            Assert.Null(semanticSummary.Symbol)
            Assert.Equal(CandidateReason.None, semanticSummary.CandidateReason)
            Assert.Equal(0, semanticSummary.CandidateSymbols.Length)

            Assert.Null(semanticSummary.Alias)

            Assert.Equal(0, semanticSummary.MemberGroup.Length)

            Assert.True(semanticSummary.ConstantValue.HasValue)
            Assert.Equal(1, semanticSummary.ConstantValue.Value)
        End Sub

        <Fact()>
        Public Sub SelectCase_RangeCaseClauseExpression_MethodCall()
            Dim compilation = CreateCompilationWithMscorlib(
        <compilation>
            <file name="a.vb"><![CDATA[
Imports System
Module M1
    Function Goo() As Integer
        Return 0
    End Function

    Sub RangeCaseClauseExpression(number As Integer)
        Select Case number
            Case Goo() To 1'BIND:"Goo()"
        End Select
    End Sub
End Module
    ]]></file>
        </compilation>)

            Dim semanticSummary = CompilationUtils.GetSemanticInfoSummary(Of InvocationExpressionSyntax)(compilation, "a.vb")

            Assert.Equal("System.Int32", semanticSummary.Type.ToTestDisplayString())
            Assert.Equal(TypeKind.Structure, semanticSummary.Type.TypeKind)
            Assert.Equal("System.Int32", semanticSummary.ConvertedType.ToTestDisplayString())
            Assert.Equal(TypeKind.Structure, semanticSummary.ConvertedType.TypeKind)
            Assert.Equal(ConversionKind.Identity, semanticSummary.ImplicitConversion.Kind)

            Assert.Equal("Function M1.Goo() As System.Int32", semanticSummary.Symbol.ToTestDisplayString())
            Assert.Equal(SymbolKind.Method, semanticSummary.Symbol.Kind)
            Assert.Equal(0, semanticSummary.CandidateSymbols.Length)

            Assert.Null(semanticSummary.Alias)

            Assert.Equal(0, semanticSummary.MemberGroup.Length)

            Assert.False(semanticSummary.ConstantValue.HasValue)
        End Sub

        <Fact()>
        Public Sub SelectCase_SimpleCaseClauseExpression_DateTime()
            Dim compilation = CreateCompilationWithMscorlib(
        <compilation>
            <file name="a.vb"><![CDATA[
Imports System
Module M1
    Function Goo() As Integer
        Return 0
    End Function

    Sub SimpleCaseClauseExpression(number As Integer)
        Select Case number
            Case #8/13/2002 12:14 PM#'BIND:"#8/13/2002 12:14 PM#"
        End Select
    End Sub
End Module
    ]]></file>
        </compilation>)

            Dim semanticSummary = CompilationUtils.GetSemanticInfoSummary(Of LiteralExpressionSyntax)(compilation, "a.vb")

            Assert.Equal("System.DateTime", semanticSummary.Type.ToTestDisplayString())
            Assert.Equal(TypeKind.Structure, semanticSummary.Type.TypeKind)
            Assert.Equal("System.Int32", semanticSummary.ConvertedType.ToTestDisplayString())
            Assert.Equal(TypeKind.Structure, semanticSummary.ConvertedType.TypeKind)
            Assert.Equal(ConversionKind.DelegateRelaxationLevelNone, semanticSummary.ImplicitConversion.Kind)

            Assert.Null(semanticSummary.Symbol)
            Assert.Equal(CandidateReason.None, semanticSummary.CandidateReason)
            Assert.Equal(0, semanticSummary.CandidateSymbols.Length)

            Assert.Null(semanticSummary.Alias)

            Assert.Equal(0, semanticSummary.MemberGroup.Length)

            Assert.True(semanticSummary.ConstantValue.HasValue)
            Assert.Equal(#8/13/2002 12:14:00 PM#, semanticSummary.ConstantValue.Value)
        End Sub

        <WorkItem(543098, "http://vstfdevdiv:8080/DevDiv2/DevDiv/_workitems/edit/543098")>
        <Fact()>
        Public Sub SelectCase_BoundLocal()
            Dim compilation = CreateCompilationWithMscorlib(
<compilation>
    <file name="a.vb"><![CDATA[
Imports System

Class Program
    Sub Test()
        Dim i As Integer = 10
        Select Case i'BIND:"i"
            Case NewMethod()
                Console.Write(5)
        End Select
    End Sub

    Private Shared Function NewMethod() As Integer
        Return 5
    End Function
End Class
    ]]></file>
</compilation>)

            Dim semanticSummary = CompilationUtils.GetSemanticInfoSummary(Of IdentifierNameSyntax)(compilation, "a.vb")

            Assert.Equal("System.Int32", semanticSummary.Type.ToTestDisplayString())
            Assert.Equal(TypeKind.Structure, semanticSummary.Type.TypeKind)
            Assert.Equal("System.Int32", semanticSummary.ConvertedType.ToTestDisplayString())
            Assert.Equal(TypeKind.Structure, semanticSummary.ConvertedType.TypeKind)
            Assert.Equal(ConversionKind.Identity, semanticSummary.ImplicitConversion.Kind)

            Assert.Equal("i As System.Int32", semanticSummary.Symbol.ToTestDisplayString())
            Assert.Equal(SymbolKind.Local, semanticSummary.Symbol.Kind)
            Assert.Equal(0, semanticSummary.CandidateSymbols.Length)

            Assert.Null(semanticSummary.Alias)

            Assert.Equal(0, semanticSummary.MemberGroup.Length)

            Assert.False(semanticSummary.ConstantValue.HasValue)
        End Sub

        <WorkItem(543387, "http://vstfdevdiv:8080/DevDiv2/DevDiv/_workitems/edit/543387")>
        <Fact()>
        Public Sub SelectCase_AnonymousLambda()
            Dim compilation = CreateCompilationWithMscorlibAndVBRuntime(
<compilation>
    <file name="a.vb"><![CDATA[
Module Program
    Sub Main()
        Select Case Nothing
            Case Function() 5
                System.Console.WriteLine("Failed")
            Case Else
                System.Console.WriteLine("Succeeded")
        End Select
    End Sub
End Module
    ]]></file>
</compilation>, options:=TestOptions.ReleaseExe.WithOptionStrict(OptionStrict.Custom))

            CompileAndVerify(compilation, expectedOutput:=
            <![CDATA[
Succeeded
]]>)

            AssertTheseDiagnostics(compilation,
<expected>
BC42036: Operands of type Object used in expressions for 'Select', 'Case' statements; runtime errors could occur.
        Select Case Nothing
                    ~~~~~~~
BC42016: Implicit conversion from 'Object' to 'Boolean'.
            Case Function() 5
                 ~~~~~~~~~~~~
</expected>)
        End Sub

        <Fact()>
        Public Sub SelectCase_AnonymousLambda_OperationTree()
            Dim source = <![CDATA[
Module Program
    Sub Main()
        Select Case Nothing'BIND:"Select Case Nothing"
            Case Function() 5
                System.Console.WriteLine("Failed")
            Case Else
                System.Console.WriteLine("Succeeded")
        End Select
    End Sub
End Module]]>.Value

            Dim expectedOperationTree = <![CDATA[
ISwitchStatement (2 cases) (OperationKind.SwitchStatement) (Syntax: 'Select Case ... End Select')
  Switch expression: IConversionExpression (Implicit, TryCast: False, Unchecked) (OperationKind.ConversionExpression, Type: System.Object, Constant: null) (Syntax: 'Nothing')
      Conversion: CommonConversion (Exists: False, IsIdentity: False, IsNumeric: False, IsReference: False, IsUserDefined: False) (MethodSymbol: null)
      Operand: ILiteralExpression (OperationKind.LiteralExpression, Type: null, Constant: null) (Syntax: 'Nothing')
  Sections:
      ISwitchCase (1 case clauses, 1 statements) (OperationKind.SwitchCase) (Syntax: 'Case Functi ... e("Failed")')
          Clauses:
              ISingleValueCaseClause (Equality operator kind: BinaryOperationKind.Invalid) (CaseKind.SingleValue) (OperationKind.SingleValueCaseClause) (Syntax: 'Function() 5')
                Value: IConversionExpression (Implicit, TryCast: False, Unchecked) (OperationKind.ConversionExpression, Type: System.Object) (Syntax: 'Function() 5')
                    Conversion: CommonConversion (Exists: False, IsIdentity: False, IsNumeric: False, IsReference: False, IsUserDefined: False) (MethodSymbol: null)
                    Operand: IConversionExpression (Implicit, TryCast: False, Unchecked) (OperationKind.ConversionExpression, Type: Function <generated method>() As System.Int32) (Syntax: 'Function() 5')
                        Conversion: CommonConversion (Exists: False, IsIdentity: False, IsNumeric: False, IsReference: False, IsUserDefined: False) (MethodSymbol: null)
                        Operand: IAnonymousFunctionExpression (Symbol: Function () As System.Int32) (OperationKind.AnonymousFunctionExpression, Type: null) (Syntax: 'Function() 5')
                            IBlockStatement (3 statements, 1 locals) (OperationKind.BlockStatement) (Syntax: 'Function() 5')
                              Locals: Local_1: <anonymous local> As System.Int32
                              IReturnStatement (OperationKind.ReturnStatement) (Syntax: '5')
<<<<<<< HEAD
                                ReturnedValue: ILiteralExpression (Text: 5) (OperationKind.LiteralExpression, Type: System.Int32, Constant: 5) (Syntax: '5')
                              ILabeledStatement (Label: exit) (OperationKind.LabeledStatement) (Syntax: 'Function() 5')
                                Statement: null
=======
                                ReturnedValue: ILiteralExpression (OperationKind.LiteralExpression, Type: System.Int32, Constant: 5) (Syntax: '5')
                              ILabelStatement (Label: exit) (OperationKind.LabelStatement) (Syntax: 'Function() 5')
                                LabeledStatement: null
>>>>>>> 2c9472dc
                              IReturnStatement (OperationKind.ReturnStatement) (Syntax: 'Function() 5')
                                ReturnedValue: ILocalReferenceExpression:  (OperationKind.LocalReferenceExpression, Type: System.Int32) (Syntax: 'Function() 5')
          Body:
              IBlockStatement (1 statements) (OperationKind.BlockStatement) (Syntax: 'Case Functi ... e("Failed")')
                IExpressionStatement (OperationKind.ExpressionStatement) (Syntax: 'System.Cons ... e("Failed")')
                  Expression: IInvocationExpression (Sub System.Console.WriteLine(value As System.String)) (OperationKind.InvocationExpression, Type: System.Void) (Syntax: 'System.Cons ... e("Failed")')
                      Instance Receiver: null
                      Arguments(1):
                          IArgument (ArgumentKind.Explicit, Matching Parameter: value) (OperationKind.Argument) (Syntax: '"Failed"')
                            ILiteralExpression (OperationKind.LiteralExpression, Type: System.String, Constant: "Failed") (Syntax: '"Failed"')
                            InConversion: null
                            OutConversion: null
      ISwitchCase (1 case clauses, 1 statements) (OperationKind.SwitchCase) (Syntax: 'Case Else ... Succeeded")')
          Clauses:
              IDefaultCaseClause (CaseKind.Default) (OperationKind.DefaultCaseClause) (Syntax: 'Case Else')
          Body:
              IBlockStatement (1 statements) (OperationKind.BlockStatement) (Syntax: 'Case Else ... Succeeded")')
                IExpressionStatement (OperationKind.ExpressionStatement) (Syntax: 'System.Cons ... Succeeded")')
                  Expression: IInvocationExpression (Sub System.Console.WriteLine(value As System.String)) (OperationKind.InvocationExpression, Type: System.Void) (Syntax: 'System.Cons ... Succeeded")')
                      Instance Receiver: null
                      Arguments(1):
                          IArgument (ArgumentKind.Explicit, Matching Parameter: value) (OperationKind.Argument) (Syntax: '"Succeeded"')
                            ILiteralExpression (OperationKind.LiteralExpression, Type: System.String, Constant: "Succeeded") (Syntax: '"Succeeded"')
                            InConversion: null
                            OutConversion: null
]]>.Value

            Dim expectedDiagnostics = String.Empty

            VerifyOperationTreeAndDiagnosticsForTest(Of SelectBlockSyntax)(source, expectedOperationTree, expectedDiagnostics)
        End Sub

        <WorkItem(948019, "http://vstfdevdiv:8080/DevDiv2/DevDiv/_workitems/edit/948019")>
        <Fact()>
        Public Sub Bug948019_01()
            Dim compilation = CreateCompilationWithMscorlib(
<compilation>
    <file name="a.vb"><![CDATA[
Class C
    Public Sub M(day As DayOfWeek)
        Dim day2 = day
        Select Case day 'BIND:"day"
            Case DayOfWeek.A
            Case
        End Select
    End Sub
    Enum DayOfWeek
        A
        B
    End Enum
End Class
    ]]></file>
</compilation>)

            Dim node = CompilationUtils.FindBindingText(Of IdentifierNameSyntax)(compilation, "a.vb")
            Dim semanticModel = compilation.GetSemanticModel(node.SyntaxTree)

            Dim typeInfo = semanticModel.GetTypeInfo(node)

            Assert.Equal("C.DayOfWeek", typeInfo.Type.ToTestDisplayString())
            Assert.Equal("C.DayOfWeek", typeInfo.ConvertedType.ToTestDisplayString())
            Assert.Equal(ConversionKind.Identity, semanticModel.GetConversion(node).Kind)

            Dim symbolInfo = semanticModel.GetSymbolInfo(node)

            Assert.Equal("day As C.DayOfWeek", symbolInfo.Symbol.ToTestDisplayString())
            Assert.Equal(SymbolKind.Parameter, symbolInfo.Symbol.Kind)
        End Sub

        <WorkItem(948019, "http://vstfdevdiv:8080/DevDiv2/DevDiv/_workitems/edit/948019")>
        <Fact()>
        Public Sub Bug948019_02()
            Dim compilation = CreateCompilationWithMscorlib(
<compilation>
    <file name="a.vb"><![CDATA[
Class C
    Public Sub M(day As DayOfWeek)
        Dim day2 = day
        Select Case day 'BIND:"day"
            Case DayOfWeek.A
            Case 2
        End Select
    End Sub
    Enum DayOfWeek
        A
        B
    End Enum
End Class
    ]]></file>
</compilation>)

            Dim node = CompilationUtils.FindBindingText(Of IdentifierNameSyntax)(compilation, "a.vb")
            Dim semanticModel = compilation.GetSemanticModel(node.SyntaxTree)

            Dim typeInfo = semanticModel.GetTypeInfo(node)

            Assert.Equal("C.DayOfWeek", typeInfo.Type.ToTestDisplayString())
            Assert.Equal("C.DayOfWeek", typeInfo.ConvertedType.ToTestDisplayString())
            Assert.Equal(ConversionKind.Identity, semanticModel.GetConversion(node).Kind)

            Dim symbolInfo = semanticModel.GetSymbolInfo(node)

            Assert.Equal("day As C.DayOfWeek", symbolInfo.Symbol.ToTestDisplayString())
            Assert.Equal(SymbolKind.Parameter, symbolInfo.Symbol.Kind)
        End Sub

    End Class
End Namespace<|MERGE_RESOLUTION|>--- conflicted
+++ resolved
@@ -596,15 +596,9 @@
                             IBlockStatement (3 statements, 1 locals) (OperationKind.BlockStatement) (Syntax: 'Function() 5')
                               Locals: Local_1: <anonymous local> As System.Int32
                               IReturnStatement (OperationKind.ReturnStatement) (Syntax: '5')
-<<<<<<< HEAD
-                                ReturnedValue: ILiteralExpression (Text: 5) (OperationKind.LiteralExpression, Type: System.Int32, Constant: 5) (Syntax: '5')
+                                ReturnedValue: ILiteralExpression (OperationKind.LiteralExpression, Type: System.Int32, Constant: 5) (Syntax: '5')
                               ILabeledStatement (Label: exit) (OperationKind.LabeledStatement) (Syntax: 'Function() 5')
                                 Statement: null
-=======
-                                ReturnedValue: ILiteralExpression (OperationKind.LiteralExpression, Type: System.Int32, Constant: 5) (Syntax: '5')
-                              ILabelStatement (Label: exit) (OperationKind.LabelStatement) (Syntax: 'Function() 5')
-                                LabeledStatement: null
->>>>>>> 2c9472dc
                               IReturnStatement (OperationKind.ReturnStatement) (Syntax: 'Function() 5')
                                 ReturnedValue: ILocalReferenceExpression:  (OperationKind.LocalReferenceExpression, Type: System.Int32) (Syntax: 'Function() 5')
           Body:
