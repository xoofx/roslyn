﻿// Copyright (c) Microsoft.  All Rights Reserved.  Licensed under the Apache License, Version 2.0.  See License.txt in the project root for license information.

using System.Collections.Immutable;
using System.Reflection.Metadata;
using Microsoft.CodeAnalysis.RuntimeMembers;

namespace Microsoft.CodeAnalysis
{
    internal static class WellKnownMembers
    {
        private readonly static ImmutableArray<MemberDescriptor> s_descriptors;

        static WellKnownMembers()
        {
            byte[] initializationBytes = new byte[]
            {
                // System_Math__RoundDouble
                (byte)(MemberFlags.Method | MemberFlags.Static),                                                            // Flags
                (byte)WellKnownType.System_Math,                                                                            // DeclaringTypeId
                0,                                                                                                          // Arity
                    1,                                                                                                      // Method Signature
                    (byte)SignatureTypeCode.TypeHandle, (byte)SpecialType.System_Double, // Return Type
                    (byte)SignatureTypeCode.TypeHandle, (byte)SpecialType.System_Double,

                // System_Math__PowDoubleDouble
                (byte)(MemberFlags.Method | MemberFlags.Static),                                                            // Flags
                (byte)WellKnownType.System_Math,                                                                            // DeclaringTypeId
                0,                                                                                                          // Arity
                    2,                                                                                                      // Method Signature
                    (byte)SignatureTypeCode.TypeHandle, (byte)SpecialType.System_Double, // Return Type
                    (byte)SignatureTypeCode.TypeHandle, (byte)SpecialType.System_Double,
                    (byte)SignatureTypeCode.TypeHandle, (byte)SpecialType.System_Double,

                // System_Array__get_Length
                (byte)MemberFlags.PropertyGet,                                                                              // Flags
                (byte)WellKnownType.System_Array,                                                                           // DeclaringTypeId
                0,                                                                                                          // Arity
                    0,                                                                                                      // Method Signature
                    (byte)SignatureTypeCode.TypeHandle, (byte)SpecialType.System_Int32, // Return Type

                // System_Array__Empty
                (byte)(MemberFlags.Method | MemberFlags.Static),                                                            // Flags
                (byte)WellKnownType.System_Array,                                                                           // DeclaringTypeId
                1,                                                                                                          // Arity
                    0,                                                                                                      // Method Signature
                    (byte)SignatureTypeCode.SZArray, (byte)SignatureTypeCode.GenericMethodParameter, 0, // Return Type

                // System_Convert__ToBooleanDecimal
                (byte)(MemberFlags.Method | MemberFlags.Static),                                                            // Flags
                (byte)WellKnownType.System_Convert,                                                                         // DeclaringTypeId
                0,                                                                                                          // Arity
                    1,                                                                                                      // Method Signature
                    (byte)SignatureTypeCode.TypeHandle, (byte)SpecialType.System_Boolean, // Return Type
                    (byte)SignatureTypeCode.TypeHandle, (byte)SpecialType.System_Decimal,

                // System_Convert__ToBooleanInt32
                (byte)(MemberFlags.Method | MemberFlags.Static),                                                            // Flags
                (byte)WellKnownType.System_Convert,                                                                         // DeclaringTypeId
                0,                                                                                                          // Arity
                    1,                                                                                                      // Method Signature
                    (byte)SignatureTypeCode.TypeHandle, (byte)SpecialType.System_Boolean, // Return Type
                    (byte)SignatureTypeCode.TypeHandle, (byte)SpecialType.System_Int32,

                // System_Convert__ToBooleanUInt32
                (byte)(MemberFlags.Method | MemberFlags.Static),                                                            // Flags
                (byte)WellKnownType.System_Convert,                                                                         // DeclaringTypeId
                0,                                                                                                          // Arity
                    1,                                                                                                      // Method Signature
                    (byte)SignatureTypeCode.TypeHandle, (byte)SpecialType.System_Boolean, // Return Type
                    (byte)SignatureTypeCode.TypeHandle, (byte)SpecialType.System_UInt32,

                // System_Convert__ToBooleanInt64
                (byte)(MemberFlags.Method | MemberFlags.Static),                                                            // Flags
                (byte)WellKnownType.System_Convert,                                                                         // DeclaringTypeId
                0,                                                                                                          // Arity
                    1,                                                                                                      // Method Signature
                    (byte)SignatureTypeCode.TypeHandle, (byte)SpecialType.System_Boolean, // Return Type
                    (byte)SignatureTypeCode.TypeHandle, (byte)SpecialType.System_Int64,

                // System_Convert__ToBooleanUInt64
                (byte)(MemberFlags.Method | MemberFlags.Static),                                                            // Flags
                (byte)WellKnownType.System_Convert,                                                                         // DeclaringTypeId
                0,                                                                                                          // Arity
                    1,                                                                                                      // Method Signature
                    (byte)SignatureTypeCode.TypeHandle, (byte)SpecialType.System_Boolean, // Return Type
                    (byte)SignatureTypeCode.TypeHandle, (byte)SpecialType.System_UInt64,

                // System_Convert__ToBooleanSingle
                (byte)(MemberFlags.Method | MemberFlags.Static),                                                            // Flags
                (byte)WellKnownType.System_Convert,                                                                         // DeclaringTypeId
                0,                                                                                                          // Arity
                    1,                                                                                                      // Method Signature
                    (byte)SignatureTypeCode.TypeHandle, (byte)SpecialType.System_Boolean, // Return Type
                    (byte)SignatureTypeCode.TypeHandle, (byte)SpecialType.System_Single,

                // System_Convert__ToBooleanDouble
                (byte)(MemberFlags.Method | MemberFlags.Static),                                                            // Flags
                (byte)WellKnownType.System_Convert,                                                                         // DeclaringTypeId
                0,                                                                                                          // Arity
                    1,                                                                                                      // Method Signature
                    (byte)SignatureTypeCode.TypeHandle, (byte)SpecialType.System_Boolean, // Return Type
                    (byte)SignatureTypeCode.TypeHandle, (byte)SpecialType.System_Double,

                // System_Convert__ToSByteDecimal
                (byte)(MemberFlags.Method | MemberFlags.Static),                                                            // Flags
                (byte)WellKnownType.System_Convert,                                                                         // DeclaringTypeId
                0,                                                                                                          // Arity
                    1,                                                                                                      // Method Signature
                    (byte)SignatureTypeCode.TypeHandle, (byte)SpecialType.System_SByte, // Return Type
                    (byte)SignatureTypeCode.TypeHandle, (byte)SpecialType.System_Decimal,

                // System_Convert__ToSByteDouble
                (byte)(MemberFlags.Method | MemberFlags.Static),                                                            // Flags
                (byte)WellKnownType.System_Convert,                                                                         // DeclaringTypeId
                0,                                                                                                          // Arity
                    1,                                                                                                      // Method Signature
                    (byte)SignatureTypeCode.TypeHandle, (byte)SpecialType.System_SByte, // Return Type
                    (byte)SignatureTypeCode.TypeHandle, (byte)SpecialType.System_Double,

                // System_Convert__ToSByteSingle
                (byte)(MemberFlags.Method | MemberFlags.Static),                                                            // Flags
                (byte)WellKnownType.System_Convert,                                                                         // DeclaringTypeId
                0,                                                                                                          // Arity
                    1,                                                                                                      // Method Signature
                    (byte)SignatureTypeCode.TypeHandle, (byte)SpecialType.System_SByte, // Return Type
                    (byte)SignatureTypeCode.TypeHandle, (byte)SpecialType.System_Single,

                // System_Convert__ToByteDecimal
                (byte)(MemberFlags.Method | MemberFlags.Static),                                                            // Flags
                (byte)WellKnownType.System_Convert,                                                                         // DeclaringTypeId
                0,                                                                                                          // Arity
                    1,                                                                                                      // Method Signature
                    (byte)SignatureTypeCode.TypeHandle, (byte)SpecialType.System_Byte, // Return Type
                    (byte)SignatureTypeCode.TypeHandle, (byte)SpecialType.System_Decimal,

                // System_Convert__ToByteDouble
                (byte)(MemberFlags.Method | MemberFlags.Static),                                                            // Flags
                (byte)WellKnownType.System_Convert,                                                                         // DeclaringTypeId
                0,                                                                                                          // Arity
                    1,                                                                                                      // Method Signature
                    (byte)SignatureTypeCode.TypeHandle, (byte)SpecialType.System_Byte, // Return Type
                    (byte)SignatureTypeCode.TypeHandle, (byte)SpecialType.System_Double,

                // System_Convert__ToByteSingle
                (byte)(MemberFlags.Method | MemberFlags.Static),                                                            // Flags
                (byte)WellKnownType.System_Convert,                                                                         // DeclaringTypeId
                0,                                                                                                          // Arity
                    1,                                                                                                      // Method Signature
                    (byte)SignatureTypeCode.TypeHandle, (byte)SpecialType.System_Byte, // Return Type
                    (byte)SignatureTypeCode.TypeHandle, (byte)SpecialType.System_Single,

                // System_Convert__ToInt16Decimal
                (byte)(MemberFlags.Method | MemberFlags.Static),                                                            // Flags
                (byte)WellKnownType.System_Convert,                                                                         // DeclaringTypeId
                0,                                                                                                          // Arity
                    1,                                                                                                      // Method Signature
                    (byte)SignatureTypeCode.TypeHandle, (byte)SpecialType.System_Int16, // Return Type
                    (byte)SignatureTypeCode.TypeHandle, (byte)SpecialType.System_Decimal,

                // System_Convert__ToInt16Double
                (byte)(MemberFlags.Method | MemberFlags.Static),                                                            // Flags
                (byte)WellKnownType.System_Convert,                                                                         // DeclaringTypeId
                0,                                                                                                          // Arity
                    1,                                                                                                      // Method Signature
                    (byte)SignatureTypeCode.TypeHandle, (byte)SpecialType.System_Int16, // Return Type
                    (byte)SignatureTypeCode.TypeHandle, (byte)SpecialType.System_Double,

                // System_Convert__ToInt16Single
                (byte)(MemberFlags.Method | MemberFlags.Static),                                                            // Flags
                (byte)WellKnownType.System_Convert,                                                                         // DeclaringTypeId
                0,                                                                                                          // Arity
                    1,                                                                                                      // Method Signature
                    (byte)SignatureTypeCode.TypeHandle, (byte)SpecialType.System_Int16, // Return Type
                    (byte)SignatureTypeCode.TypeHandle, (byte)SpecialType.System_Single,

                // System_Convert__ToUInt16Decimal
                (byte)(MemberFlags.Method | MemberFlags.Static),                                                            // Flags
                (byte)WellKnownType.System_Convert,                                                                         // DeclaringTypeId
                0,                                                                                                          // Arity
                    1,                                                                                                      // Method Signature
                    (byte)SignatureTypeCode.TypeHandle, (byte)SpecialType.System_UInt16, // Return Type
                    (byte)SignatureTypeCode.TypeHandle, (byte)SpecialType.System_Decimal,

                // System_Convert__ToUInt16Double
                (byte)(MemberFlags.Method | MemberFlags.Static),                                                            // Flags
                (byte)WellKnownType.System_Convert,                                                                         // DeclaringTypeId
                0,                                                                                                          // Arity
                    1,                                                                                                      // Method Signature
                    (byte)SignatureTypeCode.TypeHandle, (byte)SpecialType.System_UInt16, // Return Type
                    (byte)SignatureTypeCode.TypeHandle, (byte)SpecialType.System_Double,

                // System_Convert__ToUInt16Single
                (byte)(MemberFlags.Method | MemberFlags.Static),                                                            // Flags
                (byte)WellKnownType.System_Convert,                                                                         // DeclaringTypeId
                0,                                                                                                          // Arity
                    1,                                                                                                      // Method Signature
                    (byte)SignatureTypeCode.TypeHandle, (byte)SpecialType.System_UInt16, // Return Type
                    (byte)SignatureTypeCode.TypeHandle, (byte)SpecialType.System_Single,

                // System_Convert__ToInt32Decimal
                (byte)(MemberFlags.Method | MemberFlags.Static),                                                            // Flags
                (byte)WellKnownType.System_Convert,                                                                         // DeclaringTypeId
                0,                                                                                                          // Arity
                    1,                                                                                                      // Method Signature
                    (byte)SignatureTypeCode.TypeHandle, (byte)SpecialType.System_Int32, // Return Type
                    (byte)SignatureTypeCode.TypeHandle, (byte)SpecialType.System_Decimal,

                // System_Convert__ToInt32Double
                (byte)(MemberFlags.Method | MemberFlags.Static),                                                            // Flags
                (byte)WellKnownType.System_Convert,                                                                         // DeclaringTypeId
                0,                                                                                                          // Arity
                    1,                                                                                                      // Method Signature
                    (byte)SignatureTypeCode.TypeHandle, (byte)SpecialType.System_Int32, // Return Type
                    (byte)SignatureTypeCode.TypeHandle, (byte)SpecialType.System_Double,

                // System_Convert__ToInt32Single
                (byte)(MemberFlags.Method | MemberFlags.Static),                                                            // Flags
                (byte)WellKnownType.System_Convert,                                                                         // DeclaringTypeId
                0,                                                                                                          // Arity
                    1,                                                                                                      // Method Signature
                    (byte)SignatureTypeCode.TypeHandle, (byte)SpecialType.System_Int32, // Return Type
                    (byte)SignatureTypeCode.TypeHandle, (byte)SpecialType.System_Single,

                // System_Convert__ToUInt32Decimal
                (byte)(MemberFlags.Method | MemberFlags.Static),                                                            // Flags
                (byte)WellKnownType.System_Convert,                                                                         // DeclaringTypeId
                0,                                                                                                          // Arity
                    1,                                                                                                      // Method Signature
                    (byte)SignatureTypeCode.TypeHandle, (byte)SpecialType.System_UInt32, // Return Type
                    (byte)SignatureTypeCode.TypeHandle, (byte)SpecialType.System_Decimal,

                // System_Convert__ToUInt32Double
                (byte)(MemberFlags.Method | MemberFlags.Static),                                                            // Flags
                (byte)WellKnownType.System_Convert,                                                                         // DeclaringTypeId
                0,                                                                                                          // Arity
                    1,                                                                                                      // Method Signature
                    (byte)SignatureTypeCode.TypeHandle, (byte)SpecialType.System_UInt32, // Return Type
                    (byte)SignatureTypeCode.TypeHandle, (byte)SpecialType.System_Double,

                // System_Convert__ToUInt32Single
                (byte)(MemberFlags.Method | MemberFlags.Static),                                                            // Flags
                (byte)WellKnownType.System_Convert,                                                                         // DeclaringTypeId
                0,                                                                                                          // Arity
                    1,                                                                                                      // Method Signature
                    (byte)SignatureTypeCode.TypeHandle, (byte)SpecialType.System_UInt32, // Return Type
                    (byte)SignatureTypeCode.TypeHandle, (byte)SpecialType.System_Single,

                // System_Convert__ToInt64Decimal
                (byte)(MemberFlags.Method | MemberFlags.Static),                                                            // Flags
                (byte)WellKnownType.System_Convert,                                                                         // DeclaringTypeId
                0,                                                                                                          // Arity
                    1,                                                                                                      // Method Signature
                    (byte)SignatureTypeCode.TypeHandle, (byte)SpecialType.System_Int64, // Return Type
                    (byte)SignatureTypeCode.TypeHandle, (byte)SpecialType.System_Decimal,

                // System_Convert__ToInt64Double
                (byte)(MemberFlags.Method | MemberFlags.Static),                                                            // Flags
                (byte)WellKnownType.System_Convert,                                                                         // DeclaringTypeId
                0,                                                                                                          // Arity
                    1,                                                                                                      // Method Signature
                    (byte)SignatureTypeCode.TypeHandle, (byte)SpecialType.System_Int64, // Return Type
                    (byte)SignatureTypeCode.TypeHandle, (byte)SpecialType.System_Double,

                // System_Convert__ToInt64Single
                (byte)(MemberFlags.Method | MemberFlags.Static),                                                            // Flags
                (byte)WellKnownType.System_Convert,                                                                         // DeclaringTypeId
                0,                                                                                                          // Arity
                    1,                                                                                                      // Method Signature
                    (byte)SignatureTypeCode.TypeHandle, (byte)SpecialType.System_Int64, // Return Type
                    (byte)SignatureTypeCode.TypeHandle, (byte)SpecialType.System_Single,

                // System_Convert__ToUInt64Decimal
                (byte)(MemberFlags.Method | MemberFlags.Static),                                                            // Flags
                (byte)WellKnownType.System_Convert,                                                                         // DeclaringTypeId
                0,                                                                                                          // Arity
                    1,                                                                                                      // Method Signature
                    (byte)SignatureTypeCode.TypeHandle, (byte)SpecialType.System_UInt64, // Return Type
                    (byte)SignatureTypeCode.TypeHandle, (byte)SpecialType.System_Decimal,

                // System_Convert__ToUInt64Double
                (byte)(MemberFlags.Method | MemberFlags.Static),                                                            // Flags
                (byte)WellKnownType.System_Convert,                                                                         // DeclaringTypeId
                0,                                                                                                          // Arity
                    1,                                                                                                      // Method Signature
                    (byte)SignatureTypeCode.TypeHandle, (byte)SpecialType.System_UInt64, // Return Type
                    (byte)SignatureTypeCode.TypeHandle, (byte)SpecialType.System_Double,

                // System_Convert__ToUInt64Single
                (byte)(MemberFlags.Method | MemberFlags.Static),                                                            // Flags
                (byte)WellKnownType.System_Convert,                                                                         // DeclaringTypeId
                0,                                                                                                          // Arity
                    1,                                                                                                      // Method Signature
                    (byte)SignatureTypeCode.TypeHandle, (byte)SpecialType.System_UInt64, // Return Type
                    (byte)SignatureTypeCode.TypeHandle, (byte)SpecialType.System_Single,

                // System_Convert__ToSingleDecimal
                (byte)(MemberFlags.Method | MemberFlags.Static),                                                            // Flags
                (byte)WellKnownType.System_Convert,                                                                         // DeclaringTypeId
                0,                                                                                                          // Arity
                    1,                                                                                                      // Method Signature
                    (byte)SignatureTypeCode.TypeHandle, (byte)SpecialType.System_Single, // Return Type
                    (byte)SignatureTypeCode.TypeHandle, (byte)SpecialType.System_Decimal,

                // System_Convert__ToDoubleDecimal
                (byte)(MemberFlags.Method | MemberFlags.Static),                                                            // Flags
                (byte)WellKnownType.System_Convert,                                                                         // DeclaringTypeId
                0,                                                                                                          // Arity
                    1,                                                                                                      // Method Signature
                    (byte)SignatureTypeCode.TypeHandle, (byte)SpecialType.System_Double, // Return Type
                    (byte)SignatureTypeCode.TypeHandle, (byte)SpecialType.System_Decimal,

                // System_CLSCompliantAttribute__ctor
                (byte)MemberFlags.Constructor,                                                                              // Flags
                (byte)WellKnownType.System_CLSCompliantAttribute,                                                           // DeclaringTypeId
                0,                                                                                                          // Arity
                    1,                                                                                                      // Method Signature
                    (byte)SignatureTypeCode.TypeHandle, (byte)SpecialType.System_Void, // Return Type
                    (byte)SignatureTypeCode.TypeHandle, (byte)SpecialType.System_Boolean,

                // System_FlagsAttribute__ctor
                (byte)MemberFlags.Constructor,                                                                              // Flags
                (byte)WellKnownType.System_FlagsAttribute,                                                                  // DeclaringTypeId
                0,                                                                                                          // Arity
                    0,                                                                                                      // Method Signature
                    (byte)SignatureTypeCode.TypeHandle, (byte)SpecialType.System_Void, // Return Type

                // System_Guid__ctor
                (byte)MemberFlags.Constructor,                                                                              // Flags
                (byte)WellKnownType.System_Guid,                                                                            // DeclaringTypeId
                0,                                                                                                          // Arity
                    1,                                                                                                      // Method Signature
                    (byte)SignatureTypeCode.TypeHandle, (byte)SpecialType.System_Void, // Return Type
                    (byte)SignatureTypeCode.TypeHandle, (byte)SpecialType.System_String,

                // System_Type__GetTypeFromCLSID
                (byte)(MemberFlags.Method | MemberFlags.Static),                                                            // Flags
                (byte)WellKnownType.System_Type,                                                                            // DeclaringTypeId
                0,                                                                                                          // Arity
                    1,                                                                                                      // Method Signature
                    (byte)SignatureTypeCode.TypeHandle, (byte)WellKnownType.System_Type, // Return Type
                    (byte)SignatureTypeCode.TypeHandle, (byte)WellKnownType.System_Guid,

                // System_Type__GetTypeFromHandle
                (byte)(MemberFlags.Method | MemberFlags.Static),                                                            // Flags
                (byte)WellKnownType.System_Type,                                                                            // DeclaringTypeId
                0,                                                                                                          // Arity
                    1,                                                                                                      // Method Signature
                    (byte)SignatureTypeCode.TypeHandle, (byte)WellKnownType.System_Type, // Return Type
                    (byte)SignatureTypeCode.TypeHandle, (byte)WellKnownType.System_RuntimeTypeHandle,

                // System_Type__Missing
                (byte)(MemberFlags.Field | MemberFlags.Static),                                                             // Flags
                (byte)WellKnownType.System_Type,                                                                            // DeclaringTypeId
                0,                                                                                                          // Arity
                    (byte)SignatureTypeCode.TypeHandle, (byte)SpecialType.System_Object,                                    // Field Signature

                // System_Reflection_AssemblyKeyFileAttribute__ctor
                (byte)MemberFlags.Constructor,                                                                              // Flags
                (byte)WellKnownType.System_Reflection_AssemblyKeyFileAttribute,                                             // DeclaringTypeId
                0,                                                                                                          // Arity
                    1,                                                                                                      // Method Signature
                    (byte)SignatureTypeCode.TypeHandle, (byte)SpecialType.System_Void, // Return Type
                    (byte)SignatureTypeCode.TypeHandle, (byte)SpecialType.System_String,

                // System_Reflection_AssemblyKeyNameAttribute__ctor
                (byte)MemberFlags.Constructor,                                                                              // Flags
                (byte)WellKnownType.System_Reflection_AssemblyKeyNameAttribute,                                             // DeclaringTypeId
                0,                                                                                                          // Arity
                    1,                                                                                                      // Method Signature
                    (byte)SignatureTypeCode.TypeHandle, (byte)SpecialType.System_Void,
                    (byte)SignatureTypeCode.TypeHandle, (byte)SpecialType.System_String,

                // System_Reflection_MethodBase__GetMethodFromHandle
                (byte)(MemberFlags.Method | MemberFlags.Static),                                                            // Flags
                (byte)WellKnownType.System_Reflection_MethodBase,                                                           // DeclaringTypeId
                0,                                                                                                          // Arity
                    1,                                                                                                      // Method Signature
                    (byte)SignatureTypeCode.TypeHandle, (byte)WellKnownType.System_Reflection_MethodBase, // Return Type
                    (byte)SignatureTypeCode.TypeHandle, (byte)WellKnownType.System_RuntimeMethodHandle,

                // System_Reflection_MethodBase__GetMethodFromHandle2
                (byte)(MemberFlags.Method | MemberFlags.Static),                                                            // Flags
                (byte)WellKnownType.System_Reflection_MethodBase,                                                           // DeclaringTypeId
                0,                                                                                                          // Arity
                    2,                                                                                                      // Method Signature
                    (byte)SignatureTypeCode.TypeHandle, (byte)WellKnownType.System_Reflection_MethodBase, // Return Type
                    (byte)SignatureTypeCode.TypeHandle, (byte)WellKnownType.System_RuntimeMethodHandle,
                    (byte)SignatureTypeCode.TypeHandle, (byte)WellKnownType.System_RuntimeTypeHandle,

                // System_Reflection_MethodInfo__CreateDelegate
                (byte)(MemberFlags.Method | MemberFlags.Virtual),                                                           // Flags
                (byte)WellKnownType.System_Reflection_MethodInfo,                                                           // DeclaringTypeId
                0,                                                                                                          // Arity
                    2,                                                                                                      // Method Signature
                    (byte)SignatureTypeCode.TypeHandle, (byte)SpecialType.System_Delegate, // Return Type
                    (byte)SignatureTypeCode.TypeHandle, (byte)WellKnownType.System_Type,
                    (byte)SignatureTypeCode.TypeHandle, (byte)SpecialType.System_Object,

                // System_Delegate__CreateDelegate
                (byte)(MemberFlags.Method | MemberFlags.Static),                                                            // Flags
                (byte)SpecialType.System_Delegate,                                                                          // DeclaringTypeId
                0,                                                                                                          // Arity
                    3,                                                                                                      // Method Signature
                    (byte)SignatureTypeCode.TypeHandle, (byte)SpecialType.System_Delegate, // Return Type
                    (byte)SignatureTypeCode.TypeHandle, (byte)WellKnownType.System_Type,
                    (byte)SignatureTypeCode.TypeHandle, (byte)SpecialType.System_Object,
                    (byte)SignatureTypeCode.TypeHandle, (byte)WellKnownType.System_Reflection_MethodInfo,

                // System_Delegate__CreateDelegate4
                (byte)(MemberFlags.Method | MemberFlags.Static),                                                            // Flags
                (byte)SpecialType.System_Delegate,                                                                          // DeclaringTypeId
                0,                                                                                                          // Arity
                    4,                                                                                                      // Method Signature
                    (byte)SignatureTypeCode.TypeHandle, (byte)SpecialType.System_Delegate, // Return Type
                    (byte)SignatureTypeCode.TypeHandle, (byte)WellKnownType.System_Type,
                    (byte)SignatureTypeCode.TypeHandle, (byte)SpecialType.System_Object,
                    (byte)SignatureTypeCode.TypeHandle, (byte)WellKnownType.System_Reflection_MethodInfo,
                    (byte)SignatureTypeCode.TypeHandle, (byte)SpecialType.System_Boolean,

                // System_Reflection_FieldInfo__GetFieldFromHandle
                (byte)(MemberFlags.Method | MemberFlags.Static),                                                            // Flags
                (byte)WellKnownType.System_Reflection_FieldInfo,                                                            // DeclaringTypeId
                0,                                                                                                          // Arity
                    1,                                                                                                      // Method Signature
                    (byte)SignatureTypeCode.TypeHandle, (byte)WellKnownType.System_Reflection_FieldInfo, // Return Type
                    (byte)SignatureTypeCode.TypeHandle, (byte)WellKnownType.System_RuntimeFieldHandle,

                // System_Reflection_FieldInfo__GetFieldFromHandle2
                (byte)(MemberFlags.Method | MemberFlags.Static),                                                            // Flags
                (byte)WellKnownType.System_Reflection_FieldInfo,                                                            // DeclaringTypeId
                0,                                                                                                          // Arity
                    2,                                                                                                      // Method Signature
                    (byte)SignatureTypeCode.TypeHandle, (byte)WellKnownType.System_Reflection_FieldInfo, // Return Type
                    (byte)SignatureTypeCode.TypeHandle, (byte)WellKnownType.System_RuntimeFieldHandle,
                    (byte)SignatureTypeCode.TypeHandle, (byte)WellKnownType.System_RuntimeTypeHandle,

                // System_Reflection_Missing__Value
                (byte)(MemberFlags.Field | MemberFlags.Static),                                                             // Flags
                (byte)WellKnownType.System_Reflection_Missing,                                                              // DeclaringTypeId
                0,                                                                                                          // Arity
                    (byte)SignatureTypeCode.TypeHandle, (byte)WellKnownType.System_Reflection_Missing,                      // Field Signature

                // System_IEquatable_T__Equals
                (byte)(MemberFlags.Method | MemberFlags.Virtual),                                                           // Flags
                (byte)WellKnownType.System_IEquatable_T,                                                                    // DeclaringTypeId
                0,                                                                                                          // Arity
                    1,                                                                                                      // Method Signature
                    (byte)SignatureTypeCode.TypeHandle, (byte)SpecialType.System_Boolean, // Return Type
                    (byte)SignatureTypeCode.GenericTypeParameter, 0,

                // System_Collections_Generic_EqualityComparer_T__Equals
                (byte)(MemberFlags.Method | MemberFlags.Virtual),                                                           // Flags
                (byte)WellKnownType.System_Collections_Generic_EqualityComparer_T,                                          // DeclaringTypeId
                0,                                                                                                          // Arity
                    2,                                                                                                      // Method Signature
                    (byte)SignatureTypeCode.TypeHandle, (byte)SpecialType.System_Boolean, // Return Type
                    (byte)SignatureTypeCode.GenericTypeParameter, 0,
                    (byte)SignatureTypeCode.GenericTypeParameter, 0,

                // System_Collections_Generic_EqualityComparer_T__GetHashCode
                (byte)(MemberFlags.Method | MemberFlags.Virtual),                                                           // Flags
                (byte)WellKnownType.System_Collections_Generic_EqualityComparer_T,                                          // DeclaringTypeId
                0,                                                                                                          // Arity
                    1,                                                                                                      // Method Signature
                    (byte)SignatureTypeCode.TypeHandle, (byte)SpecialType.System_Int32, // Return Type
                    (byte)SignatureTypeCode.GenericTypeParameter, 0,

                // System_Collections_Generic_EqualityComparer_T__get_Default
                (byte)(MemberFlags.PropertyGet | MemberFlags.Static),                                                       // Flags
                (byte)WellKnownType.System_Collections_Generic_EqualityComparer_T,                                          // DeclaringTypeId
                0,                                                                                                          // Arity
                    0,                                                                                                      // Method Signature
                    (byte)SignatureTypeCode.TypeHandle, (byte)WellKnownType.System_Collections_Generic_EqualityComparer_T,// Return Type

                // System_AttributeUsageAttribute__ctor
                (byte)MemberFlags.Constructor,                                                                              // Flags
                (byte)WellKnownType.System_AttributeUsageAttribute,                                                         // DeclaringTypeId
                0,                                                                                                          // Arity
                    1,                                                                                                      // Method Signature
                    (byte)SignatureTypeCode.TypeHandle, (byte)SpecialType.System_Void, // Return Type
                    (byte)SignatureTypeCode.TypeHandle, 0,

                // System_AttributeUsageAttribute__AllowMultiple
                (byte)MemberFlags.Property,                                                                                 // Flags
                (byte)WellKnownType.System_AttributeUsageAttribute,                                                         // DeclaringTypeId
                0,                                                                                                          // Arity
                    0,                                                                                                      // Method Signature
                    (byte)SignatureTypeCode.TypeHandle, (byte)SpecialType.System_Boolean, // Return Type

                // System_AttributeUsageAttribute__Inherited
                (byte)MemberFlags.Property,                                                                                 // Flags
                (byte)WellKnownType.System_AttributeUsageAttribute,                                                         // DeclaringTypeId
                0,                                                                                                          // Arity
                    0,                                                                                                      // Method Signature
                    (byte)SignatureTypeCode.TypeHandle, (byte)SpecialType.System_Boolean, // Return Type

                // System_ParamArrayAttribute__ctor
                (byte)MemberFlags.Constructor,                                                                              // Flags
                (byte)WellKnownType.System_ParamArrayAttribute,                                                             // DeclaringTypeId
                0,                                                                                                          // Arity
                    0,                                                                                                      // Method Signature
                    (byte)SignatureTypeCode.TypeHandle, (byte)SpecialType.System_Void, // Return Type

                // System_STAThreadAttribute__ctor
                (byte)MemberFlags.Constructor,                                                                              // Flags
                (byte)WellKnownType.System_STAThreadAttribute,                                                              // DeclaringTypeId
                0,                                                                                                          // Arity
                    0,                                                                                                      // Method Signature
                    (byte)SignatureTypeCode.TypeHandle, (byte)SpecialType.System_Void, // Return Type

                // System_Reflection_DefaultMemberAttribute__ctor
                (byte)MemberFlags.Constructor,                                                                              // Flags
                (byte)WellKnownType.System_Reflection_DefaultMemberAttribute,                                               // DeclaringTypeId
                0,                                                                                                          // Arity
                    1,                                                                                                      // Method Signature
                    (byte)SignatureTypeCode.TypeHandle, (byte)SpecialType.System_Void, // Return Type
                    (byte)SignatureTypeCode.TypeHandle, (byte)SpecialType.System_String,

                // System_Diagnostics_Debugger__Break
                (byte)(MemberFlags.Method | MemberFlags.Static),                                                            // Flags
                (byte)WellKnownType.System_Diagnostics_Debugger,                                                            // DeclaringTypeId
                0,                                                                                                          // Arity
                    0,                                                                                                      // Method Signature
                    (byte)SignatureTypeCode.TypeHandle, (byte)SpecialType.System_Void, // Return Type

                // System_Diagnostics_DebuggerDisplayAttribute__ctor
                (byte)MemberFlags.Constructor,                                                                              // Flags
                (byte)WellKnownType.System_Diagnostics_DebuggerDisplayAttribute,                                            // DeclaringTypeId
                0,                                                                                                          // Arity
                    1,                                                                                                      // Method Signature
                    (byte)SignatureTypeCode.TypeHandle, (byte)SpecialType.System_Void, // Return Type
                    (byte)SignatureTypeCode.TypeHandle, (byte)SpecialType.System_String,

                // System_Diagnostics_DebuggerDisplayAttribute__Type
                (byte)MemberFlags.Property,                                                                                 // Flags
                (byte)WellKnownType.System_Diagnostics_DebuggerDisplayAttribute,                                            // DeclaringTypeId
                0,                                                                                                          // Arity
                    0,                                                                                                      // Method Signature
                    (byte)SignatureTypeCode.TypeHandle, (byte)SpecialType.System_String, // Return Type

                // System_Diagnostics_DebuggerNonUserCodeAttribute__ctor
                (byte)MemberFlags.Constructor,                                                                              // Flags
                (byte)WellKnownType.System_Diagnostics_DebuggerNonUserCodeAttribute,                                        // DeclaringTypeId
                0,                                                                                                          // Arity
                    0,                                                                                                      // Method Signature
                    (byte)SignatureTypeCode.TypeHandle, (byte)SpecialType.System_Void, // Return Type

                // System_Diagnostics_DebuggerHiddenAttribute__ctor
                (byte)MemberFlags.Constructor,                                                                              // Flags
                (byte)WellKnownType.System_Diagnostics_DebuggerHiddenAttribute,                                             // DeclaringTypeId
                0,                                                                                                          // Arity
                    0,                                                                                                      // Method Signature
                    (byte)SignatureTypeCode.TypeHandle, (byte)SpecialType.System_Void, // Return Type

                // System_Diagnostics_DebuggerBrowsableAttribute__ctor
                (byte)MemberFlags.Constructor,                                                                              // Flags
                (byte)WellKnownType.System_Diagnostics_DebuggerBrowsableAttribute,                                          // DeclaringTypeId
                0,                                                                                                          // Arity
                    1,                                                                                                      // Method Signature
                    (byte)SignatureTypeCode.TypeHandle, (byte)SpecialType.System_Void, // Return Type
                    (byte)SignatureTypeCode.TypeHandle, (byte)WellKnownType.System_Diagnostics_DebuggerBrowsableState,

                // System_Diagnostics_DebuggerStepThroughAttribute__ctor
                (byte)MemberFlags.Constructor,                                                                              // Flags
                (byte)WellKnownType.System_Diagnostics_DebuggerStepThroughAttribute,                                        // DeclaringTypeId
                0,                                                                                                          // Arity
                    0,                                                                                                      // Method Signature
                    (byte)SignatureTypeCode.TypeHandle, (byte)SpecialType.System_Void, // Return Type

                // System_Diagnostics_DebuggableAttribute__ctorDebuggingModes
                (byte)MemberFlags.Constructor,                                                                              // Flags
                (byte)WellKnownType.System_Diagnostics_DebuggableAttribute,                                                 // DeclaringTypeId
                0,                                                                                                          // Arity
                    1,                                                                                                      // Method Signature
                    (byte)SignatureTypeCode.TypeHandle, (byte)SpecialType.System_Void, // Return Type
                    (byte)SignatureTypeCode.TypeHandle, (byte)WellKnownType.System_Diagnostics_DebuggableAttribute__DebuggingModes,

                // System_Diagnostics_DebuggableAttribute_DebuggingModes__Default
                (byte)(MemberFlags.Field | MemberFlags.Static),                                                             // Flags
                (byte)WellKnownType.System_Diagnostics_DebuggableAttribute__DebuggingModes,                                 // DeclaringTypeId
                0,                                                                                                          // Arity
                    (byte)SignatureTypeCode.TypeHandle, (byte)WellKnownType.System_Diagnostics_DebuggableAttribute__DebuggingModes, // Field Signature

                // System_Diagnostics_DebuggableAttribute_DebuggingModes__DisableOptimizations
                (byte)(MemberFlags.Field | MemberFlags.Static),                                                             // Flags
                (byte)WellKnownType.System_Diagnostics_DebuggableAttribute__DebuggingModes,                                 // DeclaringTypeId
                0,                                                                                                          // Arity
                    (byte)SignatureTypeCode.TypeHandle, (byte)WellKnownType.System_Diagnostics_DebuggableAttribute__DebuggingModes, // Field Signature

                // System_Diagnostics_DebuggableAttribute_DebuggingModes__EnableEditAndContinue
                (byte)(MemberFlags.Field | MemberFlags.Static),                                                             // Flags
                (byte)WellKnownType.System_Diagnostics_DebuggableAttribute__DebuggingModes,                                 // DeclaringTypeId
                0,                                                                                                          // Arity
                    (byte)SignatureTypeCode.TypeHandle, (byte)WellKnownType.System_Diagnostics_DebuggableAttribute__DebuggingModes, // Field Signature

                // System_Diagnostics_DebuggableAttribute_DebuggingModes__IgnoreSymbolStoreSequencePoints
                (byte)(MemberFlags.Field | MemberFlags.Static),                                                             // Flags
                (byte)WellKnownType.System_Diagnostics_DebuggableAttribute__DebuggingModes,                                 // DeclaringTypeId
                0,                                                                                                          // Arity
                    (byte)SignatureTypeCode.TypeHandle, (byte)WellKnownType.System_Diagnostics_DebuggableAttribute__DebuggingModes, // Field Signature

                // System_Runtime_InteropServices_UnknownWrapper__ctor
                (byte)MemberFlags.Constructor,                                                                              // Flags
                (byte)WellKnownType.System_Runtime_InteropServices_UnknownWrapper,                                          // DeclaringTypeId
                0,                                                                                                          // Arity
                    1,                                                                                                      // Method Signature
                    (byte)SignatureTypeCode.TypeHandle, (byte)SpecialType.System_Void, // Return Type
                    (byte)SignatureTypeCode.TypeHandle, (byte)SpecialType.System_Object,

                // System_Runtime_InteropServices_DispatchWrapper__ctor
                (byte)MemberFlags.Constructor,                                                                              // Flags
                (byte)WellKnownType.System_Runtime_InteropServices_DispatchWrapper,                                         // DeclaringTypeId
                0,                                                                                                          // Arity
                    1,                                                                                                      // Method Signature
                    (byte)SignatureTypeCode.TypeHandle, (byte)SpecialType.System_Void, // Return Type
                    (byte)SignatureTypeCode.TypeHandle, (byte)SpecialType.System_Object,

                // System_Runtime_InteropServices_ClassInterfaceAttribute__ctorClassInterfaceType
                (byte)MemberFlags.Constructor,                                                                              // Flags
                (byte)WellKnownType.System_Runtime_InteropServices_ClassInterfaceAttribute,                                 // DeclaringTypeId
                0,                                                                                                          // Arity
                    1,                                                                                                      // Method Signature
                    (byte)SignatureTypeCode.TypeHandle, (byte)SpecialType.System_Void, // Return Type
                    (byte)SignatureTypeCode.TypeHandle, (byte)WellKnownType.System_Runtime_InteropServices_ClassInterfaceType,

                // System_Runtime_InteropServices_CoClassAttribute__ctor
                (byte)MemberFlags.Constructor,                                                                              // Flags
                (byte)WellKnownType.System_Runtime_InteropServices_CoClassAttribute,                                        // DeclaringTypeId
                0,                                                                                                          // Arity
                    1,                                                                                                      // Method Signature
                    (byte)SignatureTypeCode.TypeHandle, (byte)SpecialType.System_Void, // Return Type
                    (byte)SignatureTypeCode.TypeHandle, (byte)WellKnownType.System_Type,

                // System_Runtime_InteropServices_ComAwareEventInfo__ctor
                (byte)MemberFlags.Constructor,                                                                              // Flags
                (byte)WellKnownType.System_Runtime_InteropServices_ComAwareEventInfo,                                       // DeclaringTypeId
                0,                                                                                                          // Arity
                    2,                                                                                                      // Method Signature
                    (byte)SignatureTypeCode.TypeHandle, (byte)SpecialType.System_Void, // Return Type
                    (byte)SignatureTypeCode.TypeHandle, (byte)WellKnownType.System_Type,
                    (byte)SignatureTypeCode.TypeHandle, (byte)SpecialType.System_String,

                // System_Runtime_InteropServices_ComAwareEventInfo__AddEventHandler
                (byte)(MemberFlags.Method | MemberFlags.Virtual),                                                           // Flags
                (byte)WellKnownType.System_Runtime_InteropServices_ComAwareEventInfo,                                       // DeclaringTypeId
                0,                                                                                                          // Arity
                    2,                                                                                                      // Method Signature
                    (byte)SignatureTypeCode.TypeHandle, (byte)SpecialType.System_Void, // Return Type
                    (byte)SignatureTypeCode.TypeHandle, (byte)SpecialType.System_Object,
                    (byte)SignatureTypeCode.TypeHandle, (byte)SpecialType.System_Delegate,

                // System_Runtime_InteropServices_ComAwareEventInfo__RemoveEventHandler
                (byte)(MemberFlags.Method | MemberFlags.Virtual),                                                           // Flags
                (byte)WellKnownType.System_Runtime_InteropServices_ComAwareEventInfo,                                       // DeclaringTypeId
                0,                                                                                                          // Arity
                    2,                                                                                                      // Method Signature
                    (byte)SignatureTypeCode.TypeHandle, (byte)SpecialType.System_Void, // Return Type
                    (byte)SignatureTypeCode.TypeHandle, (byte)SpecialType.System_Object,
                    (byte)SignatureTypeCode.TypeHandle, (byte)SpecialType.System_Delegate,

                // System_Runtime_InteropServices_ComEventInterfaceAttribute__ctor
                (byte)MemberFlags.Constructor,                                                                              // Flags
                (byte)WellKnownType.System_Runtime_InteropServices_ComEventInterfaceAttribute,                              // DeclaringTypeId
                0,                                                                                                          // Arity
                    2,                                                                                                      // Method Signature
                    (byte)SignatureTypeCode.TypeHandle, (byte)SpecialType.System_Void, // Return Type
                    (byte)SignatureTypeCode.TypeHandle, (byte)WellKnownType.System_Type,
                    (byte)SignatureTypeCode.TypeHandle, (byte)WellKnownType.System_Type,

                // System_Runtime_InteropServices_ComSourceInterfacesAttribute__ctorString
                (byte)MemberFlags.Constructor,                                                                              // Flags
                (byte)WellKnownType.System_Runtime_InteropServices_ComSourceInterfacesAttribute,                            // DeclaringTypeId
                0,                                                                                                          // Arity
                    1,                                                                                                      // Method Signature
                    (byte)SignatureTypeCode.TypeHandle, (byte)SpecialType.System_Void, // Return Type
                    (byte)SignatureTypeCode.TypeHandle, (byte)SpecialType.System_String,

                // System_Runtime_InteropServices_ComVisibleAttribute__ctor
                (byte)MemberFlags.Constructor,                                                                              // Flags
                (byte)WellKnownType.System_Runtime_InteropServices_ComVisibleAttribute,                                     // DeclaringTypeId
                0,                                                                                                          // Arity
                    1,                                                                                                      // Method Signature
                    (byte)SignatureTypeCode.TypeHandle, (byte)SpecialType.System_Void, // Return Type
                    (byte)SignatureTypeCode.TypeHandle, (byte)SpecialType.System_Boolean,

                // System_Runtime_InteropServices_DispIdAttribute__ctor
                (byte)MemberFlags.Constructor,                                                                              // Flags
                (byte)WellKnownType.System_Runtime_InteropServices_DispIdAttribute,                                         // DeclaringTypeId
                0,                                                                                                          // Arity
                    1,                                                                                                      // Method Signature
                    (byte)SignatureTypeCode.TypeHandle, (byte)SpecialType.System_Void, // Return Type
                    (byte)SignatureTypeCode.TypeHandle, (byte)SpecialType.System_Int32,

                // System_Runtime_InteropServices_GuidAttribute__ctor
                (byte)MemberFlags.Constructor,                                                                              // Flags
                (byte)WellKnownType.System_Runtime_InteropServices_GuidAttribute,                                           // DeclaringTypeId
                0,                                                                                                          // Arity
                    1,                                                                                                      // Method Signature
                    (byte)SignatureTypeCode.TypeHandle, (byte)SpecialType.System_Void, // Return Type
                    (byte)SignatureTypeCode.TypeHandle, (byte)SpecialType.System_String,

                // System_Runtime_InteropServices_InterfaceTypeAttribute__ctorComInterfaceType
                (byte)MemberFlags.Constructor,                                                                              // Flags
                (byte)WellKnownType.System_Runtime_InteropServices_InterfaceTypeAttribute,                                  // DeclaringTypeId
                0,                                                                                                          // Arity
                    1,                                                                                                      // Method Signature
                    (byte)SignatureTypeCode.TypeHandle, (byte)SpecialType.System_Void, // Return Type
                    (byte)SignatureTypeCode.TypeHandle, (byte)WellKnownType.System_Runtime_InteropServices_ComInterfaceType,

                // System_Runtime_InteropServices_InterfaceTypeAttribute__ctorInt16
                (byte)MemberFlags.Constructor,                                                                              // Flags
                (byte)WellKnownType.System_Runtime_InteropServices_InterfaceTypeAttribute,                                  // DeclaringTypeId
                0,                                                                                                          // Arity
                    1,                                                                                                      // Method Signature
                    (byte)SignatureTypeCode.TypeHandle, (byte)SpecialType.System_Void, // Return Type
                    (byte)SignatureTypeCode.TypeHandle, (byte)SpecialType.System_Int16,

                // System_Runtime_InteropServices_Marshal__GetTypeFromCLSID
                (byte)(MemberFlags.Method | MemberFlags.Static),                                                            // Flags
                (byte)WellKnownType.System_Runtime_InteropServices_Marshal,                                                 // DeclaringTypeId
                0,                                                                                                          // Arity
                    1,                                                                                                      // Method Signature
                    (byte)SignatureTypeCode.TypeHandle, (byte)WellKnownType.System_Type, // Return Type
                    (byte)SignatureTypeCode.TypeHandle, (byte)WellKnownType.System_Guid,

                // System_Runtime_InteropServices_TypeIdentifierAttribute__ctor
                (byte)MemberFlags.Constructor,                                                                              // Flags
                (byte)WellKnownType.System_Runtime_InteropServices_TypeIdentifierAttribute,                                 // DeclaringTypeId
                0,                                                                                                          // Arity
                    0,                                                                                                      // Method Signature
                    (byte)SignatureTypeCode.TypeHandle, (byte)SpecialType.System_Void, // Return Type

                // System_Runtime_InteropServices_TypeIdentifierAttribute__ctorStringString
                (byte)MemberFlags.Constructor,                                                                              // Flags
                (byte)WellKnownType.System_Runtime_InteropServices_TypeIdentifierAttribute,                                 // DeclaringTypeId
                0,                                                                                                          // Arity
                    2,                                                                                                      // Method Signature
                    (byte)SignatureTypeCode.TypeHandle, (byte)SpecialType.System_Void, // Return Type
                    (byte)SignatureTypeCode.TypeHandle, (byte)SpecialType.System_String,
                    (byte)SignatureTypeCode.TypeHandle, (byte)SpecialType.System_String,

                // System_Runtime_InteropServices_BestFitMappingAttribute__ctor
                (byte)MemberFlags.Constructor,                                                                              // Flags
                (byte)WellKnownType.System_Runtime_InteropServices_BestFitMappingAttribute,                                 // DeclaringTypeId
                0,                                                                                                          // Arity
                    1,                                                                                                      // Method Signature
                    (byte)SignatureTypeCode.TypeHandle, (byte)SpecialType.System_Void, // Return Type
                    (byte)SignatureTypeCode.TypeHandle, (byte)SpecialType.System_Boolean,

                // System_Runtime_InteropServices_DefaultParameterValueAttribute__ctor
                (byte)MemberFlags.Constructor,                                                                              // Flags
                (byte)WellKnownType.System_Runtime_InteropServices_DefaultParameterValueAttribute,                          // DeclaringTypeId
                0,                                                                                                          // Arity
                    1,                                                                                                      // Method Signature
                    (byte)SignatureTypeCode.TypeHandle, (byte)SpecialType.System_Void, // Return Type
                    (byte)SignatureTypeCode.TypeHandle, (byte)SpecialType.System_Object,

                // System_Runtime_InteropServices_LCIDConversionAttribute__ctor
                (byte)MemberFlags.Constructor,                                                                              // Flags
                (byte)WellKnownType.System_Runtime_InteropServices_LCIDConversionAttribute,                                 // DeclaringTypeId
                0,                                                                                                          // Arity
                    1,                                                                                                      // Method Signature
                    (byte)SignatureTypeCode.TypeHandle, (byte)SpecialType.System_Void, // Return Type
                    (byte)SignatureTypeCode.TypeHandle, (byte)SpecialType.System_Int32,

                // System_Runtime_InteropServices_UnmanagedFunctionPointerAttribute__ctor
                (byte)MemberFlags.Constructor,                                                                              // Flags
                (byte)WellKnownType.System_Runtime_InteropServices_UnmanagedFunctionPointerAttribute,                       // DeclaringTypeId
                0,                                                                                                          // Arity
                    1,                                                                                                      // Method Signature
                    (byte)SignatureTypeCode.TypeHandle, (byte)SpecialType.System_Void, // Return Type
                    (byte)SignatureTypeCode.TypeHandle, (byte)WellKnownType.System_Runtime_InteropServices_CallingConvention,

                // System_Runtime_InteropServices_WindowsRuntime_EventRegistrationTokenTable_T__AddEventHandler
                (byte)MemberFlags.Method,                                                                                   // Flags
                (byte)WellKnownType.System_Runtime_InteropServices_WindowsRuntime_EventRegistrationTokenTable_T,            // DeclaringTypeId
                0,                                                                                                          // Arity
                    1,                                                                                                      // Method Signature
                    (byte)SignatureTypeCode.TypeHandle, (byte)WellKnownType.System_Runtime_InteropServices_WindowsRuntime_EventRegistrationToken,
                    (byte)SignatureTypeCode.GenericTypeParameter, 0,

                // System_Runtime_InteropServices_WindowsRuntime_EventRegistrationTokenTable_T__GetOrCreateEventRegistrationTokenTable
                (byte)(MemberFlags.Method | MemberFlags.Static),                                                            // Flags
                (byte)WellKnownType.System_Runtime_InteropServices_WindowsRuntime_EventRegistrationTokenTable_T,            // DeclaringTypeId
                0,                                                                                                          // Arity
                    1,                                                                                                      // Method Signature
                    (byte)SignatureTypeCode.GenericTypeInstance, // Return Type
                    (byte)SignatureTypeCode.TypeHandle, (byte)WellKnownType.System_Runtime_InteropServices_WindowsRuntime_EventRegistrationTokenTable_T,
                    1,
                    (byte)SignatureTypeCode.GenericTypeParameter, 0,
                    (byte)SignatureTypeCode.ByReference, (byte)SignatureTypeCode.GenericTypeInstance,
                    (byte)SignatureTypeCode.TypeHandle, (byte)WellKnownType.System_Runtime_InteropServices_WindowsRuntime_EventRegistrationTokenTable_T,
                    1,
                    (byte)SignatureTypeCode.GenericTypeParameter, 0,

                // System_Runtime_InteropServices_WindowsRuntime_EventRegistrationTokenTable_T__InvocationList
                (byte)MemberFlags.Property,                                                                                 // Flags
                (byte)WellKnownType.System_Runtime_InteropServices_WindowsRuntime_EventRegistrationTokenTable_T,            // DeclaringTypeId
                0,                                                                                                          // Arity
                    0,                                                                                                      // Method Signature
                    (byte)SignatureTypeCode.GenericTypeParameter, 0,

                // System_Runtime_InteropServices_WindowsRuntime_EventRegistrationTokenTable_T__RemoveEventHandler
                (byte)MemberFlags.Method,                                                                                   // Flags
                (byte)WellKnownType.System_Runtime_InteropServices_WindowsRuntime_EventRegistrationTokenTable_T,            // DeclaringTypeId
                0,                                                                                                          // Arity
                    1,                                                                                                      // Method Signature
                    (byte)SignatureTypeCode.TypeHandle, (byte)SpecialType.System_Void, // Return Type
                    (byte)SignatureTypeCode.TypeHandle, (byte)WellKnownType.System_Runtime_InteropServices_WindowsRuntime_EventRegistrationToken,

                // System_Runtime_InteropServices_WindowsRuntime_WindowsRuntimeMarshal__AddEventHandler_T
                (byte)(MemberFlags.Method | MemberFlags.Static),                                                            // Flags
                (byte)WellKnownType.System_Runtime_InteropServices_WindowsRuntime_WindowsRuntimeMarshal,                    // DeclaringTypeId
                1,                                                                                                          // Arity
                    3,                                                                                                      // Method Signature
                    (byte)SignatureTypeCode.TypeHandle, (byte)SpecialType.System_Void, // Return Type
                    (byte)SignatureTypeCode.GenericTypeInstance,
                    (byte)SignatureTypeCode.TypeHandle, (byte)WellKnownType.System_Func_T2,
                    2,
                    (byte)SignatureTypeCode.GenericMethodParameter, 0,
                    (byte)SignatureTypeCode.TypeHandle, (byte)WellKnownType.System_Runtime_InteropServices_WindowsRuntime_EventRegistrationToken,
                    (byte)SignatureTypeCode.GenericTypeInstance,
                    (byte)SignatureTypeCode.TypeHandle, (byte)WellKnownType.System_Action_T,
                    1,
                    (byte)SignatureTypeCode.TypeHandle, (byte)WellKnownType.System_Runtime_InteropServices_WindowsRuntime_EventRegistrationToken,
                    (byte)SignatureTypeCode.GenericMethodParameter, 0,

                // System_Runtime_InteropServices_WindowsRuntime_WindowsRuntimeMarshal__RemoveAllEventHandlers
                (byte)(MemberFlags.Method | MemberFlags.Static),                                                            // Flags
                (byte)WellKnownType.System_Runtime_InteropServices_WindowsRuntime_WindowsRuntimeMarshal,                    // DeclaringTypeId
                0,                                                                                                          // Arity
                    1,                                                                                                      // Method Signature
                    (byte)SignatureTypeCode.TypeHandle, (byte)SpecialType.System_Void, // Return Type
                    (byte)SignatureTypeCode.GenericTypeInstance,
                    (byte)SignatureTypeCode.TypeHandle, (byte)WellKnownType.System_Action_T,
                    1,
                    (byte)SignatureTypeCode.TypeHandle, (byte)WellKnownType.System_Runtime_InteropServices_WindowsRuntime_EventRegistrationToken,

                // System_Runtime_InteropServices_WindowsRuntime_WindowsRuntimeMarshal__RemoveEventHandler_T
                (byte)(MemberFlags.Method | MemberFlags.Static),                                                            // Flags
                (byte)WellKnownType.System_Runtime_InteropServices_WindowsRuntime_WindowsRuntimeMarshal,                    // DeclaringTypeId
                1,                                                                                                          // Arity
                    2,                                                                                                      // Method Signature
                    (byte)SignatureTypeCode.TypeHandle, (byte)SpecialType.System_Void,
                    (byte)SignatureTypeCode.GenericTypeInstance,
                    (byte)SignatureTypeCode.TypeHandle, (byte)WellKnownType.System_Action_T,
                    1,
                    (byte)SignatureTypeCode.TypeHandle, (byte)WellKnownType.System_Runtime_InteropServices_WindowsRuntime_EventRegistrationToken,
                    (byte)SignatureTypeCode.GenericMethodParameter, 0,

                // System_Runtime_CompilerServices_DateTimeConstantAttribute__ctor
                (byte)MemberFlags.Constructor,                                                                              // Flags
                (byte)WellKnownType.System_Runtime_CompilerServices_DateTimeConstantAttribute,                              // DeclaringTypeId
                0,                                                                                                          // Arity
                    1,                                                                                                      // Method Signature
                    (byte)SignatureTypeCode.TypeHandle, (byte)SpecialType.System_Void, // Return Type
                    (byte)SignatureTypeCode.TypeHandle, (byte)SpecialType.System_Int64,

                // System_Runtime_CompilerServices_DecimalConstantAttribute__ctor
                (byte)MemberFlags.Constructor,                                                                              // Flags
                (byte)WellKnownType.System_Runtime_CompilerServices_DecimalConstantAttribute,                               // DeclaringTypeId
                0,                                                                                                          // Arity
                    5,                                                                                                      // Method Signature
                    (byte)SignatureTypeCode.TypeHandle, (byte)SpecialType.System_Void, // Return Type
                    (byte)SignatureTypeCode.TypeHandle, (byte)SpecialType.System_Byte,
                    (byte)SignatureTypeCode.TypeHandle, (byte)SpecialType.System_Byte,
                    (byte)SignatureTypeCode.TypeHandle, (byte)SpecialType.System_UInt32,
                    (byte)SignatureTypeCode.TypeHandle, (byte)SpecialType.System_UInt32,
                    (byte)SignatureTypeCode.TypeHandle, (byte)SpecialType.System_UInt32,

                // System_Runtime_CompilerServices_DecimalConstantAttribute__ctorByteByteInt32Int32Int32
                (byte)MemberFlags.Constructor,                                                                              // Flags
                (byte)WellKnownType.System_Runtime_CompilerServices_DecimalConstantAttribute,                               // DeclaringTypeId
                0,                                                                                                          // Arity
                    5,                                                                                                      // Method Signature
                    (byte)SignatureTypeCode.TypeHandle, (byte)SpecialType.System_Void, // Return Type
                    (byte)SignatureTypeCode.TypeHandle, (byte)SpecialType.System_Byte,
                    (byte)SignatureTypeCode.TypeHandle, (byte)SpecialType.System_Byte,
                    (byte)SignatureTypeCode.TypeHandle, (byte)SpecialType.System_Int32,
                    (byte)SignatureTypeCode.TypeHandle, (byte)SpecialType.System_Int32,
                    (byte)SignatureTypeCode.TypeHandle, (byte)SpecialType.System_Int32,

                // System_Runtime_CompilerServices_ExtensionAttribute__ctor
                (byte)MemberFlags.Constructor,                                                                              // Flags
                (byte)WellKnownType.System_Runtime_CompilerServices_ExtensionAttribute,                                     // DeclaringTypeId
                0,                                                                                                          // Arity
                    0,                                                                                                      // Method Signature
                    (byte)SignatureTypeCode.TypeHandle, (byte)SpecialType.System_Void, // Return Type

                // System_Runtime_CompilerServices_CompilerGeneratedAttribute__ctor
                (byte)MemberFlags.Constructor,                                                                              // Flags
                (byte)WellKnownType.System_Runtime_CompilerServices_CompilerGeneratedAttribute,                             // DeclaringTypeId
                0,                                                                                                          // Arity
                    0,                                                                                                      // Method Signature
                    (byte)SignatureTypeCode.TypeHandle, (byte)SpecialType.System_Void, // Return Type

                // System_Runtime_CompilerServices_AccessedThroughPropertyAttribute__ctor
                (byte)MemberFlags.Constructor,                                                                              // Flags
                (byte)WellKnownType.System_Runtime_CompilerServices_AccessedThroughPropertyAttribute,                       // DeclaringTypeId
                0,                                                                                                          // Arity
                    1,                                                                                                      // Method Signature
                    (byte)SignatureTypeCode.TypeHandle, (byte)SpecialType.System_Void, // Return Type
                    (byte)SignatureTypeCode.TypeHandle, (byte)SpecialType.System_String,

                // System_Runtime_CompilerServices_CompilationRelaxationsAttribute__ctorInt32
                (byte)MemberFlags.Constructor,                                                                              // Flags
                (byte)WellKnownType.System_Runtime_CompilerServices_CompilationRelaxationsAttribute,                        // DeclaringTypeId
                0,                                                                                                          // Arity
                    1,                                                                                                      // Method Signature
                    (byte)SignatureTypeCode.TypeHandle, (byte)SpecialType.System_Void, // Return Type
                    (byte)SignatureTypeCode.TypeHandle, (byte)SpecialType.System_Int32,

                // System_Runtime_CompilerServices_RuntimeCompatibilityAttribute__ctor
                (byte)MemberFlags.Constructor,                                                                              // Flags
                (byte)WellKnownType.System_Runtime_CompilerServices_RuntimeCompatibilityAttribute,                          // DeclaringTypeId
                0,                                                                                                          // Arity
                    0,                                                                                                      // Method Signature
                    (byte)SignatureTypeCode.TypeHandle, (byte)SpecialType.System_Void, // Return Type

                // System_Runtime_CompilerServices_RuntimeCompatibilityAttribute__WrapNonExceptionThrows
                (byte)MemberFlags.Property,                                                                                 // Flags
                (byte)WellKnownType.System_Runtime_CompilerServices_RuntimeCompatibilityAttribute,                          // DeclaringTypeId
                0,                                                                                                          // Arity
                    0,                                                                                                      // Method Signature
                    (byte)SignatureTypeCode.TypeHandle, (byte)SpecialType.System_Boolean, // Return Type

                // System_Runtime_CompilerServices_UnsafeValueTypeAttribute__ctor
                (byte)MemberFlags.Constructor,                                                                              // Flags
                (byte)WellKnownType.System_Runtime_CompilerServices_UnsafeValueTypeAttribute,                               // DeclaringTypeId
                0,                                                                                                          // Arity
                    0,                                                                                                      // Method Signature
                    (byte)SignatureTypeCode.TypeHandle, (byte)SpecialType.System_Void, // Return Type

                // System_Runtime_CompilerServices_FixedBufferAttribute__ctor
                (byte)MemberFlags.Constructor,                                                                              // Flags
                (byte)WellKnownType.System_Runtime_CompilerServices_FixedBufferAttribute,                                   // DeclaringTypeId
                0,                                                                                                          // Arity
                    2,                                                                                                      // Method Signature
                    (byte)SignatureTypeCode.TypeHandle, (byte)SpecialType.System_Void, // Return Type
                    (byte)SignatureTypeCode.TypeHandle, (byte)WellKnownType.System_Type,
                    (byte)SignatureTypeCode.TypeHandle, (byte)SpecialType.System_Int32,

                // System_Runtime_CompilerServices_DynamicAttribute__ctor
                (byte)MemberFlags.Constructor,                                                                              // Flags
                (byte)WellKnownType.System_Runtime_CompilerServices_DynamicAttribute,                                       // DeclaringTypeId
                0,                                                                                                          // Arity
                    0,                                                                                                      // Method Signature
                    (byte)SignatureTypeCode.TypeHandle, (byte)SpecialType.System_Void, // Return Type

                // System_Runtime_CompilerServices_DynamicAttribute__ctorTransformFlags
                (byte)MemberFlags.Constructor,                                                                              // Flags
                (byte)WellKnownType.System_Runtime_CompilerServices_DynamicAttribute,                                       // DeclaringTypeId
                0,                                                                                                          // Arity
                    1,                                                                                                      // Method Signature
                    (byte)SignatureTypeCode.TypeHandle, (byte)SpecialType.System_Void, // Return Type
                    (byte)SignatureTypeCode.SZArray, (byte)SignatureTypeCode.TypeHandle, (byte)SpecialType.System_Boolean,

                // System_Runtime_CompilerServices_CallSite_T__Create
                (byte)(MemberFlags.Method | MemberFlags.Static),                                                            // Flags
                (byte)WellKnownType.System_Runtime_CompilerServices_CallSite_T,                                             // DeclaringTypeId
                0,                                                                                                          // Arity
                    1,                                                                                                      // Method Signature
                    (byte)SignatureTypeCode.GenericTypeInstance, // Return Type
                    (byte)SignatureTypeCode.TypeHandle, (byte)WellKnownType.System_Runtime_CompilerServices_CallSite_T,
                    1,
                    (byte)SignatureTypeCode.GenericTypeParameter, 0,
                    (byte)SignatureTypeCode.TypeHandle, (byte)WellKnownType.System_Runtime_CompilerServices_CallSiteBinder,

                // System_Runtime_CompilerServices_CallSite_T__Target
                (byte)MemberFlags.Field,                                                                                    // Flags
                (byte)WellKnownType.System_Runtime_CompilerServices_CallSite_T,                                             // DeclaringTypeId
                0,                                                                                                          // Arity
                    (byte)SignatureTypeCode.GenericTypeParameter, 0,                                                        // Field Signature

                // System_Runtime_CompilerServices_RuntimeHelpers__GetObjectValueObject
                (byte)(MemberFlags.Method | MemberFlags.Static),                                                            // Flags
                (byte)WellKnownType.System_Runtime_CompilerServices_RuntimeHelpers,                                         // DeclaringTypeId
                0,                                                                                                          // Arity
                    1,                                                                                                      // Method Signature
                    (byte)SignatureTypeCode.TypeHandle, (byte)SpecialType.System_Object, // Return Type
                    (byte)SignatureTypeCode.TypeHandle, (byte)SpecialType.System_Object,

                // System_Runtime_CompilerServices_RuntimeHelpers__InitializeArrayArrayRuntimeFieldHandle
                (byte)(MemberFlags.Method | MemberFlags.Static),                                                            // Flags
                (byte)WellKnownType.System_Runtime_CompilerServices_RuntimeHelpers,                                         // DeclaringTypeId
                0,                                                                                                          // Arity
                    2,                                                                                                      // Method Signature
                    (byte)SignatureTypeCode.TypeHandle, (byte)SpecialType.System_Void, // Return Type
                    (byte)SignatureTypeCode.TypeHandle, (byte)SpecialType.System_Array,
                    (byte)SignatureTypeCode.TypeHandle, (byte)WellKnownType.System_RuntimeFieldHandle,

                // System_Runtime_CompilerServices_RuntimeHelpers__get_OffsetToStringData
                (byte)(MemberFlags.PropertyGet | MemberFlags.Static),                                                       // Flags
                (byte)WellKnownType.System_Runtime_CompilerServices_RuntimeHelpers,                                         // DeclaringTypeId
                0,                                                                                                          // Arity
                    0,                                                                                                      // Method Signature
                    (byte)SignatureTypeCode.TypeHandle, (byte)SpecialType.System_Int32, // Return Type

                // System_Runtime_ExceptionServices_ExceptionDispatchInfo__Capture
                (byte)(MemberFlags.Method | MemberFlags.Static),                                                            // Flags
                (byte)WellKnownType.System_Runtime_ExceptionServices_ExceptionDispatchInfo,                                 // DeclaringTypeId
                0,                                                                                                          // Arity
                    1,                                                                                                      // Method Signature
                    (byte)SignatureTypeCode.TypeHandle, (byte)WellKnownType.System_Runtime_ExceptionServices_ExceptionDispatchInfo,
                    (byte)SignatureTypeCode.TypeHandle, (byte)WellKnownType.System_Exception,

                // System_Runtime_ExceptionServices_ExceptionDispatchInfo__Throw
                (byte)MemberFlags.Method,                                                                                   // Flags
                (byte)WellKnownType.System_Runtime_ExceptionServices_ExceptionDispatchInfo,                                 // DeclaringTypeId
                0,                                                                                                          // Arity
                    0,                                                                                                      // Method Signature
                    (byte)SignatureTypeCode.TypeHandle, (byte)SpecialType.System_Void, // Return Type

                // System_Security_UnverifiableCodeAttribute__ctor
                (byte)MemberFlags.Constructor,                                                                              // Flags
                (byte)WellKnownType.System_Security_UnverifiableCodeAttribute,                                              // DeclaringTypeId
                0,                                                                                                          // Arity
                    0,                                                                                                      // Method Signature
                    (byte)SignatureTypeCode.TypeHandle, (byte)SpecialType.System_Void, // Return Type

                // System_Security_Permissions_SecurityAction__RequestMinimum
                (byte)(MemberFlags.Field | MemberFlags.Static),                                                             // Flags
                (byte)WellKnownType.System_Security_Permissions_SecurityAction,                                             // DeclaringTypeId
                0,                                                                                                          // Arity
                    (byte)SignatureTypeCode.TypeHandle, (byte)WellKnownType.System_Security_Permissions_SecurityAction,     // Field Signature

                // System_Security_Permissions_SecurityPermissionAttribute__ctor
                (byte)MemberFlags.Constructor,                                                                              // Flags
                (byte)WellKnownType.System_Security_Permissions_SecurityPermissionAttribute,                                // DeclaringTypeId
                0,                                                                                                          // Arity
                    1,                                                                                                      // Method Signature
                    (byte)SignatureTypeCode.TypeHandle, (byte)SpecialType.System_Void, // Return Type
                    (byte)SignatureTypeCode.TypeHandle, (byte)WellKnownType.System_Security_Permissions_SecurityAction,

                // System_Security_Permissions_SecurityPermissionAttribute__SkipVerification
                (byte)MemberFlags.Property,                                                                                 // Flags
                (byte)WellKnownType.System_Security_Permissions_SecurityPermissionAttribute,                                // DeclaringTypeId
                0,                                                                                                          // Arity
                    0,                                                                                                      // Method Signature
                    (byte)SignatureTypeCode.TypeHandle, (byte)SpecialType.System_Boolean, // Return Type

                // System_Activator__CreateInstance
                (byte)(MemberFlags.Method | MemberFlags.Static),                                                            // Flags
                (byte)WellKnownType.System_Activator,                                                                       // DeclaringTypeId
                0,                                                                                                          // Arity
                    1,                                                                                                      // Method Signature
                    (byte)SignatureTypeCode.TypeHandle, (byte)SpecialType.System_Object, // Return Type
                    (byte)SignatureTypeCode.TypeHandle, (byte)WellKnownType.System_Type,

                // System_Activator__CreateInstance_T
                (byte)(MemberFlags.Method | MemberFlags.Static),                                                            // Flags
                (byte)WellKnownType.System_Activator,                                                                       // DeclaringTypeId
                1,                                                                                                          // Arity
                    0,                                                                                                      // Method Signature
                    (byte)SignatureTypeCode.GenericMethodParameter, 0, // Return Type

                // System_Threading_Interlocked__CompareExchange_T
                (byte)(MemberFlags.Method | MemberFlags.Static),                                                            // Flags
                (byte)WellKnownType.System_Threading_Interlocked,                                                           // DeclaringTypeId
                1,                                                                                                          // Arity
                    3,                                                                                                      // Method Signature
                    (byte)SignatureTypeCode.GenericMethodParameter, 0, // Return Type
                    (byte)SignatureTypeCode.ByReference, (byte)SignatureTypeCode.GenericMethodParameter, 0,
                    (byte)SignatureTypeCode.GenericMethodParameter, 0,
                    (byte)SignatureTypeCode.GenericMethodParameter, 0,

                // System_Threading_Monitor__Enter
                (byte)(MemberFlags.Method | MemberFlags.Static),                                                            // Flags
                (byte)WellKnownType.System_Threading_Monitor,                                                               // DeclaringTypeId
                0,                                                                                                          // Arity
                    1,                                                                                                      // Method Signature
                    (byte)SignatureTypeCode.TypeHandle, (byte)SpecialType.System_Void, // Return Type
                    (byte)SignatureTypeCode.TypeHandle, (byte)SpecialType.System_Object,

                // System_Threading_Monitor__Enter2
                (byte)(MemberFlags.Method | MemberFlags.Static),                                                            // Flags
                (byte)WellKnownType.System_Threading_Monitor,                                                               // DeclaringTypeId
                0,                                                                                                          // Arity
                    2,                                                                                                      // Method Signature
                    (byte)SignatureTypeCode.TypeHandle, (byte)SpecialType.System_Void, // Return Type
                    (byte)SignatureTypeCode.TypeHandle, (byte)SpecialType.System_Object,
                    (byte)SignatureTypeCode.ByReference, (byte)SignatureTypeCode.TypeHandle, (byte)SpecialType.System_Boolean,

                // System_Threading_Monitor__Exit
                (byte)(MemberFlags.Method | MemberFlags.Static),                                                            // Flags
                (byte)WellKnownType.System_Threading_Monitor,                                                               // DeclaringTypeId
                0,                                                                                                          // Arity
                    1,                                                                                                      // Method Signature
                    (byte)SignatureTypeCode.TypeHandle, (byte)SpecialType.System_Void, // Return Type
                    (byte)SignatureTypeCode.TypeHandle, (byte)SpecialType.System_Object,

                // System_Threading_Thread__CurrentThread
                (byte)(MemberFlags.Property | MemberFlags.Static),                                                          // Flags
                (byte)WellKnownType.System_Threading_Thread,                                                                // DeclaringTypeId
                0,                                                                                                          // Arity
                    0,                                                                                                      // Method Signature
                    (byte)SignatureTypeCode.TypeHandle, (byte)WellKnownType.System_Threading_Thread, // Return Type

                // System_Threading_Thread__ManagedThreadId
                (byte)MemberFlags.Property,                                                                                 // Flags
                (byte)WellKnownType.System_Threading_Thread,                                                                // DeclaringTypeId
                0,                                                                                                          // Arity
                    0,                                                                                                      // Method Signature
                    (byte)SignatureTypeCode.TypeHandle, (byte)SpecialType.System_Int32, // Return Type

                // Microsoft_CSharp_RuntimeBinder_Binder__BinaryOperation
                (byte)(MemberFlags.Method | MemberFlags.Static),                                                            // Flags
                (byte)WellKnownType.Microsoft_CSharp_RuntimeBinder_Binder,                                                  // DeclaringTypeId
                0,                                                                                                          // Arity
                    4,                                                                                                      // Method Signature
                    (byte)SignatureTypeCode.TypeHandle, (byte)WellKnownType.System_Runtime_CompilerServices_CallSiteBinder,
                    (byte)SignatureTypeCode.TypeHandle, (byte)WellKnownType.Microsoft_CSharp_RuntimeBinder_CSharpBinderFlags,
                    (byte)SignatureTypeCode.TypeHandle, (byte)WellKnownType.System_Linq_Expressions_ExpressionType,
                    (byte)SignatureTypeCode.TypeHandle, (byte)WellKnownType.System_Type,
                    (byte)SignatureTypeCode.GenericTypeInstance,
                    (byte)SignatureTypeCode.TypeHandle, (byte)SpecialType.System_Collections_Generic_IEnumerable_T,
                    1,
                    (byte)SignatureTypeCode.TypeHandle, (byte)WellKnownType.Microsoft_CSharp_RuntimeBinder_CSharpArgumentInfo,

                // Microsoft_CSharp_RuntimeBinder_Binder__Convert
                (byte)(MemberFlags.Method | MemberFlags.Static),                                                            // Flags
                (byte)WellKnownType.Microsoft_CSharp_RuntimeBinder_Binder,                                                  // DeclaringTypeId
                0,                                                                                                          // Arity
                    3,                                                                                                      // Method Signature
                    (byte)SignatureTypeCode.TypeHandle, (byte)WellKnownType.System_Runtime_CompilerServices_CallSiteBinder,
                    (byte)SignatureTypeCode.TypeHandle, (byte)WellKnownType.Microsoft_CSharp_RuntimeBinder_CSharpBinderFlags,
                    (byte)SignatureTypeCode.TypeHandle, (byte)WellKnownType.System_Type,
                    (byte)SignatureTypeCode.TypeHandle, (byte)WellKnownType.System_Type,

                // Microsoft_CSharp_RuntimeBinder_Binder__GetIndex
                (byte)(MemberFlags.Method | MemberFlags.Static),                                                            // Flags
                (byte)WellKnownType.Microsoft_CSharp_RuntimeBinder_Binder,                                                  // DeclaringTypeId
                0,                                                                                                          // Arity
                    3,                                                                                                      // Method Signature
                    (byte)SignatureTypeCode.TypeHandle, (byte)WellKnownType.System_Runtime_CompilerServices_CallSiteBinder,
                    (byte)SignatureTypeCode.TypeHandle, (byte)WellKnownType.Microsoft_CSharp_RuntimeBinder_CSharpBinderFlags,
                    (byte)SignatureTypeCode.TypeHandle, (byte)WellKnownType.System_Type,
                    (byte)SignatureTypeCode.GenericTypeInstance,
                    (byte)SignatureTypeCode.TypeHandle, (byte)SpecialType.System_Collections_Generic_IEnumerable_T,
                    1,
                    (byte)SignatureTypeCode.TypeHandle, (byte)WellKnownType.Microsoft_CSharp_RuntimeBinder_CSharpArgumentInfo,

                // Microsoft_CSharp_RuntimeBinder_Binder__GetMember
                (byte)(MemberFlags.Method | MemberFlags.Static),                                                            // Flags
                (byte)WellKnownType.Microsoft_CSharp_RuntimeBinder_Binder,                                                  // DeclaringTypeId
                0,                                                                                                          // Arity
                    4,                                                                                                      // Method Signature
                    (byte)SignatureTypeCode.TypeHandle, (byte)WellKnownType.System_Runtime_CompilerServices_CallSiteBinder,
                    (byte)SignatureTypeCode.TypeHandle, (byte)WellKnownType.Microsoft_CSharp_RuntimeBinder_CSharpBinderFlags,
                    (byte)SignatureTypeCode.TypeHandle, (byte)SpecialType.System_String,
                    (byte)SignatureTypeCode.TypeHandle, (byte)WellKnownType.System_Type,
                    (byte)SignatureTypeCode.GenericTypeInstance,
                    (byte)SignatureTypeCode.TypeHandle, (byte)SpecialType.System_Collections_Generic_IEnumerable_T,
                    1,
                    (byte)SignatureTypeCode.TypeHandle, (byte)WellKnownType.Microsoft_CSharp_RuntimeBinder_CSharpArgumentInfo,

                // Microsoft_CSharp_RuntimeBinder_Binder__Invoke
                (byte)(MemberFlags.Method | MemberFlags.Static),                                                            // Flags
                (byte)WellKnownType.Microsoft_CSharp_RuntimeBinder_Binder,                                                  // DeclaringTypeId
                0,                                                                                                          // Arity
                    3,                                                                                                      // Method Signature
                    (byte)SignatureTypeCode.TypeHandle, (byte)WellKnownType.System_Runtime_CompilerServices_CallSiteBinder,
                    (byte)SignatureTypeCode.TypeHandle, (byte)WellKnownType.Microsoft_CSharp_RuntimeBinder_CSharpBinderFlags,
                    (byte)SignatureTypeCode.TypeHandle, (byte)WellKnownType.System_Type,
                    (byte)SignatureTypeCode.GenericTypeInstance,
                    (byte)SignatureTypeCode.TypeHandle, (byte)SpecialType.System_Collections_Generic_IEnumerable_T,
                    1,
                    (byte)SignatureTypeCode.TypeHandle, (byte)WellKnownType.Microsoft_CSharp_RuntimeBinder_CSharpArgumentInfo,

                // Microsoft_CSharp_RuntimeBinder_Binder__InvokeConstructor
                (byte)(MemberFlags.Method | MemberFlags.Static),                                                            // Flags
                (byte)WellKnownType.Microsoft_CSharp_RuntimeBinder_Binder,                                                  // DeclaringTypeId
                0,                                                                                                          // Arity
                    3,                                                                                                      // Method Signature
                    (byte)SignatureTypeCode.TypeHandle, (byte)WellKnownType.System_Runtime_CompilerServices_CallSiteBinder,
                    (byte)SignatureTypeCode.TypeHandle, (byte)WellKnownType.Microsoft_CSharp_RuntimeBinder_CSharpBinderFlags,
                    (byte)SignatureTypeCode.TypeHandle, (byte)WellKnownType.System_Type,
                    (byte)SignatureTypeCode.GenericTypeInstance,
                    (byte)SignatureTypeCode.TypeHandle, (byte)SpecialType.System_Collections_Generic_IEnumerable_T,
                    1,
                    (byte)SignatureTypeCode.TypeHandle, (byte)WellKnownType.Microsoft_CSharp_RuntimeBinder_CSharpArgumentInfo,

                // Microsoft_CSharp_RuntimeBinder_Binder__InvokeMember
                (byte)(MemberFlags.Method | MemberFlags.Static),                                                            // Flags
                (byte)WellKnownType.Microsoft_CSharp_RuntimeBinder_Binder,                                                  // DeclaringTypeId
                0,                                                                                                          // Arity
                    5,                                                                                                      // Method Signature
                    (byte)SignatureTypeCode.TypeHandle, (byte)WellKnownType.System_Runtime_CompilerServices_CallSiteBinder,
                    (byte)SignatureTypeCode.TypeHandle, (byte)WellKnownType.Microsoft_CSharp_RuntimeBinder_CSharpBinderFlags,
                    (byte)SignatureTypeCode.TypeHandle, (byte)SpecialType.System_String,
                    (byte)SignatureTypeCode.GenericTypeInstance,
                    (byte)SignatureTypeCode.TypeHandle, (byte)SpecialType.System_Collections_Generic_IEnumerable_T,
                    1,
                    (byte)SignatureTypeCode.TypeHandle, (byte)WellKnownType.System_Type,
                    (byte)SignatureTypeCode.TypeHandle, (byte)WellKnownType.System_Type,
                    (byte)SignatureTypeCode.GenericTypeInstance,
                    (byte)SignatureTypeCode.TypeHandle, (byte)SpecialType.System_Collections_Generic_IEnumerable_T,
                    1,
                    (byte)SignatureTypeCode.TypeHandle, (byte)WellKnownType.Microsoft_CSharp_RuntimeBinder_CSharpArgumentInfo,

                // Microsoft_CSharp_RuntimeBinder_Binder__IsEvent
                (byte)(MemberFlags.Method | MemberFlags.Static),                                                            // Flags
                (byte)WellKnownType.Microsoft_CSharp_RuntimeBinder_Binder,                                                  // DeclaringTypeId
                0,                                                                                                          // Arity
                    3,                                                                                                      // Method Signature
                    (byte)SignatureTypeCode.TypeHandle, (byte)WellKnownType.System_Runtime_CompilerServices_CallSiteBinder,
                    (byte)SignatureTypeCode.TypeHandle, (byte)WellKnownType.Microsoft_CSharp_RuntimeBinder_CSharpBinderFlags,
                    (byte)SignatureTypeCode.TypeHandle, (byte)SpecialType.System_String,
                    (byte)SignatureTypeCode.TypeHandle, (byte)WellKnownType.System_Type,

                // Microsoft_CSharp_RuntimeBinder_Binder__SetIndex
                (byte)(MemberFlags.Method | MemberFlags.Static),                                                            // Flags
                (byte)WellKnownType.Microsoft_CSharp_RuntimeBinder_Binder,                                                  // DeclaringTypeId
                0,                                                                                                          // Arity
                    3,                                                                                                      // Method Signature
                    (byte)SignatureTypeCode.TypeHandle, (byte)WellKnownType.System_Runtime_CompilerServices_CallSiteBinder,
                    (byte)SignatureTypeCode.TypeHandle, (byte)WellKnownType.Microsoft_CSharp_RuntimeBinder_CSharpBinderFlags,
                    (byte)SignatureTypeCode.TypeHandle, (byte)WellKnownType.System_Type,
                    (byte)SignatureTypeCode.GenericTypeInstance,
                    (byte)SignatureTypeCode.TypeHandle, (byte)SpecialType.System_Collections_Generic_IEnumerable_T,
                    1,
                    (byte)SignatureTypeCode.TypeHandle, (byte)WellKnownType.Microsoft_CSharp_RuntimeBinder_CSharpArgumentInfo,

                // Microsoft_CSharp_RuntimeBinder_Binder__SetMember
                (byte)(MemberFlags.Method | MemberFlags.Static),                                                            // Flags
                (byte)WellKnownType.Microsoft_CSharp_RuntimeBinder_Binder,                                                  // DeclaringTypeId
                0,                                                                                                          // Arity
                    4,                                                                                                      // Method Signature
                    (byte)SignatureTypeCode.TypeHandle, (byte)WellKnownType.System_Runtime_CompilerServices_CallSiteBinder,
                    (byte)SignatureTypeCode.TypeHandle, (byte)WellKnownType.Microsoft_CSharp_RuntimeBinder_CSharpBinderFlags,
                    (byte)SignatureTypeCode.TypeHandle, (byte)SpecialType.System_String,
                    (byte)SignatureTypeCode.TypeHandle, (byte)WellKnownType.System_Type,
                    (byte)SignatureTypeCode.GenericTypeInstance,
                    (byte)SignatureTypeCode.TypeHandle, (byte)SpecialType.System_Collections_Generic_IEnumerable_T,
                    1,
                    (byte)SignatureTypeCode.TypeHandle, (byte)WellKnownType.Microsoft_CSharp_RuntimeBinder_CSharpArgumentInfo,

                // Microsoft_CSharp_RuntimeBinder_Binder__UnaryOperation
                (byte)(MemberFlags.Method | MemberFlags.Static),                                                            // Flags
                (byte)WellKnownType.Microsoft_CSharp_RuntimeBinder_Binder,                                                  // DeclaringTypeId
                0,                                                                                                          // Arity
                    4,                                                                                                      // Method Signature
                    (byte)SignatureTypeCode.TypeHandle, (byte)WellKnownType.System_Runtime_CompilerServices_CallSiteBinder,
                    (byte)SignatureTypeCode.TypeHandle, (byte)WellKnownType.Microsoft_CSharp_RuntimeBinder_CSharpBinderFlags,
                    (byte)SignatureTypeCode.TypeHandle, (byte)WellKnownType.System_Linq_Expressions_ExpressionType,
                    (byte)SignatureTypeCode.TypeHandle, (byte)WellKnownType.System_Type,
                    (byte)SignatureTypeCode.GenericTypeInstance,
                    (byte)SignatureTypeCode.TypeHandle, (byte)SpecialType.System_Collections_Generic_IEnumerable_T,
                    1,
                    (byte)SignatureTypeCode.TypeHandle, (byte)WellKnownType.Microsoft_CSharp_RuntimeBinder_CSharpArgumentInfo,

                // Microsoft_CSharp_RuntimeBinder_CSharpArgumentInfo__Create
                (byte)(MemberFlags.Method | MemberFlags.Static),                                                            // Flags
                (byte)WellKnownType.Microsoft_CSharp_RuntimeBinder_CSharpArgumentInfo,                                      // DeclaringTypeId
                0,                                                                                                          // Arity
                    2,                                                                                                      // Method Signature
                    (byte)SignatureTypeCode.TypeHandle, (byte)WellKnownType.Microsoft_CSharp_RuntimeBinder_CSharpArgumentInfo,
                    (byte)SignatureTypeCode.TypeHandle, (byte)WellKnownType.Microsoft_CSharp_RuntimeBinder_CSharpArgumentInfoFlags,
                    (byte)SignatureTypeCode.TypeHandle, (byte)SpecialType.System_String,

                // Microsoft_VisualBasic_CompilerServices_Conversions__ToDecimalBoolean
                (byte)(MemberFlags.Method | MemberFlags.Static),                                                            // Flags
                (byte)WellKnownType.Microsoft_VisualBasic_CompilerServices_Conversions,                                     // DeclaringTypeId
                0,                                                                                                          // Arity
                    1,                                                                                                      // Method Signature
                    (byte)SignatureTypeCode.TypeHandle, (byte)SpecialType.System_Decimal, // Return Type
                    (byte)SignatureTypeCode.TypeHandle, (byte)SpecialType.System_Boolean,

                // Microsoft_VisualBasic_CompilerServices_Conversions__ToBooleanString
                (byte)(MemberFlags.Method | MemberFlags.Static),                                                            // Flags
                (byte)WellKnownType.Microsoft_VisualBasic_CompilerServices_Conversions,                                     // DeclaringTypeId
                0,                                                                                                          // Arity
                    1,                                                                                                      // Method Signature
                    (byte)SignatureTypeCode.TypeHandle, (byte)SpecialType.System_Boolean, // Return Type
                    (byte)SignatureTypeCode.TypeHandle, (byte)SpecialType.System_String,

                // Microsoft_VisualBasic_CompilerServices_Conversions__ToSByteString
                (byte)(MemberFlags.Method | MemberFlags.Static),                                                            // Flags
                (byte)WellKnownType.Microsoft_VisualBasic_CompilerServices_Conversions,                                     // DeclaringTypeId
                0,                                                                                                          // Arity
                    1,                                                                                                      // Method Signature
                    (byte)SignatureTypeCode.TypeHandle, (byte)SpecialType.System_SByte, // Return Type
                    (byte)SignatureTypeCode.TypeHandle, (byte)SpecialType.System_String,

                // Microsoft_VisualBasic_CompilerServices_Conversions__ToByteString
                (byte)(MemberFlags.Method | MemberFlags.Static),                                                            // Flags
                (byte)WellKnownType.Microsoft_VisualBasic_CompilerServices_Conversions,                                     // DeclaringTypeId
                0,                                                                                                          // Arity
                    1,                                                                                                      // Method Signature
                    (byte)SignatureTypeCode.TypeHandle, (byte)SpecialType.System_Byte, // Return Type
                    (byte)SignatureTypeCode.TypeHandle, (byte)SpecialType.System_String,

                // Microsoft_VisualBasic_CompilerServices_Conversions__ToShortString
                (byte)(MemberFlags.Method | MemberFlags.Static),                                                            // Flags
                (byte)WellKnownType.Microsoft_VisualBasic_CompilerServices_Conversions,                                     // DeclaringTypeId
                0,                                                                                                          // Arity
                    1,                                                                                                      // Method Signature
                    (byte)SignatureTypeCode.TypeHandle, (byte)SpecialType.System_Int16, // Return Type
                    (byte)SignatureTypeCode.TypeHandle, (byte)SpecialType.System_String,

                // Microsoft_VisualBasic_CompilerServices_Conversions__ToUShortString
                (byte)(MemberFlags.Method | MemberFlags.Static),                                                            // Flags
                (byte)WellKnownType.Microsoft_VisualBasic_CompilerServices_Conversions,                                     // DeclaringTypeId
                0,                                                                                                          // Arity
                    1,                                                                                                      // Method Signature
                    (byte)SignatureTypeCode.TypeHandle, (byte)SpecialType.System_UInt16, // Return Type
                    (byte)SignatureTypeCode.TypeHandle, (byte)SpecialType.System_String,

                // Microsoft_VisualBasic_CompilerServices_Conversions__ToIntegerString
                (byte)(MemberFlags.Method | MemberFlags.Static),                                                            // Flags
                (byte)WellKnownType.Microsoft_VisualBasic_CompilerServices_Conversions,                                     // DeclaringTypeId
                0,                                                                                                          // Arity
                    1,                                                                                                      // Method Signature
                    (byte)SignatureTypeCode.TypeHandle, (byte)SpecialType.System_Int32, // Return Type
                    (byte)SignatureTypeCode.TypeHandle, (byte)SpecialType.System_String,

                // Microsoft_VisualBasic_CompilerServices_Conversions__ToUIntegerString
                (byte)(MemberFlags.Method | MemberFlags.Static),                                                            // Flags
                (byte)WellKnownType.Microsoft_VisualBasic_CompilerServices_Conversions,                                     // DeclaringTypeId
                0,                                                                                                          // Arity
                    1,                                                                                                      // Method Signature
                    (byte)SignatureTypeCode.TypeHandle, (byte)SpecialType.System_UInt32, // Return Type
                    (byte)SignatureTypeCode.TypeHandle, (byte)SpecialType.System_String,

                // Microsoft_VisualBasic_CompilerServices_Conversions__ToLongString
                (byte)(MemberFlags.Method | MemberFlags.Static),                                                            // Flags
                (byte)WellKnownType.Microsoft_VisualBasic_CompilerServices_Conversions,                                     // DeclaringTypeId
                0,                                                                                                          // Arity
                    1,                                                                                                      // Method Signature
                    (byte)SignatureTypeCode.TypeHandle, (byte)SpecialType.System_Int64, // Return Type
                    (byte)SignatureTypeCode.TypeHandle, (byte)SpecialType.System_String,

                // Microsoft_VisualBasic_CompilerServices_Conversions__ToULongString
                (byte)(MemberFlags.Method | MemberFlags.Static),                                                            // Flags
                (byte)WellKnownType.Microsoft_VisualBasic_CompilerServices_Conversions,                                     // DeclaringTypeId
                0,                                                                                                          // Arity
                    1,                                                                                                      // Method Signature
                    (byte)SignatureTypeCode.TypeHandle, (byte)SpecialType.System_UInt64, // Return Type
                    (byte)SignatureTypeCode.TypeHandle, (byte)SpecialType.System_String,

                // Microsoft_VisualBasic_CompilerServices_Conversions__ToSingleString
                (byte)(MemberFlags.Method | MemberFlags.Static),                                                            // Flags
                (byte)WellKnownType.Microsoft_VisualBasic_CompilerServices_Conversions,                                     // DeclaringTypeId
                0,                                                                                                          // Arity
                    1,                                                                                                      // Method Signature
                    (byte)SignatureTypeCode.TypeHandle, (byte)SpecialType.System_Single, // Return Type
                    (byte)SignatureTypeCode.TypeHandle, (byte)SpecialType.System_String,

                // Microsoft_VisualBasic_CompilerServices_Conversions__ToDoubleString
                (byte)(MemberFlags.Method | MemberFlags.Static),                                                            // Flags
                (byte)WellKnownType.Microsoft_VisualBasic_CompilerServices_Conversions,                                     // DeclaringTypeId
                0,                                                                                                          // Arity
                    1,                                                                                                      // Method Signature
                    (byte)SignatureTypeCode.TypeHandle, (byte)SpecialType.System_Double, // Return Type
                    (byte)SignatureTypeCode.TypeHandle, (byte)SpecialType.System_String,

                // Microsoft_VisualBasic_CompilerServices_Conversions__ToDecimalString
                (byte)(MemberFlags.Method | MemberFlags.Static),                                                            // Flags
                (byte)WellKnownType.Microsoft_VisualBasic_CompilerServices_Conversions,                                     // DeclaringTypeId
                0,                                                                                                          // Arity
                    1,                                                                                                      // Method Signature
                    (byte)SignatureTypeCode.TypeHandle, (byte)SpecialType.System_Decimal, // Return Type
                    (byte)SignatureTypeCode.TypeHandle, (byte)SpecialType.System_String,

                // Microsoft_VisualBasic_CompilerServices_Conversions__ToDateString
                (byte)(MemberFlags.Method | MemberFlags.Static),                                                            // Flags
                (byte)WellKnownType.Microsoft_VisualBasic_CompilerServices_Conversions,                                     // DeclaringTypeId
                0,                                                                                                          // Arity
                    1,                                                                                                      // Method Signature
                    (byte)SignatureTypeCode.TypeHandle, (byte)SpecialType.System_DateTime, // Return Type
                    (byte)SignatureTypeCode.TypeHandle, (byte)SpecialType.System_String,

                // Microsoft_VisualBasic_CompilerServices_Conversions__ToCharString
                (byte)(MemberFlags.Method | MemberFlags.Static),                                                            // Flags
                (byte)WellKnownType.Microsoft_VisualBasic_CompilerServices_Conversions,                                     // DeclaringTypeId
                0,                                                                                                          // Arity
                    1,                                                                                                      // Method Signature
                    (byte)SignatureTypeCode.TypeHandle, (byte)SpecialType.System_Char, // Return Type
                    (byte)SignatureTypeCode.TypeHandle, (byte)SpecialType.System_String,

                // Microsoft_VisualBasic_CompilerServices_Conversions__ToCharArrayRankOneString
                (byte)(MemberFlags.Method | MemberFlags.Static),                                                            // Flags
                (byte)WellKnownType.Microsoft_VisualBasic_CompilerServices_Conversions,                                     // DeclaringTypeId
                0,                                                                                                          // Arity
                    1,                                                                                                      // Method Signature
                    (byte)SignatureTypeCode.SZArray, (byte)SignatureTypeCode.TypeHandle, (byte)SpecialType.System_Char,
                    (byte)SignatureTypeCode.TypeHandle, (byte)SpecialType.System_String,

                // Microsoft_VisualBasic_CompilerServices_Conversions__ToStringBoolean
                (byte)(MemberFlags.Method | MemberFlags.Static),                                                            // Flags
                (byte)WellKnownType.Microsoft_VisualBasic_CompilerServices_Conversions,                                     // DeclaringTypeId
                0,                                                                                                          // Arity
                    1,                                                                                                      // Method Signature
                    (byte)SignatureTypeCode.TypeHandle, (byte)SpecialType.System_String, // Return Type
                    (byte)SignatureTypeCode.TypeHandle, (byte)SpecialType.System_Boolean,

                // Microsoft_VisualBasic_CompilerServices_Conversions__ToStringInt32
                (byte)(MemberFlags.Method | MemberFlags.Static),                                                            // Flags
                (byte)WellKnownType.Microsoft_VisualBasic_CompilerServices_Conversions,                                     // DeclaringTypeId
                0,                                                                                                          // Arity
                    1,                                                                                                      // Method Signature
                    (byte)SignatureTypeCode.TypeHandle, (byte)SpecialType.System_String, // Return Type
                    (byte)SignatureTypeCode.TypeHandle, (byte)SpecialType.System_Int32,

                // Microsoft_VisualBasic_CompilerServices_Conversions__ToStringByte
                (byte)(MemberFlags.Method | MemberFlags.Static),                                                            // Flags
                (byte)WellKnownType.Microsoft_VisualBasic_CompilerServices_Conversions,                                     // DeclaringTypeId
                0,                                                                                                          // Arity
                    1,                                                                                                      // Method Signature
                    (byte)SignatureTypeCode.TypeHandle, (byte)SpecialType.System_String, // Return Type
                    (byte)SignatureTypeCode.TypeHandle, (byte)SpecialType.System_Byte,

                // Microsoft_VisualBasic_CompilerServices_Conversions__ToStringUInt32
                (byte)(MemberFlags.Method | MemberFlags.Static),                                                            // Flags
                (byte)WellKnownType.Microsoft_VisualBasic_CompilerServices_Conversions,                                     // DeclaringTypeId
                0,                                                                                                          // Arity
                    1,                                                                                                      // Method Signature
                    (byte)SignatureTypeCode.TypeHandle, (byte)SpecialType.System_String, // Return Type
                    (byte)SignatureTypeCode.TypeHandle, (byte)SpecialType.System_UInt32,

                // Microsoft_VisualBasic_CompilerServices_Conversions__ToStringInt64
                (byte)(MemberFlags.Method | MemberFlags.Static),                                                            // Flags
                (byte)WellKnownType.Microsoft_VisualBasic_CompilerServices_Conversions,                                     // DeclaringTypeId
                0,                                                                                                          // Arity
                    1,                                                                                                      // Method Signature
                    (byte)SignatureTypeCode.TypeHandle, (byte)SpecialType.System_String, // Return Type
                    (byte)SignatureTypeCode.TypeHandle, (byte)SpecialType.System_Int64,

                // Microsoft_VisualBasic_CompilerServices_Conversions__ToStringUInt64
                (byte)(MemberFlags.Method | MemberFlags.Static),                                                            // Flags
                (byte)WellKnownType.Microsoft_VisualBasic_CompilerServices_Conversions,                                     // DeclaringTypeId
                0,                                                                                                          // Arity
                    1,                                                                                                      // Method Signature
                    (byte)SignatureTypeCode.TypeHandle, (byte)SpecialType.System_String, // Return Type
                    (byte)SignatureTypeCode.TypeHandle, (byte)SpecialType.System_UInt64,

                // Microsoft_VisualBasic_CompilerServices_Conversions__ToStringSingle
                (byte)(MemberFlags.Method | MemberFlags.Static),                                                            // Flags
                (byte)WellKnownType.Microsoft_VisualBasic_CompilerServices_Conversions,                                     // DeclaringTypeId
                0,                                                                                                          // Arity
                    1,                                                                                                      // Method Signature
                    (byte)SignatureTypeCode.TypeHandle, (byte)SpecialType.System_String, // Return Type
                    (byte)SignatureTypeCode.TypeHandle, (byte)SpecialType.System_Single,

                // Microsoft_VisualBasic_CompilerServices_Conversions__ToStringDouble
                (byte)(MemberFlags.Method | MemberFlags.Static),                                                            // Flags
                (byte)WellKnownType.Microsoft_VisualBasic_CompilerServices_Conversions,                                     // DeclaringTypeId
                0,                                                                                                          // Arity
                    1,                                                                                                      // Method Signature
                    (byte)SignatureTypeCode.TypeHandle, (byte)SpecialType.System_String, // Return Type
                    (byte)SignatureTypeCode.TypeHandle, (byte)SpecialType.System_Double,

                // Microsoft_VisualBasic_CompilerServices_Conversions__ToStringDecimal
                (byte)(MemberFlags.Method | MemberFlags.Static),                                                            // Flags
                (byte)WellKnownType.Microsoft_VisualBasic_CompilerServices_Conversions,                                     // DeclaringTypeId
                0,                                                                                                          // Arity
                    1,                                                                                                      // Method Signature
                    (byte)SignatureTypeCode.TypeHandle, (byte)SpecialType.System_String, // Return Type
                    (byte)SignatureTypeCode.TypeHandle, (byte)SpecialType.System_Decimal,

                // Microsoft_VisualBasic_CompilerServices_Conversions__ToStringDateTime
                (byte)(MemberFlags.Method | MemberFlags.Static),                                                            // Flags
                (byte)WellKnownType.Microsoft_VisualBasic_CompilerServices_Conversions,                                     // DeclaringTypeId
                0,                                                                                                          // Arity
                    1,                                                                                                      // Method Signature
                    (byte)SignatureTypeCode.TypeHandle, (byte)SpecialType.System_String, // Return Type
                    (byte)SignatureTypeCode.TypeHandle, (byte)SpecialType.System_DateTime,

                // Microsoft_VisualBasic_CompilerServices_Conversions__ToStringChar
                (byte)(MemberFlags.Method | MemberFlags.Static),                                                            // Flags
                (byte)WellKnownType.Microsoft_VisualBasic_CompilerServices_Conversions,                                     // DeclaringTypeId
                0,                                                                                                          // Arity
                    1,                                                                                                      // Method Signature
                    (byte)SignatureTypeCode.TypeHandle, (byte)SpecialType.System_String, // Return Type
                    (byte)SignatureTypeCode.TypeHandle, (byte)SpecialType.System_Char,

                // Microsoft_VisualBasic_CompilerServices_Conversions__ToStringObject
                (byte)(MemberFlags.Method | MemberFlags.Static),                                                            // Flags
                (byte)WellKnownType.Microsoft_VisualBasic_CompilerServices_Conversions,                                     // DeclaringTypeId
                0,                                                                                                          // Arity
                    1,                                                                                                      // Method Signature
                    (byte)SignatureTypeCode.TypeHandle, (byte)SpecialType.System_String, // Return Type
                    (byte)SignatureTypeCode.TypeHandle, (byte)SpecialType.System_Object,

                // Microsoft_VisualBasic_CompilerServices_Conversions__ToBooleanObject
                (byte)(MemberFlags.Method | MemberFlags.Static),                                                            // Flags
                (byte)WellKnownType.Microsoft_VisualBasic_CompilerServices_Conversions,                                     // DeclaringTypeId
                0,                                                                                                          // Arity
                    1,                                                                                                      // Method Signature
                    (byte)SignatureTypeCode.TypeHandle, (byte)SpecialType.System_Boolean, // Return Type
                    (byte)SignatureTypeCode.TypeHandle, (byte)SpecialType.System_Object,

                // Microsoft_VisualBasic_CompilerServices_Conversions__ToSByteObject
                (byte)(MemberFlags.Method | MemberFlags.Static),                                                            // Flags
                (byte)WellKnownType.Microsoft_VisualBasic_CompilerServices_Conversions,                                     // DeclaringTypeId
                0,                                                                                                          // Arity
                    1,                                                                                                      // Method Signature
                    (byte)SignatureTypeCode.TypeHandle, (byte)SpecialType.System_SByte, // Return Type
                    (byte)SignatureTypeCode.TypeHandle, (byte)SpecialType.System_Object,

                // Microsoft_VisualBasic_CompilerServices_Conversions__ToByteObject
                (byte)(MemberFlags.Method | MemberFlags.Static),                                                            // Flags
                (byte)WellKnownType.Microsoft_VisualBasic_CompilerServices_Conversions,                                     // DeclaringTypeId
                0,                                                                                                          // Arity
                    1,                                                                                                      // Method Signature
                    (byte)SignatureTypeCode.TypeHandle, (byte)SpecialType.System_Byte, // Return Type
                    (byte)SignatureTypeCode.TypeHandle, (byte)SpecialType.System_Object,

                // Microsoft_VisualBasic_CompilerServices_Conversions__ToShortObject
                (byte)(MemberFlags.Method | MemberFlags.Static),                                                            // Flags
                (byte)WellKnownType.Microsoft_VisualBasic_CompilerServices_Conversions,                                     // DeclaringTypeId
                0,                                                                                                          // Arity
                    1,                                                                                                      // Method Signature
                    (byte)SignatureTypeCode.TypeHandle, (byte)SpecialType.System_Int16, // Return Type
                    (byte)SignatureTypeCode.TypeHandle, (byte)SpecialType.System_Object,

                // Microsoft_VisualBasic_CompilerServices_Conversions__ToUShortObject
                (byte)(MemberFlags.Method | MemberFlags.Static),                                                            // Flags
                (byte)WellKnownType.Microsoft_VisualBasic_CompilerServices_Conversions,                                     // DeclaringTypeId
                0,                                                                                                          // Arity
                    1,                                                                                                      // Method Signature
                    (byte)SignatureTypeCode.TypeHandle, (byte)SpecialType.System_UInt16, // Return Type
                    (byte)SignatureTypeCode.TypeHandle, (byte)SpecialType.System_Object,

                // Microsoft_VisualBasic_CompilerServices_Conversions__ToIntegerObject
                (byte)(MemberFlags.Method | MemberFlags.Static),                                                            // Flags
                (byte)WellKnownType.Microsoft_VisualBasic_CompilerServices_Conversions,                                     // DeclaringTypeId
                0,                                                                                                          // Arity
                    1,                                                                                                      // Method Signature
                    (byte)SignatureTypeCode.TypeHandle, (byte)SpecialType.System_Int32, // Return Type
                    (byte)SignatureTypeCode.TypeHandle, (byte)SpecialType.System_Object,

                // Microsoft_VisualBasic_CompilerServices_Conversions__ToUIntegerObject
                (byte)(MemberFlags.Method | MemberFlags.Static),                                                            // Flags
                (byte)WellKnownType.Microsoft_VisualBasic_CompilerServices_Conversions,                                     // DeclaringTypeId
                0,                                                                                                          // Arity
                    1,                                                                                                      // Method Signature
                    (byte)SignatureTypeCode.TypeHandle, (byte)SpecialType.System_UInt32, // Return Type
                    (byte)SignatureTypeCode.TypeHandle, (byte)SpecialType.System_Object,

                // Microsoft_VisualBasic_CompilerServices_Conversions__ToLongObject
                (byte)(MemberFlags.Method | MemberFlags.Static),                                                            // Flags
                (byte)WellKnownType.Microsoft_VisualBasic_CompilerServices_Conversions,                                     // DeclaringTypeId
                0,                                                                                                          // Arity
                    1,                                                                                                      // Method Signature
                    (byte)SignatureTypeCode.TypeHandle, (byte)SpecialType.System_Int64, // Return Type
                    (byte)SignatureTypeCode.TypeHandle, (byte)SpecialType.System_Object,

                // Microsoft_VisualBasic_CompilerServices_Conversions__ToULongObject
                (byte)(MemberFlags.Method | MemberFlags.Static),                                                            // Flags
                (byte)WellKnownType.Microsoft_VisualBasic_CompilerServices_Conversions,                                     // DeclaringTypeId
                0,                                                                                                          // Arity
                    1,                                                                                                      // Method Signature
                    (byte)SignatureTypeCode.TypeHandle, (byte)SpecialType.System_UInt64, // Return Type
                    (byte)SignatureTypeCode.TypeHandle, (byte)SpecialType.System_Object,

                // Microsoft_VisualBasic_CompilerServices_Conversions__ToSingleObject
                (byte)(MemberFlags.Method | MemberFlags.Static),                                                            // Flags
                (byte)WellKnownType.Microsoft_VisualBasic_CompilerServices_Conversions,                                     // DeclaringTypeId
                0,                                                                                                          // Arity
                    1,                                                                                                      // Method Signature
                    (byte)SignatureTypeCode.TypeHandle, (byte)SpecialType.System_Single, // Return Type
                    (byte)SignatureTypeCode.TypeHandle, (byte)SpecialType.System_Object,

                // Microsoft_VisualBasic_CompilerServices_Conversions__ToDoubleObject
                (byte)(MemberFlags.Method | MemberFlags.Static),                                                            // Flags
                (byte)WellKnownType.Microsoft_VisualBasic_CompilerServices_Conversions,                                     // DeclaringTypeId
                0,                                                                                                          // Arity
                    1,                                                                                                      // Method Signature
                    (byte)SignatureTypeCode.TypeHandle, (byte)SpecialType.System_Double, // Return Type
                    (byte)SignatureTypeCode.TypeHandle, (byte)SpecialType.System_Object,

                // Microsoft_VisualBasic_CompilerServices_Conversions__ToDecimalObject
                (byte)(MemberFlags.Method | MemberFlags.Static),                                                            // Flags
                (byte)WellKnownType.Microsoft_VisualBasic_CompilerServices_Conversions,                                     // DeclaringTypeId
                0,                                                                                                          // Arity
                    1,                                                                                                      // Method Signature
                    (byte)SignatureTypeCode.TypeHandle, (byte)SpecialType.System_Decimal, // Return Type
                    (byte)SignatureTypeCode.TypeHandle, (byte)SpecialType.System_Object,

                // Microsoft_VisualBasic_CompilerServices_Conversions__ToDateObject
                (byte)(MemberFlags.Method | MemberFlags.Static),                                                            // Flags
                (byte)WellKnownType.Microsoft_VisualBasic_CompilerServices_Conversions,                                     // DeclaringTypeId
                0,                                                                                                          // Arity
                    1,                                                                                                      // Method Signature
                    (byte)SignatureTypeCode.TypeHandle, (byte)SpecialType.System_DateTime, // Return Type
                    (byte)SignatureTypeCode.TypeHandle, (byte)SpecialType.System_Object,

                // Microsoft_VisualBasic_CompilerServices_Conversions__ToCharObject
                (byte)(MemberFlags.Method | MemberFlags.Static),                                                            // Flags
                (byte)WellKnownType.Microsoft_VisualBasic_CompilerServices_Conversions,                                     // DeclaringTypeId
                0,                                                                                                          // Arity
                    1,                                                                                                      // Method Signature
                    (byte)SignatureTypeCode.TypeHandle, (byte)SpecialType.System_Char, // Return Type
                    (byte)SignatureTypeCode.TypeHandle, (byte)SpecialType.System_Object,

                // Microsoft_VisualBasic_CompilerServices_Conversions__ToCharArrayRankOneObject
                (byte)(MemberFlags.Method | MemberFlags.Static),                                                            // Flags
                (byte)WellKnownType.Microsoft_VisualBasic_CompilerServices_Conversions,                                     // DeclaringTypeId
                0,                                                                                                          // Arity
                    1,                                                                                                      // Method Signature
                    (byte)SignatureTypeCode.SZArray, (byte)SignatureTypeCode.TypeHandle, (byte)SpecialType.System_Char,
                    (byte)SignatureTypeCode.TypeHandle, (byte)SpecialType.System_Object,

                // Microsoft_VisualBasic_CompilerServices_Conversions__ToGenericParameter_T_Object
                (byte)(MemberFlags.Method | MemberFlags.Static),                                                            // Flags
                (byte)WellKnownType.Microsoft_VisualBasic_CompilerServices_Conversions,                                     // DeclaringTypeId
                1,                                                                                                          // Arity
                    1,                                                                                                      // Method Signature
                    (byte)SignatureTypeCode.GenericMethodParameter, 0, // Return Type
                    (byte)SignatureTypeCode.TypeHandle, (byte)SpecialType.System_Object,

                // Microsoft_VisualBasic_CompilerServices_Conversions__ChangeType
                (byte)(MemberFlags.Method | MemberFlags.Static),                                                            // Flags
                (byte)WellKnownType.Microsoft_VisualBasic_CompilerServices_Conversions,                                     // DeclaringTypeId
                0,                                                                                                          // Arity
                    2,                                                                                                      // Method Signature
                    (byte)SignatureTypeCode.TypeHandle, (byte)SpecialType.System_Object, // Return Type
                    (byte)SignatureTypeCode.TypeHandle, (byte)SpecialType.System_Object,
                    (byte)SignatureTypeCode.TypeHandle, (byte)WellKnownType.System_Type,

                // Microsoft_VisualBasic_CompilerServices_Operators__PlusObjectObject
                (byte)(MemberFlags.Method | MemberFlags.Static),                                                            // Flags
                (byte)WellKnownType.Microsoft_VisualBasic_CompilerServices_Operators,                                       // DeclaringTypeId
                0,                                                                                                          // Arity
                    1,                                                                                                      // Method Signature
                    (byte)SignatureTypeCode.TypeHandle, (byte)SpecialType.System_Object, // Return Type
                    (byte)SignatureTypeCode.TypeHandle, (byte)SpecialType.System_Object,

                // Microsoft_VisualBasic_CompilerServices_Operators__NegateObjectObject
                (byte)(MemberFlags.Method | MemberFlags.Static),                                                            // Flags
                (byte)WellKnownType.Microsoft_VisualBasic_CompilerServices_Operators,                                       // DeclaringTypeId
                0,                                                                                                          // Arity
                    1,                                                                                                      // Method Signature
                    (byte)SignatureTypeCode.TypeHandle, (byte)SpecialType.System_Object, // Return Type
                    (byte)SignatureTypeCode.TypeHandle, (byte)SpecialType.System_Object,

                // Microsoft_VisualBasic_CompilerServices_Operators__NotObjectObject
                (byte)(MemberFlags.Method | MemberFlags.Static),                                                            // Flags
                (byte)WellKnownType.Microsoft_VisualBasic_CompilerServices_Operators,                                       // DeclaringTypeId
                0,                                                                                                          // Arity
                    1,                                                                                                      // Method Signature
                    (byte)SignatureTypeCode.TypeHandle, (byte)SpecialType.System_Object, // Return Type
                    (byte)SignatureTypeCode.TypeHandle, (byte)SpecialType.System_Object,

                // Microsoft_VisualBasic_CompilerServices_Operators__AndObjectObjectObject
                (byte)(MemberFlags.Method | MemberFlags.Static),                                                            // Flags
                (byte)WellKnownType.Microsoft_VisualBasic_CompilerServices_Operators,                                       // DeclaringTypeId
                0,                                                                                                          // Arity
                    2,                                                                                                      // Method Signature
                    (byte)SignatureTypeCode.TypeHandle, (byte)SpecialType.System_Object, // Return Type
                    (byte)SignatureTypeCode.TypeHandle, (byte)SpecialType.System_Object,
                    (byte)SignatureTypeCode.TypeHandle, (byte)SpecialType.System_Object,

                // Microsoft_VisualBasic_CompilerServices_Operators__OrObjectObjectObject
                (byte)(MemberFlags.Method | MemberFlags.Static),                                                            // Flags
                (byte)WellKnownType.Microsoft_VisualBasic_CompilerServices_Operators,                                       // DeclaringTypeId
                0,                                                                                                          // Arity
                    2,                                                                                                      // Method Signature
                    (byte)SignatureTypeCode.TypeHandle, (byte)SpecialType.System_Object, // Return Type
                    (byte)SignatureTypeCode.TypeHandle, (byte)SpecialType.System_Object,
                    (byte)SignatureTypeCode.TypeHandle, (byte)SpecialType.System_Object,

                // Microsoft_VisualBasic_CompilerServices_Operators__XorObjectObjectObject
                (byte)(MemberFlags.Method | MemberFlags.Static),                                                            // Flags
                (byte)WellKnownType.Microsoft_VisualBasic_CompilerServices_Operators,                                       // DeclaringTypeId
                0,                                                                                                          // Arity
                    2,                                                                                                      // Method Signature
                    (byte)SignatureTypeCode.TypeHandle, (byte)SpecialType.System_Object, // Return Type
                    (byte)SignatureTypeCode.TypeHandle, (byte)SpecialType.System_Object,
                    (byte)SignatureTypeCode.TypeHandle, (byte)SpecialType.System_Object,

                // Microsoft_VisualBasic_CompilerServices_Operators__AddObjectObjectObject
                (byte)(MemberFlags.Method | MemberFlags.Static),                                                            // Flags
                (byte)WellKnownType.Microsoft_VisualBasic_CompilerServices_Operators,                                       // DeclaringTypeId
                0,                                                                                                          // Arity
                    2,                                                                                                      // Method Signature
                    (byte)SignatureTypeCode.TypeHandle, (byte)SpecialType.System_Object, // Return Type
                    (byte)SignatureTypeCode.TypeHandle, (byte)SpecialType.System_Object,
                    (byte)SignatureTypeCode.TypeHandle, (byte)SpecialType.System_Object,

                // Microsoft_VisualBasic_CompilerServices_Operators__SubtractObjectObjectObject
                (byte)(MemberFlags.Method | MemberFlags.Static),                                                            // Flags
                (byte)WellKnownType.Microsoft_VisualBasic_CompilerServices_Operators,                                       // DeclaringTypeId
                0,                                                                                                          // Arity
                    2,                                                                                                      // Method Signature
                    (byte)SignatureTypeCode.TypeHandle, (byte)SpecialType.System_Object, // Return Type
                    (byte)SignatureTypeCode.TypeHandle, (byte)SpecialType.System_Object,
                    (byte)SignatureTypeCode.TypeHandle, (byte)SpecialType.System_Object,

                // Microsoft_VisualBasic_CompilerServices_Operators__MultiplyObjectObjectObject
                (byte)(MemberFlags.Method | MemberFlags.Static),                                                            // Flags
                (byte)WellKnownType.Microsoft_VisualBasic_CompilerServices_Operators,                                       // DeclaringTypeId
                0,                                                                                                          // Arity
                    2,                                                                                                      // Method Signature
                    (byte)SignatureTypeCode.TypeHandle, (byte)SpecialType.System_Object, // Return Type
                    (byte)SignatureTypeCode.TypeHandle, (byte)SpecialType.System_Object,
                    (byte)SignatureTypeCode.TypeHandle, (byte)SpecialType.System_Object,

                // Microsoft_VisualBasic_CompilerServices_Operators__DivideObjectObjectObject
                (byte)(MemberFlags.Method | MemberFlags.Static),                                                            // Flags
                (byte)WellKnownType.Microsoft_VisualBasic_CompilerServices_Operators,                                       // DeclaringTypeId
                0,                                                                                                          // Arity
                    2,                                                                                                      // Method Signature
                    (byte)SignatureTypeCode.TypeHandle, (byte)SpecialType.System_Object, // Return Type
                    (byte)SignatureTypeCode.TypeHandle, (byte)SpecialType.System_Object,
                    (byte)SignatureTypeCode.TypeHandle, (byte)SpecialType.System_Object,

                // Microsoft_VisualBasic_CompilerServices_Operators__ExponentObjectObjectObject
                (byte)(MemberFlags.Method | MemberFlags.Static),                                                            // Flags
                (byte)WellKnownType.Microsoft_VisualBasic_CompilerServices_Operators,                                       // DeclaringTypeId
                0,                                                                                                          // Arity
                    2,                                                                                                      // Method Signature
                    (byte)SignatureTypeCode.TypeHandle, (byte)SpecialType.System_Object, // Return Type
                    (byte)SignatureTypeCode.TypeHandle, (byte)SpecialType.System_Object,
                    (byte)SignatureTypeCode.TypeHandle, (byte)SpecialType.System_Object,

                // Microsoft_VisualBasic_CompilerServices_Operators__ModObjectObjectObject
                (byte)(MemberFlags.Method | MemberFlags.Static),                                                            // Flags
                (byte)WellKnownType.Microsoft_VisualBasic_CompilerServices_Operators,                                       // DeclaringTypeId
                0,                                                                                                          // Arity
                    2,                                                                                                      // Method Signature
                    (byte)SignatureTypeCode.TypeHandle, (byte)SpecialType.System_Object, // Return Type
                    (byte)SignatureTypeCode.TypeHandle, (byte)SpecialType.System_Object,
                    (byte)SignatureTypeCode.TypeHandle, (byte)SpecialType.System_Object,

                // Microsoft_VisualBasic_CompilerServices_Operators__IntDivideObjectObjectObject
                (byte)(MemberFlags.Method | MemberFlags.Static),                                                            // Flags
                (byte)WellKnownType.Microsoft_VisualBasic_CompilerServices_Operators,                                       // DeclaringTypeId
                0,                                                                                                          // Arity
                    2,                                                                                                      // Method Signature
                    (byte)SignatureTypeCode.TypeHandle, (byte)SpecialType.System_Object, // Return Type
                    (byte)SignatureTypeCode.TypeHandle, (byte)SpecialType.System_Object,
                    (byte)SignatureTypeCode.TypeHandle, (byte)SpecialType.System_Object,

                // Microsoft_VisualBasic_CompilerServices_Operators__LeftShiftObjectObjectObject
                (byte)(MemberFlags.Method | MemberFlags.Static),                                                            // Flags
                (byte)WellKnownType.Microsoft_VisualBasic_CompilerServices_Operators,                                       // DeclaringTypeId
                0,                                                                                                          // Arity
                    2,                                                                                                      // Method Signature
                    (byte)SignatureTypeCode.TypeHandle, (byte)SpecialType.System_Object, // Return Type
                    (byte)SignatureTypeCode.TypeHandle, (byte)SpecialType.System_Object,
                    (byte)SignatureTypeCode.TypeHandle, (byte)SpecialType.System_Object,

                // Microsoft_VisualBasic_CompilerServices_Operators__RightShiftObjectObjectObject
                (byte)(MemberFlags.Method | MemberFlags.Static),                                                            // Flags
                (byte)WellKnownType.Microsoft_VisualBasic_CompilerServices_Operators,                                       // DeclaringTypeId
                0,                                                                                                          // Arity
                    2,                                                                                                      // Method Signature
                    (byte)SignatureTypeCode.TypeHandle, (byte)SpecialType.System_Object, // Return Type
                    (byte)SignatureTypeCode.TypeHandle, (byte)SpecialType.System_Object,
                    (byte)SignatureTypeCode.TypeHandle, (byte)SpecialType.System_Object,

                // Microsoft_VisualBasic_CompilerServices_Operators__ConcatenateObjectObjectObject
                (byte)(MemberFlags.Method | MemberFlags.Static),                                                            // Flags
                (byte)WellKnownType.Microsoft_VisualBasic_CompilerServices_Operators,                                       // DeclaringTypeId
                0,                                                                                                          // Arity
                    2,                                                                                                      // Method Signature
                    (byte)SignatureTypeCode.TypeHandle, (byte)SpecialType.System_Object, // Return Type
                    (byte)SignatureTypeCode.TypeHandle, (byte)SpecialType.System_Object,
                    (byte)SignatureTypeCode.TypeHandle, (byte)SpecialType.System_Object,

                // Microsoft_VisualBasic_CompilerServices_Operators__CompareObjectEqualObjectObjectBoolean
                (byte)(MemberFlags.Method | MemberFlags.Static),                                                            // Flags
                (byte)WellKnownType.Microsoft_VisualBasic_CompilerServices_Operators,                                       // DeclaringTypeId
                0,                                                                                                          // Arity
                    3,                                                                                                      // Method Signature
                    (byte)SignatureTypeCode.TypeHandle, (byte)SpecialType.System_Object, // Return Type
                    (byte)SignatureTypeCode.TypeHandle, (byte)SpecialType.System_Object,
                    (byte)SignatureTypeCode.TypeHandle, (byte)SpecialType.System_Object,
                    (byte)SignatureTypeCode.TypeHandle, (byte)SpecialType.System_Boolean,

                // Microsoft_VisualBasic_CompilerServices_Operators__CompareObjectNotEqualObjectObjectBoolean
                (byte)(MemberFlags.Method | MemberFlags.Static),                                                            // Flags
                (byte)WellKnownType.Microsoft_VisualBasic_CompilerServices_Operators,                                       // DeclaringTypeId
                0,                                                                                                          // Arity
                    3,                                                                                                      // Method Signature
                    (byte)SignatureTypeCode.TypeHandle, (byte)SpecialType.System_Object, // Return Type
                    (byte)SignatureTypeCode.TypeHandle, (byte)SpecialType.System_Object,
                    (byte)SignatureTypeCode.TypeHandle, (byte)SpecialType.System_Object,
                    (byte)SignatureTypeCode.TypeHandle, (byte)SpecialType.System_Boolean,

                // Microsoft_VisualBasic_CompilerServices_Operators__CompareObjectLessObjectObjectBoolean
                (byte)(MemberFlags.Method | MemberFlags.Static),                                                            // Flags
                (byte)WellKnownType.Microsoft_VisualBasic_CompilerServices_Operators,                                       // DeclaringTypeId
                0,                                                                                                          // Arity
                    3,                                                                                                      // Method Signature
                    (byte)SignatureTypeCode.TypeHandle, (byte)SpecialType.System_Object,
                    (byte)SignatureTypeCode.TypeHandle, (byte)SpecialType.System_Object,
                    (byte)SignatureTypeCode.TypeHandle, (byte)SpecialType.System_Object,
                    (byte)SignatureTypeCode.TypeHandle, (byte)SpecialType.System_Boolean,

                // Microsoft_VisualBasic_CompilerServices_Operators__CompareObjectLessEqualObjectObjectBoolean
                (byte)(MemberFlags.Method | MemberFlags.Static),                                                            // Flags
                (byte)WellKnownType.Microsoft_VisualBasic_CompilerServices_Operators,                                       // DeclaringTypeId
                0,                                                                                                          // Arity
                    3,                                                                                                      // Method Signature
                    (byte)SignatureTypeCode.TypeHandle, (byte)SpecialType.System_Object, // Return Type
                    (byte)SignatureTypeCode.TypeHandle, (byte)SpecialType.System_Object,
                    (byte)SignatureTypeCode.TypeHandle, (byte)SpecialType.System_Object,
                    (byte)SignatureTypeCode.TypeHandle, (byte)SpecialType.System_Boolean,

                // Microsoft_VisualBasic_CompilerServices_Operators__CompareObjectGreaterEqualObjectObjectBoolean
                (byte)(MemberFlags.Method | MemberFlags.Static),                                                            // Flags
                (byte)WellKnownType.Microsoft_VisualBasic_CompilerServices_Operators,                                       // DeclaringTypeId
                0,                                                                                                          // Arity
                    3,                                                                                                      // Method Signature
                    (byte)SignatureTypeCode.TypeHandle, (byte)SpecialType.System_Object, // Return Type
                    (byte)SignatureTypeCode.TypeHandle, (byte)SpecialType.System_Object,
                    (byte)SignatureTypeCode.TypeHandle, (byte)SpecialType.System_Object,
                    (byte)SignatureTypeCode.TypeHandle, (byte)SpecialType.System_Boolean,

                // Microsoft_VisualBasic_CompilerServices_Operators__CompareObjectGreaterObjectObjectBoolean
                (byte)(MemberFlags.Method | MemberFlags.Static),                                                            // Flags
                (byte)WellKnownType.Microsoft_VisualBasic_CompilerServices_Operators,                                       // DeclaringTypeId
                0,                                                                                                          // Arity
                    3,                                                                                                      // Method Signature
                    (byte)SignatureTypeCode.TypeHandle, (byte)SpecialType.System_Object, // Return Type
                    (byte)SignatureTypeCode.TypeHandle, (byte)SpecialType.System_Object,
                    (byte)SignatureTypeCode.TypeHandle, (byte)SpecialType.System_Object,
                    (byte)SignatureTypeCode.TypeHandle, (byte)SpecialType.System_Boolean,

                // Microsoft_VisualBasic_CompilerServices_Operators__ConditionalCompareObjectEqualObjectObjectBoolean
                (byte)(MemberFlags.Method | MemberFlags.Static),                                                            // Flags
                (byte)WellKnownType.Microsoft_VisualBasic_CompilerServices_Operators,                                       // DeclaringTypeId
                0,                                                                                                          // Arity
                    3,                                                                                                      // Method Signature
                    (byte)SignatureTypeCode.TypeHandle, (byte)SpecialType.System_Boolean, // Return Type
                    (byte)SignatureTypeCode.TypeHandle, (byte)SpecialType.System_Object,
                    (byte)SignatureTypeCode.TypeHandle, (byte)SpecialType.System_Object,
                    (byte)SignatureTypeCode.TypeHandle, (byte)SpecialType.System_Boolean,

                // Microsoft_VisualBasic_CompilerServices_Operators__ConditionalCompareObjectNotEqualObjectObjectBoolean
                (byte)(MemberFlags.Method | MemberFlags.Static),                                                            // Flags
                (byte)WellKnownType.Microsoft_VisualBasic_CompilerServices_Operators,                                       // DeclaringTypeId
                0,                                                                                                          // Arity
                    3,                                                                                                      // Method Signature
                    (byte)SignatureTypeCode.TypeHandle, (byte)SpecialType.System_Boolean, // Return Type
                    (byte)SignatureTypeCode.TypeHandle, (byte)SpecialType.System_Object,
                    (byte)SignatureTypeCode.TypeHandle, (byte)SpecialType.System_Object,
                    (byte)SignatureTypeCode.TypeHandle, (byte)SpecialType.System_Boolean,

                // Microsoft_VisualBasic_CompilerServices_Operators__ConditionalCompareObjectLessObjectObjectBoolean
                (byte)(MemberFlags.Method | MemberFlags.Static),                                                            // Flags
                (byte)WellKnownType.Microsoft_VisualBasic_CompilerServices_Operators,                                       // DeclaringTypeId
                0,                                                                                                          // Arity
                    3,                                                                                                      // Method Signature
                    (byte)SignatureTypeCode.TypeHandle, (byte)SpecialType.System_Boolean, // Return Type
                    (byte)SignatureTypeCode.TypeHandle, (byte)SpecialType.System_Object,
                    (byte)SignatureTypeCode.TypeHandle, (byte)SpecialType.System_Object,
                    (byte)SignatureTypeCode.TypeHandle, (byte)SpecialType.System_Boolean,

                // Microsoft_VisualBasic_CompilerServices_Operators__ConditionalCompareObjectLessEqualObjectObjectBoolean
                (byte)(MemberFlags.Method | MemberFlags.Static),                                                            // Flags
                (byte)WellKnownType.Microsoft_VisualBasic_CompilerServices_Operators,                                       // DeclaringTypeId
                0,                                                                                                          // Arity
                    3,                                                                                                      // Method Signature
                    (byte)SignatureTypeCode.TypeHandle, (byte)SpecialType.System_Boolean, // Return Type
                    (byte)SignatureTypeCode.TypeHandle, (byte)SpecialType.System_Object,
                    (byte)SignatureTypeCode.TypeHandle, (byte)SpecialType.System_Object,
                    (byte)SignatureTypeCode.TypeHandle, (byte)SpecialType.System_Boolean,

                // Microsoft_VisualBasic_CompilerServices_Operators__ConditionalCompareObjectGreaterEqualObjectObjectBoolean
                (byte)(MemberFlags.Method | MemberFlags.Static),                                                            // Flags
                (byte)WellKnownType.Microsoft_VisualBasic_CompilerServices_Operators,                                       // DeclaringTypeId
                0,                                                                                                          // Arity
                    3,                                                                                                      // Method Signature
                    (byte)SignatureTypeCode.TypeHandle, (byte)SpecialType.System_Boolean, // Return Type
                    (byte)SignatureTypeCode.TypeHandle, (byte)SpecialType.System_Object,
                    (byte)SignatureTypeCode.TypeHandle, (byte)SpecialType.System_Object,
                    (byte)SignatureTypeCode.TypeHandle, (byte)SpecialType.System_Boolean,

                // Microsoft_VisualBasic_CompilerServices_Operators__ConditionalCompareObjectGreaterObjectObjectBoolean
                (byte)(MemberFlags.Method | MemberFlags.Static),                                                            // Flags
                (byte)WellKnownType.Microsoft_VisualBasic_CompilerServices_Operators,                                       // DeclaringTypeId
                0,                                                                                                          // Arity
                    3,                                                                                                      // Method Signature
                    (byte)SignatureTypeCode.TypeHandle, (byte)SpecialType.System_Boolean, // Return Type
                    (byte)SignatureTypeCode.TypeHandle, (byte)SpecialType.System_Object,
                    (byte)SignatureTypeCode.TypeHandle, (byte)SpecialType.System_Object,
                    (byte)SignatureTypeCode.TypeHandle, (byte)SpecialType.System_Boolean,

                // Microsoft_VisualBasic_CompilerServices_Operators__CompareStringStringStringBoolean
                (byte)(MemberFlags.Method | MemberFlags.Static),                                                            // Flags
                (byte)WellKnownType.Microsoft_VisualBasic_CompilerServices_Operators,                                       // DeclaringTypeId
                0,                                                                                                          // Arity
                    3,                                                                                                      // Method Signature
                    (byte)SignatureTypeCode.TypeHandle, (byte)SpecialType.System_Int32, // Return Type
                    (byte)SignatureTypeCode.TypeHandle, (byte)SpecialType.System_String,
                    (byte)SignatureTypeCode.TypeHandle, (byte)SpecialType.System_String,
                    (byte)SignatureTypeCode.TypeHandle, (byte)SpecialType.System_Boolean,

                // Microsoft_VisualBasic_CompilerServices_EmbeddedOperators__CompareStringStringStringBoolean
                (byte)(MemberFlags.Method | MemberFlags.Static),                                                            // Flags
                (byte)WellKnownType.Microsoft_VisualBasic_CompilerServices_EmbeddedOperators,                               // DeclaringTypeId
                0,                                                                                                          // Arity
                    3,                                                                                                      // Method Signature
                    (byte)SignatureTypeCode.TypeHandle, (byte)SpecialType.System_Int32, // Return Type
                    (byte)SignatureTypeCode.TypeHandle, (byte)SpecialType.System_String,
                    (byte)SignatureTypeCode.TypeHandle, (byte)SpecialType.System_String,
                    (byte)SignatureTypeCode.TypeHandle, (byte)SpecialType.System_Boolean,

                // Microsoft_VisualBasic_CompilerServices_NewLateBinding__LateCall
                (byte)(MemberFlags.Method | MemberFlags.Static),                                                            // Flags
                (byte)WellKnownType.Microsoft_VisualBasic_CompilerServices_NewLateBinding,                                  // DeclaringTypeId
                0,                                                                                                          // Arity
                    8,                                                                                                      // Method Signature
                    (byte)SignatureTypeCode.TypeHandle, (byte)SpecialType.System_Object,
                    (byte)SignatureTypeCode.TypeHandle, (byte)SpecialType.System_Object,
                    (byte)SignatureTypeCode.TypeHandle, (byte)WellKnownType.System_Type,
                    (byte)SignatureTypeCode.TypeHandle, (byte)SpecialType.System_String,
                    (byte)SignatureTypeCode.SZArray, (byte)SignatureTypeCode.TypeHandle, (byte)SpecialType.System_Object,
                    (byte)SignatureTypeCode.SZArray, (byte)SignatureTypeCode.TypeHandle, (byte)SpecialType.System_String,
                    (byte)SignatureTypeCode.SZArray, (byte)SignatureTypeCode.TypeHandle, (byte)WellKnownType.System_Type,
                    (byte)SignatureTypeCode.SZArray, (byte)SignatureTypeCode.TypeHandle, (byte)SpecialType.System_Boolean,
                    (byte)SignatureTypeCode.TypeHandle, (byte)SpecialType.System_Boolean,

                // Microsoft_VisualBasic_CompilerServices_NewLateBinding__LateGet
                (byte)(MemberFlags.Method | MemberFlags.Static),                                                            // Flags
                (byte)WellKnownType.Microsoft_VisualBasic_CompilerServices_NewLateBinding,                                  // DeclaringTypeId
                0,                                                                                                          // Arity
                    7,                                                                                                      // Method Signature
                    (byte)SignatureTypeCode.TypeHandle, (byte)SpecialType.System_Object, // Return Type
                    (byte)SignatureTypeCode.TypeHandle, (byte)SpecialType.System_Object,
                    (byte)SignatureTypeCode.TypeHandle, (byte)WellKnownType.System_Type,
                    (byte)SignatureTypeCode.TypeHandle, (byte)SpecialType.System_String,
                    (byte)SignatureTypeCode.SZArray, (byte)SignatureTypeCode.TypeHandle, (byte)SpecialType.System_Object,
                    (byte)SignatureTypeCode.SZArray, (byte)SignatureTypeCode.TypeHandle, (byte)SpecialType.System_String,
                    (byte)SignatureTypeCode.SZArray, (byte)SignatureTypeCode.TypeHandle, (byte)WellKnownType.System_Type,
                    (byte)SignatureTypeCode.SZArray, (byte)SignatureTypeCode.TypeHandle, (byte)SpecialType.System_Boolean,

                // Microsoft_VisualBasic_CompilerServices_NewLateBinding__LateSet
                (byte)(MemberFlags.Method | MemberFlags.Static),                                                            // Flags
                (byte)WellKnownType.Microsoft_VisualBasic_CompilerServices_NewLateBinding,                                  // DeclaringTypeId
                0,                                                                                                          // Arity
                    6,                                                                                                      // Method Signature
                    (byte)SignatureTypeCode.TypeHandle, (byte)SpecialType.System_Void, // Return Type
                    (byte)SignatureTypeCode.TypeHandle, (byte)SpecialType.System_Object,
                    (byte)SignatureTypeCode.TypeHandle, (byte)WellKnownType.System_Type,
                    (byte)SignatureTypeCode.TypeHandle, (byte)SpecialType.System_String,
                    (byte)SignatureTypeCode.SZArray, (byte)SignatureTypeCode.TypeHandle, (byte)SpecialType.System_Object,
                    (byte)SignatureTypeCode.SZArray, (byte)SignatureTypeCode.TypeHandle, (byte)SpecialType.System_String,
                    (byte)SignatureTypeCode.SZArray, (byte)SignatureTypeCode.TypeHandle, (byte)WellKnownType.System_Type,

                // Microsoft_VisualBasic_CompilerServices_NewLateBinding__LateSetComplex
                (byte)(MemberFlags.Method | MemberFlags.Static),                                                            // Flags
                (byte)WellKnownType.Microsoft_VisualBasic_CompilerServices_NewLateBinding,                                  // DeclaringTypeId
                0,                                                                                                          // Arity
                    8,                                                                                                      // Method Signature
                    (byte)SignatureTypeCode.TypeHandle, (byte)SpecialType.System_Void, // Return Type
                    (byte)SignatureTypeCode.TypeHandle, (byte)SpecialType.System_Object,
                    (byte)SignatureTypeCode.TypeHandle, (byte)WellKnownType.System_Type,
                    (byte)SignatureTypeCode.TypeHandle, (byte)SpecialType.System_String,
                    (byte)SignatureTypeCode.SZArray, (byte)SignatureTypeCode.TypeHandle, (byte)SpecialType.System_Object,
                    (byte)SignatureTypeCode.SZArray, (byte)SignatureTypeCode.TypeHandle, (byte)SpecialType.System_String,
                    (byte)SignatureTypeCode.SZArray, (byte)SignatureTypeCode.TypeHandle, (byte)WellKnownType.System_Type,
                    (byte)SignatureTypeCode.TypeHandle, (byte)SpecialType.System_Boolean,
                    (byte)SignatureTypeCode.TypeHandle, (byte)SpecialType.System_Boolean,

                // Microsoft_VisualBasic_CompilerServices_NewLateBinding__LateIndexGet
                (byte)(MemberFlags.Method | MemberFlags.Static),                                                            // Flags
                (byte)WellKnownType.Microsoft_VisualBasic_CompilerServices_NewLateBinding,                                  // DeclaringTypeId
                0,                                                                                                          // Arity
                    3,                                                                                                      // Method Signature
                    (byte)SignatureTypeCode.TypeHandle, (byte)SpecialType.System_Object, // Return Type
                    (byte)SignatureTypeCode.TypeHandle, (byte)SpecialType.System_Object,
                    (byte)SignatureTypeCode.SZArray, (byte)SignatureTypeCode.TypeHandle, (byte)SpecialType.System_Object,
                    (byte)SignatureTypeCode.SZArray, (byte)SignatureTypeCode.TypeHandle, (byte)SpecialType.System_String,

                // Microsoft_VisualBasic_CompilerServices_NewLateBinding__LateIndexSet
                (byte)(MemberFlags.Method | MemberFlags.Static),                                                            // Flags
                (byte)WellKnownType.Microsoft_VisualBasic_CompilerServices_NewLateBinding,                                  // DeclaringTypeId
                0,                                                                                                          // Arity
                    3,                                                                                                      // Method Signature
                    (byte)SignatureTypeCode.TypeHandle, (byte)SpecialType.System_Void, // Return Type
                    (byte)SignatureTypeCode.TypeHandle, (byte)SpecialType.System_Object,
                    (byte)SignatureTypeCode.SZArray, (byte)SignatureTypeCode.TypeHandle, (byte)SpecialType.System_Object,
                    (byte)SignatureTypeCode.SZArray, (byte)SignatureTypeCode.TypeHandle, (byte)SpecialType.System_String,

                // Microsoft_VisualBasic_CompilerServices_NewLateBinding__LateIndexSetComplex
                (byte)(MemberFlags.Method | MemberFlags.Static),                                                            // Flags
                (byte)WellKnownType.Microsoft_VisualBasic_CompilerServices_NewLateBinding,                                  // DeclaringTypeId
                0,                                                                                                          // Arity
                    5,                                                                                                      // Method Signature
                    (byte)SignatureTypeCode.TypeHandle, (byte)SpecialType.System_Void, // Return Type
                    (byte)SignatureTypeCode.TypeHandle, (byte)SpecialType.System_Object,
                    (byte)SignatureTypeCode.SZArray, (byte)SignatureTypeCode.TypeHandle, (byte)SpecialType.System_Object,
                    (byte)SignatureTypeCode.SZArray, (byte)SignatureTypeCode.TypeHandle, (byte)SpecialType.System_String,
                    (byte)SignatureTypeCode.TypeHandle, (byte)SpecialType.System_Boolean,
                    (byte)SignatureTypeCode.TypeHandle, (byte)SpecialType.System_Boolean,

                // Microsoft_VisualBasic_CompilerServices_StandardModuleAttribute__ctor
                (byte)MemberFlags.Constructor,                                                                              // Flags
                (byte)WellKnownType.Microsoft_VisualBasic_CompilerServices_StandardModuleAttribute,                         // DeclaringTypeId
                0,                                                                                                          // Arity
                    0,                                                                                                      // Method Signature
                    (byte)SignatureTypeCode.TypeHandle, (byte)SpecialType.System_Void, // Return Type

                // Microsoft_VisualBasic_CompilerServices_StaticLocalInitFlag__ctor
                (byte)MemberFlags.Constructor,                                                                              // Flags
                (byte)WellKnownType.Microsoft_VisualBasic_CompilerServices_StaticLocalInitFlag,                             // DeclaringTypeId
                0,                                                                                                          // Arity
                    0,                                                                                                      // Method Signature
                    (byte)SignatureTypeCode.TypeHandle, (byte)SpecialType.System_Void, // Return Type

                // Microsoft_VisualBasic_CompilerServices_StaticLocalInitFlag__State
                (byte)MemberFlags.Field,                                                                                    // Flags
                (byte)WellKnownType.Microsoft_VisualBasic_CompilerServices_StaticLocalInitFlag,                             // DeclaringTypeId
                0,                                                                                                          // Arity
                    (byte)SignatureTypeCode.TypeHandle, (byte)SpecialType.System_Int16,                                     // Field Signature

                // Microsoft_VisualBasic_CompilerServices_StringType__MidStmtStr
                (byte)(MemberFlags.Method | MemberFlags.Static),                                                            // Flags
                (byte)WellKnownType.Microsoft_VisualBasic_CompilerServices_StringType,                                      // DeclaringTypeId
                0,                                                                                                          // Arity
                    4,                                                                                                      // Method Signature
                    (byte)SignatureTypeCode.TypeHandle, (byte)SpecialType.System_Void, // Return Type
                    (byte)SignatureTypeCode.ByReference, (byte)SignatureTypeCode.TypeHandle, (byte)SpecialType.System_String,
                    (byte)SignatureTypeCode.TypeHandle, (byte)SpecialType.System_Int32,
                    (byte)SignatureTypeCode.TypeHandle, (byte)SpecialType.System_Int32,
                    (byte)SignatureTypeCode.TypeHandle, (byte)SpecialType.System_String,

                // Microsoft_VisualBasic_CompilerServices_IncompleteInitialization__ctor
                (byte)MemberFlags.Constructor,                                                                              // Flags
                (byte)WellKnownType.Microsoft_VisualBasic_CompilerServices_IncompleteInitialization,                        // DeclaringTypeId
                0,                                                                                                          // Arity
                    0,                                                                                                      // Method Signature
                    (byte)SignatureTypeCode.TypeHandle, (byte)SpecialType.System_Void, // Return Type

                // Microsoft_VisualBasic_Embedded__ctor
                (byte)MemberFlags.Constructor,                                                                              // Flags
                (byte)WellKnownType.Microsoft_VisualBasic_Embedded,                                                         // DeclaringTypeId
                0,                                                                                                          // Arity
                    0,                                                                                                      // Method Signature
                    (byte)SignatureTypeCode.TypeHandle, (byte)SpecialType.System_Void, // Return Type

                // Microsoft_VisualBasic_CompilerServices_Utils__CopyArray
                (byte)(MemberFlags.Method | MemberFlags.Static),                                                            // Flags
                (byte)WellKnownType.Microsoft_VisualBasic_CompilerServices_Utils,                                           // DeclaringTypeId
                0,                                                                                                          // Arity
                    2,                                                                                                      // Method Signature
                    (byte)SignatureTypeCode.TypeHandle, (byte)SpecialType.System_Array, // Return Type
                    (byte)SignatureTypeCode.TypeHandle, (byte)SpecialType.System_Array,
                    (byte)SignatureTypeCode.TypeHandle, (byte)SpecialType.System_Array,

                // Microsoft_VisualBasic_CompilerServices_LikeOperator__LikeStringStringStringCompareMethod
                (byte)(MemberFlags.Method | MemberFlags.Static),                                                            // Flags
                (byte)WellKnownType.Microsoft_VisualBasic_CompilerServices_LikeOperator,                                    // DeclaringTypeId
                0,                                                                                                          // Arity
                    3,                                                                                                      // Method Signature
                    (byte)SignatureTypeCode.TypeHandle, (byte)SpecialType.System_Boolean, // Return Type
                    (byte)SignatureTypeCode.TypeHandle, (byte)SpecialType.System_String,
                    (byte)SignatureTypeCode.TypeHandle, (byte)SpecialType.System_String,
                    (byte)SignatureTypeCode.TypeHandle, (byte)WellKnownType.Microsoft_VisualBasic_CompareMethod,

                // Microsoft_VisualBasic_CompilerServices_LikeOperator__LikeObjectObjectObjectCompareMethod
                (byte)(MemberFlags.Method | MemberFlags.Static),                                                            // Flags
                (byte)WellKnownType.Microsoft_VisualBasic_CompilerServices_LikeOperator,                                    // DeclaringTypeId
                0,                                                                                                          // Arity
                    3,                                                                                                      // Method Signature
                    (byte)SignatureTypeCode.TypeHandle, (byte)SpecialType.System_Object, // Return Type
                    (byte)SignatureTypeCode.TypeHandle, (byte)SpecialType.System_Object,
                    (byte)SignatureTypeCode.TypeHandle, (byte)SpecialType.System_Object,
                    (byte)SignatureTypeCode.TypeHandle, (byte)WellKnownType.Microsoft_VisualBasic_CompareMethod,

                // Microsoft_VisualBasic_CompilerServices_ProjectData__CreateProjectError
                (byte)(MemberFlags.Method | MemberFlags.Static),                                                            // Flags
                (byte)WellKnownType.Microsoft_VisualBasic_CompilerServices_ProjectData,                                     // DeclaringTypeId
                0,                                                                                                          // Arity
                    1,                                                                                                      // Method Signature
                    (byte)SignatureTypeCode.TypeHandle, (byte)WellKnownType.System_Exception, // Return Type
                    (byte)SignatureTypeCode.TypeHandle, (byte)SpecialType.System_Int32,

                // Microsoft_VisualBasic_CompilerServices_ProjectData__SetProjectError
                (byte)(MemberFlags.Method | MemberFlags.Static),                                                            // Flags
                (byte)WellKnownType.Microsoft_VisualBasic_CompilerServices_ProjectData,                                     // DeclaringTypeId
                0,                                                                                                          // Arity
                    1,                                                                                                      // Method Signature
                    (byte)SignatureTypeCode.TypeHandle, (byte)SpecialType.System_Void, // Return Type
                    (byte)SignatureTypeCode.TypeHandle, (byte)WellKnownType.System_Exception,

                // Microsoft_VisualBasic_CompilerServices_ProjectData__SetProjectError_Int32
                (byte)(MemberFlags.Method | MemberFlags.Static),                                                            // Flags
                (byte)WellKnownType.Microsoft_VisualBasic_CompilerServices_ProjectData,                                     // DeclaringTypeId
                0,                                                                                                          // Arity
                    2,                                                                                                      // Method Signature
                    (byte)SignatureTypeCode.TypeHandle, (byte)SpecialType.System_Void, // Return Type
                    (byte)SignatureTypeCode.TypeHandle, (byte)WellKnownType.System_Exception,
                    (byte)SignatureTypeCode.TypeHandle, (byte)SpecialType.System_Int32,

                // Microsoft_VisualBasic_CompilerServices_ProjectData__ClearProjectError
                (byte)(MemberFlags.Method | MemberFlags.Static),                                                            // Flags
                (byte)WellKnownType.Microsoft_VisualBasic_CompilerServices_ProjectData,                                     // DeclaringTypeId
                0,                                                                                                          // Arity
                    0,                                                                                                      // Method Signature
                    (byte)SignatureTypeCode.TypeHandle, (byte)SpecialType.System_Void, // Return Type

                // Microsoft_VisualBasic_CompilerServices_ProjectData__EndApp
                (byte)(MemberFlags.Method | MemberFlags.Static),                                                            // Flags
                (byte)WellKnownType.Microsoft_VisualBasic_CompilerServices_ProjectData,                                     // DeclaringTypeId
                0,                                                                                                          // Arity
                    0,                                                                                                      // Method Signature
                    (byte)SignatureTypeCode.TypeHandle, (byte)SpecialType.System_Void, // Return Type

                // Microsoft_VisualBasic_CompilerServices_ObjectFlowControl_ForLoopControl__ForLoopInitObj
                (byte)(MemberFlags.Method | MemberFlags.Static),                                                            // Flags
                (byte)WellKnownType.Microsoft_VisualBasic_CompilerServices_ObjectFlowControl_ForLoopControl,                // DeclaringTypeId
                0,                                                                                                          // Arity
                    6,                                                                                                      // Method Signature
                    (byte)SignatureTypeCode.TypeHandle, (byte)SpecialType.System_Boolean, // Return Type
                    (byte)SignatureTypeCode.TypeHandle, (byte)SpecialType.System_Object,
                    (byte)SignatureTypeCode.TypeHandle, (byte)SpecialType.System_Object,
                    (byte)SignatureTypeCode.TypeHandle, (byte)SpecialType.System_Object,
                    (byte)SignatureTypeCode.TypeHandle, (byte)SpecialType.System_Object,
                    (byte)SignatureTypeCode.ByReference, (byte)SignatureTypeCode.TypeHandle, (byte)SpecialType.System_Object,
                    (byte)SignatureTypeCode.ByReference, (byte)SignatureTypeCode.TypeHandle, (byte)SpecialType.System_Object,

                // Microsoft_VisualBasic_CompilerServices_ObjectFlowControl_ForLoopControl__ForNextCheckObj
                (byte)(MemberFlags.Method | MemberFlags.Static),                                                            // Flags
                (byte)WellKnownType.Microsoft_VisualBasic_CompilerServices_ObjectFlowControl_ForLoopControl,                // DeclaringTypeId
                0,                                                                                                          // Arity
                    3,                                                                                                      // Method Signature
                    (byte)SignatureTypeCode.TypeHandle, (byte)SpecialType.System_Boolean, // Return Type
                    (byte)SignatureTypeCode.TypeHandle, (byte)SpecialType.System_Object,
                    (byte)SignatureTypeCode.TypeHandle, (byte)SpecialType.System_Object,
                    (byte)SignatureTypeCode.ByReference, (byte)SignatureTypeCode.TypeHandle, (byte)SpecialType.System_Object,

                // Microsoft_VisualBasic_CompilerServices_ObjectFlowControl__CheckForSyncLockOnValueType
                (byte)(MemberFlags.Method | MemberFlags.Static),                                                            // Flags
                (byte)WellKnownType.Microsoft_VisualBasic_CompilerServices_ObjectFlowControl,                               // DeclaringTypeId
                0,                                                                                                          // Arity
                    1,                                                                                                      // Method Signature
                    (byte)SignatureTypeCode.TypeHandle, (byte)SpecialType.System_Void, // Return Type
                    (byte)SignatureTypeCode.TypeHandle, (byte)SpecialType.System_Object,

                // Microsoft_VisualBasic_CompilerServices_Versioned__CallByName
                (byte)(MemberFlags.Method | MemberFlags.Static),                                                            // Flags
                (byte)WellKnownType.Microsoft_VisualBasic_CompilerServices_Versioned,                                       // DeclaringTypeId
                0,                                                                                                          // Arity
                    4,                                                                                                      // Method Signature
                    (byte)SignatureTypeCode.TypeHandle, (byte)SpecialType.System_Object, // Return Type
                    (byte)SignatureTypeCode.TypeHandle, (byte)SpecialType.System_Object,
                    (byte)SignatureTypeCode.TypeHandle, (byte)SpecialType.System_String,
                    (byte)SignatureTypeCode.TypeHandle, (byte)WellKnownType.Microsoft_VisualBasic_CallType,
                    (byte)SignatureTypeCode.SZArray, (byte)SignatureTypeCode.TypeHandle, (byte)SpecialType.System_Object,

                // Microsoft_VisualBasic_CompilerServices_Versioned__IsNumeric
                (byte)(MemberFlags.Method | MemberFlags.Static),                                                            // Flags
                (byte)WellKnownType.Microsoft_VisualBasic_CompilerServices_Versioned,                                       // DeclaringTypeId
                0,                                                                                                          // Arity
                    1,                                                                                                      // Method Signature
                    (byte)SignatureTypeCode.TypeHandle, (byte)SpecialType.System_Boolean, // Return Type
                    (byte)SignatureTypeCode.TypeHandle, (byte)SpecialType.System_Object,

                // Microsoft_VisualBasic_CompilerServices_Versioned__SystemTypeName
                (byte)(MemberFlags.Method | MemberFlags.Static),                                                            // Flags
                (byte)WellKnownType.Microsoft_VisualBasic_CompilerServices_Versioned,                                       // DeclaringTypeId
                0,                                                                                                          // Arity
                    1,                                                                                                      // Method Signature
                    (byte)SignatureTypeCode.TypeHandle, (byte)SpecialType.System_String, // Return Type
                    (byte)SignatureTypeCode.TypeHandle, (byte)SpecialType.System_String,

                // Microsoft_VisualBasic_CompilerServices_Versioned__TypeName
                (byte)(MemberFlags.Method | MemberFlags.Static),                                                            // Flags
                (byte)WellKnownType.Microsoft_VisualBasic_CompilerServices_Versioned,                                       // DeclaringTypeId
                0,                                                                                                          // Arity
                    1,                                                                                                      // Method Signature
                    (byte)SignatureTypeCode.TypeHandle, (byte)SpecialType.System_String, // Return Type
                    (byte)SignatureTypeCode.TypeHandle, (byte)SpecialType.System_Object,

                // Microsoft_VisualBasic_CompilerServices_Versioned__VbTypeName
                (byte)(MemberFlags.Method | MemberFlags.Static),                                                            // Flags
                (byte)WellKnownType.Microsoft_VisualBasic_CompilerServices_Versioned,                                       // DeclaringTypeId
                0,                                                                                                          // Arity
                    1,                                                                                                      // Method Signature
                    (byte)SignatureTypeCode.TypeHandle, (byte)SpecialType.System_String, // Return Type
                    (byte)SignatureTypeCode.TypeHandle, (byte)SpecialType.System_String,

                // Microsoft_VisualBasic_Information__IsNumeric
                (byte)(MemberFlags.Method | MemberFlags.Static),                                                            // Flags
                (byte)WellKnownType.Microsoft_VisualBasic_Information,                                                      // DeclaringTypeId
                0,                                                                                                          // Arity
                    1,                                                                                                      // Method Signature
                    (byte)SignatureTypeCode.TypeHandle, (byte)SpecialType.System_Boolean, // Return Type
                    (byte)SignatureTypeCode.TypeHandle, (byte)SpecialType.System_Object,

                // Microsoft_VisualBasic_Information__SystemTypeName
                (byte)(MemberFlags.Method | MemberFlags.Static),                                                            // Flags
                (byte)WellKnownType.Microsoft_VisualBasic_Information,                                                      // DeclaringTypeId
                0,                                                                                                          // Arity
                    1,                                                                                                      // Method Signature
                    (byte)SignatureTypeCode.TypeHandle, (byte)SpecialType.System_String, // Return Type
                    (byte)SignatureTypeCode.TypeHandle, (byte)SpecialType.System_String,

                // Microsoft_VisualBasic_Information__TypeName
                (byte)(MemberFlags.Method | MemberFlags.Static),                                                            // Flags
                (byte)WellKnownType.Microsoft_VisualBasic_Information,                                                      // DeclaringTypeId
                0,                                                                                                          // Arity
                    1,                                                                                                      // Method Signature
                    (byte)SignatureTypeCode.TypeHandle, (byte)SpecialType.System_String, // Return Type
                    (byte)SignatureTypeCode.TypeHandle, (byte)SpecialType.System_Object,

                // Microsoft_VisualBasic_Information__VbTypeName
                (byte)(MemberFlags.Method | MemberFlags.Static),                                                            // Flags
                (byte)WellKnownType.Microsoft_VisualBasic_Information,                                                      // DeclaringTypeId
                0,                                                                                                          // Arity
                    1,                                                                                                      // Method Signature
                    (byte)SignatureTypeCode.TypeHandle, (byte)SpecialType.System_String, // Return Type
                    (byte)SignatureTypeCode.TypeHandle, (byte)SpecialType.System_String,

                // Microsoft_VisualBasic_Interaction__CallByName
                (byte)(MemberFlags.Method | MemberFlags.Static),                                                            // Flags
                (byte)WellKnownType.Microsoft_VisualBasic_Interaction,                                                      // DeclaringTypeId
                0,                                                                                                          // Arity
                    4,                                                                                                      // Method Signature
                    (byte)SignatureTypeCode.TypeHandle, (byte)SpecialType.System_Object, // Return Type
                    (byte)SignatureTypeCode.TypeHandle, (byte)SpecialType.System_Object,
                    (byte)SignatureTypeCode.TypeHandle, (byte)SpecialType.System_String,
                    (byte)SignatureTypeCode.TypeHandle, (byte)WellKnownType.Microsoft_VisualBasic_CallType,
                    (byte)SignatureTypeCode.SZArray, (byte)SignatureTypeCode.TypeHandle, (byte)SpecialType.System_Object,

                // System_Runtime_CompilerServices_IAsyncStateMachine_MoveNext
                (byte)(MemberFlags.Method | MemberFlags.Virtual),                                                           // Flags
                (byte)WellKnownType.System_Runtime_CompilerServices_IAsyncStateMachine,                                     // DeclaringTypeId
                0,                                                                                                          // Arity
                    0,                                                                                                      // Method Signature
                    (byte)SignatureTypeCode.TypeHandle, (byte)SpecialType.System_Void, // Return Type

                // System_Runtime_CompilerServices_IAsyncStateMachine_SetStateMachine
                (byte)(MemberFlags.Method | MemberFlags.Virtual),                                                           // Flags
                (byte)WellKnownType.System_Runtime_CompilerServices_IAsyncStateMachine,                                     // DeclaringTypeId
                0,                                                                                                          // Arity
                    1,                                                                                                      // Method Signature
                    (byte)SignatureTypeCode.TypeHandle, (byte)SpecialType.System_Void, // Return Type
                    (byte)SignatureTypeCode.TypeHandle, (byte)WellKnownType.System_Runtime_CompilerServices_IAsyncStateMachine,

                // System_Runtime_CompilerServices_AsyncVoidMethodBuilder__Create
                (byte)(MemberFlags.Method | MemberFlags.Static),                                                            // Flags
                (byte)WellKnownType.System_Runtime_CompilerServices_AsyncVoidMethodBuilder,                                 // DeclaringTypeId
                0,                                                                                                          // Arity
                    0,                                                                                                      // Method Signature
                    (byte)SignatureTypeCode.TypeHandle, (byte)WellKnownType.System_Runtime_CompilerServices_AsyncVoidMethodBuilder,

                // System_Runtime_CompilerServices_AsyncVoidMethodBuilder__SetException
                (byte)MemberFlags.Method,                                                                                   // Flags
                (byte)WellKnownType.System_Runtime_CompilerServices_AsyncVoidMethodBuilder,                                 // DeclaringTypeId
                0,                                                                                                          // Arity
                    1,                                                                                                      // Method Signature
                    (byte)SignatureTypeCode.TypeHandle, (byte)SpecialType.System_Void, // Return Type
                    (byte)SignatureTypeCode.TypeHandle, (byte)WellKnownType.System_Exception,

                // System_Runtime_CompilerServices_AsyncVoidMethodBuilder__SetResult
                (byte)MemberFlags.Method,                                                                                   // Flags
                (byte)WellKnownType.System_Runtime_CompilerServices_AsyncVoidMethodBuilder,                                 // DeclaringTypeId
                0,                                                                                                          // Arity
                    0,                                                                                                      // Method Signature
                    (byte)SignatureTypeCode.TypeHandle, (byte)SpecialType.System_Void, // Return Type

                // System_Runtime_CompilerServices_AsyncVoidMethodBuilder__AwaitOnCompleted
                (byte)MemberFlags.Method,                                                                                   // Flags
                (byte)WellKnownType.System_Runtime_CompilerServices_AsyncVoidMethodBuilder,                                 // DeclaringTypeId
                2,                                                                                                          // Arity
                    2,                                                                                                      // Method Signature
                    (byte)SignatureTypeCode.TypeHandle, (byte)SpecialType.System_Void, // Return Type
                    (byte)SignatureTypeCode.ByReference, (byte)SignatureTypeCode.GenericMethodParameter, 0,
                    (byte)SignatureTypeCode.ByReference, (byte)SignatureTypeCode.GenericMethodParameter, (byte)SpecialType.System_Object,

                // System_Runtime_CompilerServices_AsyncVoidMethodBuilder__AwaitUnsafeOnCompleted
                (byte)MemberFlags.Method,                                                                                   // Flags
                (byte)WellKnownType.System_Runtime_CompilerServices_AsyncVoidMethodBuilder,                                 // DeclaringTypeId
                2,                                                                                                          // Arity
                    2,                                                                                                      // Method Signature
                    (byte)SignatureTypeCode.TypeHandle, (byte)SpecialType.System_Void, // Return Type
                    (byte)SignatureTypeCode.ByReference, (byte)SignatureTypeCode.GenericMethodParameter, 0,
                    (byte)SignatureTypeCode.ByReference, (byte)SignatureTypeCode.GenericMethodParameter, (byte)SpecialType.System_Object,

                // System_Runtime_CompilerServices_AsyncVoidMethodBuilder__Start_T
                (byte)MemberFlags.Method,                                                                                   // Flags
                (byte)WellKnownType.System_Runtime_CompilerServices_AsyncVoidMethodBuilder,                                 // DeclaringTypeId
                1,                                                                                                          // Arity
                    1,                                                                                                      // Method Signature
                    (byte)SignatureTypeCode.TypeHandle, (byte)SpecialType.System_Void, // Return Type
                    (byte)SignatureTypeCode.ByReference, (byte)SignatureTypeCode.GenericMethodParameter, 0,

                // System_Runtime_CompilerServices_AsyncVoidMethodBuilder__SetStateMachine
                (byte)MemberFlags.Method,                                                                                   // Flags
                (byte)WellKnownType.System_Runtime_CompilerServices_AsyncVoidMethodBuilder,                                 // DeclaringTypeId
                0,                                                                                                          // Arity
                    1,                                                                                                      // Method Signature
                    (byte)SignatureTypeCode.TypeHandle, (byte)SpecialType.System_Void, // Return Type
                    (byte)SignatureTypeCode.TypeHandle, (byte)WellKnownType.System_Runtime_CompilerServices_IAsyncStateMachine,

                // System_Runtime_CompilerServices_AsyncTaskMethodBuilder__Create
                (byte)(MemberFlags.Method | MemberFlags.Static),                                                            // Flags
                (byte)WellKnownType.System_Runtime_CompilerServices_AsyncTaskMethodBuilder,                                 // DeclaringTypeId
                0,                                                                                                          // Arity
                    0,                                                                                                      // Method Signature
                    (byte)SignatureTypeCode.TypeHandle, (byte)WellKnownType.System_Runtime_CompilerServices_AsyncTaskMethodBuilder,

                // System_Runtime_CompilerServices_AsyncTaskMethodBuilder__SetException
                (byte)MemberFlags.Method,                                                                                   // Flags
                (byte)WellKnownType.System_Runtime_CompilerServices_AsyncTaskMethodBuilder,                                 // DeclaringTypeId
                0,                                                                                                          // Arity
                    1,                                                                                                      // Method Signature
                    (byte)SignatureTypeCode.TypeHandle, (byte)SpecialType.System_Void, // Return Type
                    (byte)SignatureTypeCode.TypeHandle, (byte)WellKnownType.System_Exception,

                // System_Runtime_CompilerServices_AsyncTaskMethodBuilder__SetResult
                (byte)MemberFlags.Method,                                                                                   // Flags
                (byte)WellKnownType.System_Runtime_CompilerServices_AsyncTaskMethodBuilder,                                 // DeclaringTypeId
                0,                                                                                                          // Arity
                    0,                                                                                                      // Method Signature
                    (byte)SignatureTypeCode.TypeHandle, (byte)SpecialType.System_Void, // Return Type

                // System_Runtime_CompilerServices_AsyncTaskMethodBuilder__AwaitOnCompleted
                (byte)MemberFlags.Method,                                                                                   // Flags
                (byte)WellKnownType.System_Runtime_CompilerServices_AsyncTaskMethodBuilder,                                 // DeclaringTypeId
                2,                                                                                                          // Arity
                    2,                                                                                                      // Method Signature
                    (byte)SignatureTypeCode.TypeHandle, (byte)SpecialType.System_Void, // Return Type
                    (byte)SignatureTypeCode.ByReference, (byte)SignatureTypeCode.GenericMethodParameter, 0,
                    (byte)SignatureTypeCode.ByReference, (byte)SignatureTypeCode.GenericMethodParameter, (byte)SpecialType.System_Object,

                // System_Runtime_CompilerServices_AsyncTaskMethodBuilder__AwaitUnsafeOnCompleted
                (byte)MemberFlags.Method,                                                                                   // Flags
                (byte)WellKnownType.System_Runtime_CompilerServices_AsyncTaskMethodBuilder,                                 // DeclaringTypeId
                2,                                                                                                          // Arity
                    2,                                                                                                      // Method Signature
                    (byte)SignatureTypeCode.TypeHandle, (byte)SpecialType.System_Void, // Return Type
                    (byte)SignatureTypeCode.ByReference, (byte)SignatureTypeCode.GenericMethodParameter, 0,
                    (byte)SignatureTypeCode.ByReference, (byte)SignatureTypeCode.GenericMethodParameter, (byte)SpecialType.System_Object,

                // System_Runtime_CompilerServices_AsyncTaskMethodBuilder__Start_T
                (byte)MemberFlags.Method,                                                                                   // Flags
                (byte)WellKnownType.System_Runtime_CompilerServices_AsyncTaskMethodBuilder,                                 // DeclaringTypeId
                1,                                                                                                          // Arity
                    1,                                                                                                      // Method Signature
                    (byte)SignatureTypeCode.TypeHandle, (byte)SpecialType.System_Void, // Return Type
                    (byte)SignatureTypeCode.ByReference, (byte)SignatureTypeCode.GenericMethodParameter, 0,

                // System_Runtime_CompilerServices_AsyncTaskMethodBuilder__SetStateMachine
                (byte)MemberFlags.Method,                                                                                   // Flags
                (byte)WellKnownType.System_Runtime_CompilerServices_AsyncTaskMethodBuilder,                                 // DeclaringTypeId
                0,                                                                                                          // Arity
                    1,                                                                                                      // Method Signature
                    (byte)SignatureTypeCode.TypeHandle, (byte)SpecialType.System_Void, // Return Type
                    (byte)SignatureTypeCode.TypeHandle, (byte)WellKnownType.System_Runtime_CompilerServices_IAsyncStateMachine,

                // System_Runtime_CompilerServices_AsyncTaskMethodBuilder__Task
                (byte)MemberFlags.Property,                                                                                 // Flags
                (byte)WellKnownType.System_Runtime_CompilerServices_AsyncTaskMethodBuilder,                                 // DeclaringTypeId
                0,                                                                                                          // Arity
                    0,                                                                                                      // Method Signature
                    (byte)SignatureTypeCode.TypeHandle, (byte)WellKnownType.System_Threading_Tasks_Task, // Return Type

                // System_Runtime_CompilerServices_AsyncTaskMethodBuilder_T__Create
                (byte)(MemberFlags.Method | MemberFlags.Static),                                                            // Flags
                (byte)WellKnownType.System_Runtime_CompilerServices_AsyncTaskMethodBuilder_T,                               // DeclaringTypeId
                0,                                                                                                          // Arity
                    0,                                                                                                      // Method Signature
                    (byte)SignatureTypeCode.TypeHandle, (byte)WellKnownType.System_Runtime_CompilerServices_AsyncTaskMethodBuilder_T,

                // System_Runtime_CompilerServices_AsyncTaskMethodBuilder_T__SetException
                (byte)MemberFlags.Method,                                                                                   // Flags
                (byte)WellKnownType.System_Runtime_CompilerServices_AsyncTaskMethodBuilder_T,                               // DeclaringTypeId
                0,                                                                                                          // Arity
                    1,                                                                                                      // Method Signature
                    (byte)SignatureTypeCode.TypeHandle, (byte)SpecialType.System_Void, // Return Type
                    (byte)SignatureTypeCode.TypeHandle, (byte)WellKnownType.System_Exception,

                // System_Runtime_CompilerServices_AsyncTaskMethodBuilder_T__SetResult
                (byte)MemberFlags.Method,                                                                                   // Flags
                (byte)WellKnownType.System_Runtime_CompilerServices_AsyncTaskMethodBuilder_T,                               // DeclaringTypeId
                0,                                                                                                          // Arity
                    1,                                                                                                      // Method Signature
                    (byte)SignatureTypeCode.TypeHandle, (byte)SpecialType.System_Void, // Return Type
                    (byte)SignatureTypeCode.GenericTypeParameter, 0,

                // System_Runtime_CompilerServices_AsyncTaskMethodBuilder_T__AwaitOnCompleted
                (byte)MemberFlags.Method,                                                                                   // Flags
                (byte)WellKnownType.System_Runtime_CompilerServices_AsyncTaskMethodBuilder_T,                               // DeclaringTypeId
                2,                                                                                                          // Arity
                    2,                                                                                                      // Method Signature
                    (byte)SignatureTypeCode.TypeHandle, (byte)SpecialType.System_Void, // Return Type
                    (byte)SignatureTypeCode.ByReference, (byte)SignatureTypeCode.GenericMethodParameter, 0,
                    (byte)SignatureTypeCode.ByReference, (byte)SignatureTypeCode.GenericMethodParameter, (byte)SpecialType.System_Object,

                // System_Runtime_CompilerServices_AsyncTaskMethodBuilder_T__AwaitUnsafeOnCompleted
                (byte)MemberFlags.Method,                                                                                   // Flags
                (byte)WellKnownType.System_Runtime_CompilerServices_AsyncTaskMethodBuilder_T,                               // DeclaringTypeId
                2,                                                                                                          // Arity
                    2,                                                                                                      // Method Signature
                    (byte)SignatureTypeCode.TypeHandle, (byte)SpecialType.System_Void, // Return Type
                    (byte)SignatureTypeCode.ByReference, (byte)SignatureTypeCode.GenericMethodParameter, 0,
                    (byte)SignatureTypeCode.ByReference, (byte)SignatureTypeCode.GenericMethodParameter, (byte)SpecialType.System_Object,

                // System_Runtime_CompilerServices_AsyncTaskMethodBuilder_T__Start_T
                (byte)MemberFlags.Method,                                                                                   // Flags
                (byte)WellKnownType.System_Runtime_CompilerServices_AsyncTaskMethodBuilder_T,                               // DeclaringTypeId
                1,                                                                                                          // Arity
                    1,                                                                                                      // Method Signature
                    (byte)SignatureTypeCode.TypeHandle, (byte)SpecialType.System_Void, // Return Type
                    (byte)SignatureTypeCode.ByReference, (byte)SignatureTypeCode.GenericMethodParameter, 0,

                // System_Runtime_CompilerServices_AsyncTaskMethodBuilder_T__SetStateMachine
                (byte)MemberFlags.Method,                                                                                   // Flags
                (byte)WellKnownType.System_Runtime_CompilerServices_AsyncTaskMethodBuilder_T,                               // DeclaringTypeId
                0,                                                                                                          // Arity
                    1,                                                                                                      // Method Signature
                    (byte)SignatureTypeCode.TypeHandle, (byte)SpecialType.System_Void, // Return Type
                    (byte)SignatureTypeCode.TypeHandle, (byte)WellKnownType.System_Runtime_CompilerServices_IAsyncStateMachine,

                // System_Runtime_CompilerServices_AsyncTaskMethodBuilder_T__Task
                (byte)MemberFlags.Property,                                                                                 // Flags
                (byte)WellKnownType.System_Runtime_CompilerServices_AsyncTaskMethodBuilder_T,                               // DeclaringTypeId
                0,                                                                                                          // Arity
                    0,                                                                                                      // Method Signature
                    (byte)SignatureTypeCode.GenericTypeInstance, // Return Type
                    (byte)SignatureTypeCode.TypeHandle, (byte)WellKnownType.System_Threading_Tasks_Task_T,
                    1,
                    (byte)SignatureTypeCode.GenericTypeParameter, 0,

                // System_Runtime_CompilerServices_AsyncStateMachineAttribute__ctor
                (byte)MemberFlags.Constructor,                                                                              // Flags
                (byte)WellKnownType.System_Runtime_CompilerServices_AsyncStateMachineAttribute,                             // DeclaringTypeId
                0,                                                                                                          // Arity
                    1,                                                                                                      // Method Signature
                    (byte)SignatureTypeCode.TypeHandle, (byte)SpecialType.System_Void, // Return Type
                    (byte)SignatureTypeCode.TypeHandle, (byte)WellKnownType.System_Type,

                // System_Runtime_CompilerServices_IteratorStateMachineAttribute__ctor
                (byte)MemberFlags.Constructor,                                                                              // Flags
                (byte)WellKnownType.System_Runtime_CompilerServices_IteratorStateMachineAttribute,                          // DeclaringTypeId
                0,                                                                                                          // Arity
                    1,                                                                                                      // Method Signature
                    (byte)SignatureTypeCode.TypeHandle, (byte)SpecialType.System_Void, // Return Type
                    (byte)SignatureTypeCode.TypeHandle, (byte)WellKnownType.System_Type,

                // Microsoft_VisualBasic_Strings__AscCharInt32
                (byte)(MemberFlags.Method | MemberFlags.Static),                                                            // Flags
                (byte)WellKnownType.Microsoft_VisualBasic_Strings,                                                          // DeclaringTypeId
                0,                                                                                                          // Arity
                    1,                                                                                                      // Method Signature
                    (byte)SignatureTypeCode.TypeHandle, (byte)SpecialType.System_Int32, // Return Type
                    (byte)SignatureTypeCode.TypeHandle, (byte)SpecialType.System_Char,

                // Microsoft_VisualBasic_Strings__AscStringInt32
                (byte)(MemberFlags.Method | MemberFlags.Static),                                                            // Flags
                (byte)WellKnownType.Microsoft_VisualBasic_Strings,                                                          // DeclaringTypeId
                0,                                                                                                          // Arity
                    1,                                                                                                      // Method Signature
                    (byte)SignatureTypeCode.TypeHandle, (byte)SpecialType.System_Int32, // Return Type
                    (byte)SignatureTypeCode.TypeHandle, (byte)SpecialType.System_String,

                // Microsoft_VisualBasic_Strings__AscWCharInt32
                (byte)(MemberFlags.Method | MemberFlags.Static),                                                            // Flags
                (byte)WellKnownType.Microsoft_VisualBasic_Strings,                                                          // DeclaringTypeId
                0,                                                                                                          // Arity
                    1,                                                                                                      // Method Signature
                    (byte)SignatureTypeCode.TypeHandle, (byte)SpecialType.System_Int32, // Return Type
                    (byte)SignatureTypeCode.TypeHandle, (byte)SpecialType.System_Char,

                // Microsoft_VisualBasic_Strings__AscWStringInt32
                (byte)(MemberFlags.Method | MemberFlags.Static),                                                            // Flags
                (byte)WellKnownType.Microsoft_VisualBasic_Strings,                                                          // DeclaringTypeId
                0,                                                                                                          // Arity
                    1,                                                                                                      // Method Signature
                    (byte)SignatureTypeCode.TypeHandle, (byte)SpecialType.System_Int32, // Return Type
                    (byte)SignatureTypeCode.TypeHandle, (byte)SpecialType.System_String,

                // Microsoft_VisualBasic_Strings__ChrInt32Char
                (byte)(MemberFlags.Method | MemberFlags.Static),                                                            // Flags
                (byte)WellKnownType.Microsoft_VisualBasic_Strings,                                                          // DeclaringTypeId
                0,                                                                                                          // Arity
                    1,                                                                                                      // Method Signature
                    (byte)SignatureTypeCode.TypeHandle, (byte)SpecialType.System_Char,
                    (byte)SignatureTypeCode.TypeHandle, (byte)SpecialType.System_Int32,

                // Microsoft_VisualBasic_Strings__ChrWInt32Char
                (byte)(MemberFlags.Method | MemberFlags.Static),                                                            // Flags
                (byte)WellKnownType.Microsoft_VisualBasic_Strings,                                                          // DeclaringTypeId
                0,                                                                                                          // Arity
                    1,                                                                                                      // Method Signature
                    (byte)SignatureTypeCode.TypeHandle, (byte)SpecialType.System_Char, // Return Type
                    (byte)SignatureTypeCode.TypeHandle, (byte)SpecialType.System_Int32,

                // System_Xml_Linq_XElement__ctor
                (byte)MemberFlags.Constructor,                                                                              // Flags
                (byte)WellKnownType.System_Xml_Linq_XElement,                                                               // DeclaringTypeId
                0,                                                                                                          // Arity
                    2,                                                                                                      // Method Signature
                    (byte)SignatureTypeCode.TypeHandle, (byte)SpecialType.System_Void, // Return Type
                    (byte)SignatureTypeCode.TypeHandle, (byte)WellKnownType.System_Xml_Linq_XName,
                    (byte)SignatureTypeCode.TypeHandle, (byte)SpecialType.System_Object,

                // System_Xml_Linq_XElement__ctor2
                (byte)MemberFlags.Constructor,                                                                              // Flags
                (byte)WellKnownType.System_Xml_Linq_XElement,                                                               // DeclaringTypeId
                0,                                                                                                          // Arity
                    2,                                                                                                      // Method Signature
                    (byte)SignatureTypeCode.TypeHandle, (byte)SpecialType.System_Void, // Return Type
                    (byte)SignatureTypeCode.TypeHandle, (byte)WellKnownType.System_Xml_Linq_XName,
                    (byte)SignatureTypeCode.SZArray, (byte)SignatureTypeCode.TypeHandle, (byte)SpecialType.System_Object,

                // System_Xml_Linq_XNamespace__Get
                (byte)(MemberFlags.Method | MemberFlags.Static),                                                            // Flags
                (byte)WellKnownType.System_Xml_Linq_XNamespace,                                                             // DeclaringTypeId
                0,                                                                                                          // Arity
                    1,                                                                                                      // Method Signature
                    (byte)SignatureTypeCode.TypeHandle, (byte)WellKnownType.System_Xml_Linq_XNamespace, // Return Type
                    (byte)SignatureTypeCode.TypeHandle, (byte)SpecialType.System_String,

                // System_Windows_Forms_Application__RunForm
                (byte)(MemberFlags.Method | MemberFlags.Static),                                                            // Flags
                (byte)WellKnownType.System_Windows_Forms_Application,                                                       // DeclaringTypeId
                0,                                                                                                          // Arity
                    1,                                                                                                      // Method Signature
                    (byte)SignatureTypeCode.TypeHandle, (byte)SpecialType.System_Void, // Return Type
                    (byte)SignatureTypeCode.TypeHandle, (byte)WellKnownType.System_Windows_Forms_Form,

                // System_Environment__CurrentManagedThreadId
                (byte)(MemberFlags.Property | MemberFlags.Static),                                                          // Flags
                (byte)WellKnownType.System_Environment,                                                                     // DeclaringTypeId
                0,                                                                                                          // Arity
                    0,                                                                                                      // Method Signature
                    (byte)SignatureTypeCode.TypeHandle, (byte)SpecialType.System_Int32, // Return Type

                // System_ComponentModel_EditorBrowsableAttribute__ctor
                (byte)MemberFlags.Constructor,                                                                              // Flags
                (byte)WellKnownType.System_ComponentModel_EditorBrowsableAttribute,                                         // DeclaringTypeId
                0,                                                                                                          // Arity
                    1,                                                                                                      // Method Signature
                    (byte)SignatureTypeCode.TypeHandle, (byte)SpecialType.System_Void, // Return Type
                    (byte)SignatureTypeCode.TypeHandle, (byte)WellKnownType.System_ComponentModel_EditorBrowsableState,

                // System_Runtime_GCLatencyMode__SustainedLowLatency
                (byte)(MemberFlags.Field | MemberFlags.Static),                                                             // Flags
                (byte)WellKnownType.System_Runtime_GCLatencyMode,                                                           // DeclaringTypeId
                0,                                                                                                          // Arity
                    (byte)SignatureTypeCode.TypeHandle, (byte)WellKnownType.System_Runtime_GCLatencyMode,                   // Field Signature

                // System_ValueTuple_T1__Item1
                (byte)MemberFlags.Field,                                                                                    // Flags
                (byte)WellKnownType.System_ValueTuple_T1,                                                                   // DeclaringTypeId
                0,                                                                                                          // Arity
                    (byte)SignatureTypeCode.GenericTypeParameter, 0,                                                        // Field Signature

                // System_ValueTuple_T2__Item1
                (byte)MemberFlags.Field,                                                                                    // Flags
                (byte)WellKnownType.System_ValueTuple_T2,                                                                   // DeclaringTypeId
                0,                                                                                                          // Arity
                    (byte)SignatureTypeCode.GenericTypeParameter, 0,                                                        // Field Signature

                // System_ValueTuple_T2__Item2
                (byte)MemberFlags.Field,                                                                                    // Flags
                (byte)WellKnownType.System_ValueTuple_T2,                                                                   // DeclaringTypeId
                0,                                                                                                          // Arity
                    (byte)SignatureTypeCode.GenericTypeParameter, 1,                                                        // Field Signature

                // System_ValueTuple_T3__Item1
                (byte)MemberFlags.Field,                                                                                    // Flags
                (byte)WellKnownType.System_ValueTuple_T3,                                                                   // DeclaringTypeId
                0,                                                                                                          // Arity
                    (byte)SignatureTypeCode.GenericTypeParameter, 0,                                                        // Field Signature

                // System_ValueTuple_T3__Item2
                (byte)MemberFlags.Field,                                                                                    // Flags
                (byte)WellKnownType.System_ValueTuple_T3,                                                                   // DeclaringTypeId
                0,                                                                                                          // Arity
                    (byte)SignatureTypeCode.GenericTypeParameter, 1,                                                        // Field Signature

                // System_ValueTuple_T3__Item3
                (byte)MemberFlags.Field,                                                                                    // Flags
                (byte)WellKnownType.System_ValueTuple_T3,                                                                   // DeclaringTypeId
                0,                                                                                                          // Arity
                    (byte)SignatureTypeCode.GenericTypeParameter, 2,                                                        // Field Signature

                // System_ValueTuple_T4__Item1
                (byte)MemberFlags.Field,                                                                                    // Flags
                (byte)WellKnownType.System_ValueTuple_T4,                                                                   // DeclaringTypeId
                0,                                                                                                          // Arity
                    (byte)SignatureTypeCode.GenericTypeParameter, 0,                                                        // Field Signature

                // System_ValueTuple_T4__Item2
                (byte)MemberFlags.Field,                                                                                    // Flags
                (byte)WellKnownType.System_ValueTuple_T4,                                                                   // DeclaringTypeId
                0,                                                                                                          // Arity
                    (byte)SignatureTypeCode.GenericTypeParameter, 1,                                                        // Field Signature

                // System_ValueTuple_T4__Item3
                (byte)MemberFlags.Field,                                                                                    // Flags
                (byte)WellKnownType.System_ValueTuple_T4,                                                                   // DeclaringTypeId
                0,                                                                                                          // Arity
                    (byte)SignatureTypeCode.GenericTypeParameter, 2,                                                        // Field Signature

                // System_ValueTuple_T4__Item4
                (byte)MemberFlags.Field,                                                                                    // Flags
                (byte)WellKnownType.System_ValueTuple_T4,                                                                   // DeclaringTypeId
                0,                                                                                                          // Arity
                    (byte)SignatureTypeCode.GenericTypeParameter, 3,                                                        // Field Signature

                // System_ValueTuple_T5__Item1
                (byte)MemberFlags.Field,                                                                                    // Flags
                (byte)WellKnownType.System_ValueTuple_T5,                                                                   // DeclaringTypeId
                0,                                                                                                          // Arity
                    (byte)SignatureTypeCode.GenericTypeParameter, 0,                                                        // Field Signature

                // System_ValueTuple_T5__Item2
                (byte)MemberFlags.Field,                                                                                    // Flags
                (byte)WellKnownType.System_ValueTuple_T5,                                                                   // DeclaringTypeId
                0,                                                                                                          // Arity
                    (byte)SignatureTypeCode.GenericTypeParameter, 1,                                                        // Field Signature

                // System_ValueTuple_T5__Item3
                (byte)MemberFlags.Field,                                                                                    // Flags
                (byte)WellKnownType.System_ValueTuple_T5,                                                                   // DeclaringTypeId
                0,                                                                                                          // Arity
                    (byte)SignatureTypeCode.GenericTypeParameter, 2,                                                        // Field Signature

                // System_ValueTuple_T5__Item4
                (byte)MemberFlags.Field,                                                                                    // Flags
                (byte)WellKnownType.System_ValueTuple_T5,                                                                   // DeclaringTypeId
                0,                                                                                                          // Arity
                    (byte)SignatureTypeCode.GenericTypeParameter, 3,                                                        // Field Signature

                // System_ValueTuple_T5__Item5
                (byte)MemberFlags.Field,                                                                                    // Flags
                (byte)WellKnownType.System_ValueTuple_T5,                                                                   // DeclaringTypeId
                0,                                                                                                          // Arity
                    (byte)SignatureTypeCode.GenericTypeParameter, 4,                                                        // Field Signature

                // System_ValueTuple_T6__Item1
                (byte)MemberFlags.Field,                                                                                    // Flags
                (byte)WellKnownType.System_ValueTuple_T6,                                                                   // DeclaringTypeId
                0,                                                                                                          // Arity
                    (byte)SignatureTypeCode.GenericTypeParameter, 0,                                                        // Field Signature

                // System_ValueTuple_T6__Item2
                (byte)MemberFlags.Field,                                                                                    // Flags
                (byte)WellKnownType.System_ValueTuple_T6,                                                                   // DeclaringTypeId
                0,                                                                                                          // Arity
                    (byte)SignatureTypeCode.GenericTypeParameter, 1,                                                        // Field Signature

                // System_ValueTuple_T6__Item3
                (byte)MemberFlags.Field,                                                                                    // Flags
                (byte)WellKnownType.System_ValueTuple_T6,                                                                   // DeclaringTypeId
                0,                                                                                                          // Arity
                    (byte)SignatureTypeCode.GenericTypeParameter, 2,                                                        // Field Signature

                // System_ValueTuple_T6__Item4
                (byte)MemberFlags.Field,                                                                                    // Flags
                (byte)WellKnownType.System_ValueTuple_T6,                                                                   // DeclaringTypeId
                0,                                                                                                          // Arity
                    (byte)SignatureTypeCode.GenericTypeParameter, 3,                                                        // Field Signature

                // System_ValueTuple_T6__Item5
                (byte)MemberFlags.Field,                                                                                    // Flags
                (byte)WellKnownType.System_ValueTuple_T6,                                                                   // DeclaringTypeId
                0,                                                                                                          // Arity
                    (byte)SignatureTypeCode.GenericTypeParameter, 4,                                                        // Field Signature

                // System_ValueTuple_T6__Item6
                (byte)MemberFlags.Field,                                                                                    // Flags
                (byte)WellKnownType.System_ValueTuple_T6,                                                                   // DeclaringTypeId
                0,                                                                                                          // Arity
                    (byte)SignatureTypeCode.GenericTypeParameter, 5,                                                        // Field Signature

                // System_ValueTuple_T7__Item1
                (byte)MemberFlags.Field,                                                                                    // Flags
                (byte)WellKnownType.ExtSentinel, (byte)(WellKnownType.System_ValueTuple_T7 - WellKnownType.ExtSentinel),    // DeclaringTypeId
                0,                                                                                                          // Arity
                    (byte)SignatureTypeCode.GenericTypeParameter, 0,                                                        // Field Signature

                // System_ValueTuple_T7__Item2
                (byte)MemberFlags.Field,                                                                                    // Flags
                (byte)WellKnownType.ExtSentinel, (byte)(WellKnownType.System_ValueTuple_T7 - WellKnownType.ExtSentinel),    // DeclaringTypeId
                0,                                                                                                          // Arity
                    (byte)SignatureTypeCode.GenericTypeParameter, 1,                                                        // Field Signature

                // System_ValueTuple_T7__Item3
                (byte)MemberFlags.Field,                                                                                    // Flags
                (byte)WellKnownType.ExtSentinel, (byte)(WellKnownType.System_ValueTuple_T7 - WellKnownType.ExtSentinel),    // DeclaringTypeId
                0,                                                                                                          // Arity
                    (byte)SignatureTypeCode.GenericTypeParameter, 2,                                                        // Field Signature

                // System_ValueTuple_T7__Item4
                (byte)MemberFlags.Field,                                                                                    // Flags
                (byte)WellKnownType.ExtSentinel, (byte)(WellKnownType.System_ValueTuple_T7 - WellKnownType.ExtSentinel),    // DeclaringTypeId
                0,                                                                                                          // Arity
                    (byte)SignatureTypeCode.GenericTypeParameter, 3,                                                        // Field Signature

                // System_ValueTuple_T7__Item5
                (byte)MemberFlags.Field,                                                                                    // Flags
                (byte)WellKnownType.ExtSentinel, (byte)(WellKnownType.System_ValueTuple_T7 - WellKnownType.ExtSentinel),    // DeclaringTypeId
                0,                                                                                                          // Arity
                    (byte)SignatureTypeCode.GenericTypeParameter, 4,                                                        // Field Signature

                // System_ValueTuple_T7__Item6
                (byte)MemberFlags.Field,                                                                                    // Flags
                (byte)WellKnownType.ExtSentinel, (byte)(WellKnownType.System_ValueTuple_T7 - WellKnownType.ExtSentinel),    // DeclaringTypeId
                0,                                                                                                          // Arity
                    (byte)SignatureTypeCode.GenericTypeParameter, 5,                                                        // Field Signature

                // System_ValueTuple_T7__Item7
                (byte)MemberFlags.Field,                                                                                    // Flags
                (byte)WellKnownType.ExtSentinel, (byte)(WellKnownType.System_ValueTuple_T7 - WellKnownType.ExtSentinel),    // DeclaringTypeId
                0,                                                                                                          // Arity
                    (byte)SignatureTypeCode.GenericTypeParameter, 6,                                                        // Field Signature

                // System_ValueTuple_TRest__Item1
                (byte)MemberFlags.Field,                                                                                    // Flags
                (byte)WellKnownType.ExtSentinel, (byte)(WellKnownType.System_ValueTuple_TRest - WellKnownType.ExtSentinel), // DeclaringTypeId
                0,                                                                                                          // Arity
                    (byte)SignatureTypeCode.GenericTypeParameter, 0,                                                        // Field Signature

                // System_ValueTuple_TRest__Item2
                (byte)MemberFlags.Field,                                                                                    // Flags
                (byte)WellKnownType.ExtSentinel, (byte)(WellKnownType.System_ValueTuple_TRest - WellKnownType.ExtSentinel), // DeclaringTypeId
                0,                                                                                                          // Arity
                    (byte)SignatureTypeCode.GenericTypeParameter, 1,                                                        // Field Signature

                // System_ValueTuple_TRest__Item3
                (byte)MemberFlags.Field,                                                                                    // Flags
                (byte)WellKnownType.ExtSentinel, (byte)(WellKnownType.System_ValueTuple_TRest - WellKnownType.ExtSentinel), // DeclaringTypeId
                0,                                                                                                          // Arity
                    (byte)SignatureTypeCode.GenericTypeParameter, 2,                                                        // Field Signature

                // System_ValueTuple_TRest__Item4
                (byte)MemberFlags.Field,                                                                                    // Flags
                (byte)WellKnownType.ExtSentinel, (byte)(WellKnownType.System_ValueTuple_TRest - WellKnownType.ExtSentinel), // DeclaringTypeId
                0,                                                                                                          // Arity
                    (byte)SignatureTypeCode.GenericTypeParameter, 3,                                                        // Field Signature

                // System_ValueTuple_TRest__Item5
                (byte)MemberFlags.Field,                                                                                    // Flags
                (byte)WellKnownType.ExtSentinel, (byte)(WellKnownType.System_ValueTuple_TRest - WellKnownType.ExtSentinel), // DeclaringTypeId
                0,                                                                                                          // Arity
                    (byte)SignatureTypeCode.GenericTypeParameter, 4,                                                        // Field Signature

                // System_ValueTuple_TRest__Item6
                (byte)MemberFlags.Field,                                                                                    // Flags
                (byte)WellKnownType.ExtSentinel, (byte)(WellKnownType.System_ValueTuple_TRest - WellKnownType.ExtSentinel), // DeclaringTypeId
                0,                                                                                                          // Arity
                    (byte)SignatureTypeCode.GenericTypeParameter, 5,                                                        // Field Signature

                // System_ValueTuple_TRest__Item7
                (byte)MemberFlags.Field,                                                                                    // Flags
                (byte)WellKnownType.ExtSentinel, (byte)(WellKnownType.System_ValueTuple_TRest - WellKnownType.ExtSentinel), // DeclaringTypeId
                0,                                                                                                          // Arity
                    (byte)SignatureTypeCode.GenericTypeParameter, 6,                                                        // Field Signature

                // System_ValueTuple_TRest__Rest
                (byte)MemberFlags.Field,                                                                                    // Flags
                (byte)WellKnownType.ExtSentinel, (byte)(WellKnownType.System_ValueTuple_TRest - WellKnownType.ExtSentinel), // DeclaringTypeId
                0,                                                                                                          // Arity
                    (byte)SignatureTypeCode.GenericTypeParameter, 7,                                                        // Field Signature

                // System_ValueTuple_T1__ctor
                (byte)MemberFlags.Constructor,                                                                              // Flags
                (byte)WellKnownType.System_ValueTuple_T1,                                                                   // DeclaringTypeId
                0,                                                                                                          // Arity
                    1,                                                                                                      // Method Signature
                    (byte)SignatureTypeCode.TypeHandle, (byte)SpecialType.System_Void, // Return Type
                    (byte)SignatureTypeCode.GenericTypeParameter, 0,

                // System_ValueTuple_T2__ctor
                (byte)MemberFlags.Constructor,                                                                              // Flags
                (byte)WellKnownType.System_ValueTuple_T2,                                                                   // DeclaringTypeId
                0,                                                                                                          // Arity
                    2,                                                                                                      // Method Signature
                    (byte)SignatureTypeCode.TypeHandle, (byte)SpecialType.System_Void, // Return Type
                    (byte)SignatureTypeCode.GenericTypeParameter, 0,
                    (byte)SignatureTypeCode.GenericTypeParameter, 1,

                // System_ValueTuple_T3__ctor
                (byte)MemberFlags.Constructor,                                                                              // Flags
                (byte)WellKnownType.System_ValueTuple_T3,                                                                   // DeclaringTypeId
                0,                                                                                                          // Arity
                    3,                                                                                                      // Method Signature
                    (byte)SignatureTypeCode.TypeHandle, (byte)SpecialType.System_Void, // Return Type
                    (byte)SignatureTypeCode.GenericTypeParameter, 0,
                    (byte)SignatureTypeCode.GenericTypeParameter, 1,
                    (byte)SignatureTypeCode.GenericTypeParameter, 2,

                 // System_ValueTuple_T4__ctor
                (byte)MemberFlags.Constructor,                                                                              // Flags
                (byte)WellKnownType.System_ValueTuple_T4,                                                                   // DeclaringTypeId
                0,                                                                                                          // Arity
                    4,                                                                                                      // Method Signature
                    (byte)SignatureTypeCode.TypeHandle, (byte)SpecialType.System_Void, // Return Type
                    (byte)SignatureTypeCode.GenericTypeParameter, 0,
                    (byte)SignatureTypeCode.GenericTypeParameter, 1,
                    (byte)SignatureTypeCode.GenericTypeParameter, 2,
                    (byte)SignatureTypeCode.GenericTypeParameter, 3,

                // System_ValueTuple_T_T2_T3_T4_T5__ctor
                (byte)MemberFlags.Constructor,                                                                              // Flags
                (byte)WellKnownType.System_ValueTuple_T5,                                                                   // DeclaringTypeId
                0,                                                                                                          // Arity
                    5,                                                                                                      // Method Signature
                    (byte)SignatureTypeCode.TypeHandle, (byte)SpecialType.System_Void, // Return Type
                    (byte)SignatureTypeCode.GenericTypeParameter, 0,
                    (byte)SignatureTypeCode.GenericTypeParameter, 1,
                    (byte)SignatureTypeCode.GenericTypeParameter, 2,
                    (byte)SignatureTypeCode.GenericTypeParameter, 3,
                    (byte)SignatureTypeCode.GenericTypeParameter, 4,

                // System_ValueTuple_T6__ctor
                (byte)MemberFlags.Constructor,                                                                              // Flags
                (byte)WellKnownType.System_ValueTuple_T6,                                                                   // DeclaringTypeId
                0,                                                                                                          // Arity
                    6,                                                                                                      // Method Signature
                    (byte)SignatureTypeCode.TypeHandle, (byte)SpecialType.System_Void, // Return Type
                    (byte)SignatureTypeCode.GenericTypeParameter, 0,
                    (byte)SignatureTypeCode.GenericTypeParameter, 1,
                    (byte)SignatureTypeCode.GenericTypeParameter, 2,
                    (byte)SignatureTypeCode.GenericTypeParameter, 3,
                    (byte)SignatureTypeCode.GenericTypeParameter, 4,
                    (byte)SignatureTypeCode.GenericTypeParameter, 5,

                // System_ValueTuple_T7__ctor
                (byte)MemberFlags.Constructor,                                                                              // Flags
                (byte)WellKnownType.ExtSentinel, (byte)(WellKnownType.System_ValueTuple_T7 - WellKnownType.ExtSentinel),    // DeclaringTypeId
                0,                                                                                                          // Arity
                    7,                                                                                                      // Method Signature
                    (byte)SignatureTypeCode.TypeHandle, (byte)SpecialType.System_Void, // Return Type
                    (byte)SignatureTypeCode.GenericTypeParameter, 0,
                    (byte)SignatureTypeCode.GenericTypeParameter, 1,
                    (byte)SignatureTypeCode.GenericTypeParameter, 2,
                    (byte)SignatureTypeCode.GenericTypeParameter, 3,
                    (byte)SignatureTypeCode.GenericTypeParameter, 4,
                    (byte)SignatureTypeCode.GenericTypeParameter, 5,
                    (byte)SignatureTypeCode.GenericTypeParameter, 6,

                // System_ValueTuple_TRest__ctor
                (byte)MemberFlags.Constructor,                                                                              // Flags
                (byte)WellKnownType.ExtSentinel, (byte)(WellKnownType.System_ValueTuple_TRest - WellKnownType.ExtSentinel),  // DeclaringTypeId
                0,                                                                                                          // Arity
                    8,                                                                                                      // Method Signature
                    (byte)SignatureTypeCode.TypeHandle, (byte)SpecialType.System_Void, // Return Type
                    (byte)SignatureTypeCode.GenericTypeParameter, 0,
                    (byte)SignatureTypeCode.GenericTypeParameter, 1,
                    (byte)SignatureTypeCode.GenericTypeParameter, 2,
                    (byte)SignatureTypeCode.GenericTypeParameter, 3,
                    (byte)SignatureTypeCode.GenericTypeParameter, 4,
                    (byte)SignatureTypeCode.GenericTypeParameter, 5,
                    (byte)SignatureTypeCode.GenericTypeParameter, 6,
                    (byte)SignatureTypeCode.GenericTypeParameter, 7,

                // System_Runtime_CompilerServices_TupleElementNamesAttribute__ctorTransformNames
                (byte)MemberFlags.Constructor,                                                                                   // Flags
                (byte)WellKnownType.ExtSentinel, (byte)(WellKnownType.System_Runtime_CompilerServices_TupleElementNamesAttribute // DeclaringTypeId
                                                        - WellKnownType.ExtSentinel),
                0,                                                                                                               // Arity
                    1,                                                                                                           // Method Signature
                    (byte)SignatureTypeCode.TypeHandle, (byte)SpecialType.System_Void, // Return Type
                    (byte)SignatureTypeCode.SZArray, (byte)SignatureTypeCode.TypeHandle, (byte)SpecialType.System_String,

                // System_String__Format_IFormatProvider
                (byte)(MemberFlags.Method | MemberFlags.Static),                                                            // Flags
                (byte)SpecialType.System_String,                                                                            // DeclaringTypeId
                0,                                                                                                          // Arity
                    3,                                                                                                      // Method Signature
                    (byte)SignatureTypeCode.TypeHandle, (byte)SpecialType.System_String, // Return Type
                    (byte)SignatureTypeCode.TypeHandle, (byte)WellKnownType.System_IFormatProvider,
                    (byte)SignatureTypeCode.TypeHandle, (byte)SpecialType.System_String,
                    (byte)SignatureTypeCode.SZArray, (byte)SignatureTypeCode.TypeHandle, (byte)SpecialType.System_Object,

                // Microsoft_CodeAnalysis_Runtime_Instrumentation__CreatePayloadForMethodsSpanningSingleFile
                (byte)(MemberFlags.Method | MemberFlags.Static),                                                                                    // Flags
                (byte)WellKnownType.ExtSentinel, (byte)(WellKnownType.Microsoft_CodeAnalysis_Runtime_Instrumentation - WellKnownType.ExtSentinel),  // DeclaringTypeId
                0,                                                                                                                                  // Arity
                    5,                                                                                                                              // Method Signature
                    (byte)SignatureTypeCode.SZArray, (byte)SignatureTypeCode.TypeHandle, (byte)SpecialType.System_Boolean, // Return Type
                    (byte)SignatureTypeCode.TypeHandle, (byte)WellKnownType.System_Guid,
                    (byte)SignatureTypeCode.TypeHandle, (byte)SpecialType.System_Int32,
                    (byte)SignatureTypeCode.TypeHandle, (byte)SpecialType.System_Int32,
                    (byte)SignatureTypeCode.ByReference, (byte)SignatureTypeCode.SZArray, (byte)SignatureTypeCode.TypeHandle, (byte)SpecialType.System_Boolean,
                    (byte)SignatureTypeCode.TypeHandle, (byte)SpecialType.System_Int32,

                // Microsoft_CodeAnalysis_Runtime_Instrumentation__CreatePayloadForMethodsSpanningMultipleFiles
                (byte)(MemberFlags.Method | MemberFlags.Static),                                                                                    // Flags
                (byte)WellKnownType.ExtSentinel, (byte)(WellKnownType.Microsoft_CodeAnalysis_Runtime_Instrumentation - WellKnownType.ExtSentinel),  // DeclaringTypeId
                0,                                                                                                                                  // Arity
                    5,                                                                                                                              // Method Signature
                    (byte)SignatureTypeCode.SZArray, (byte)SignatureTypeCode.TypeHandle, (byte)SpecialType.System_Boolean, // Return Type
                    (byte)SignatureTypeCode.TypeHandle, (byte)WellKnownType.System_Guid,
                    (byte)SignatureTypeCode.TypeHandle, (byte)SpecialType.System_Int32,
                    (byte)SignatureTypeCode.SZArray, (byte)SignatureTypeCode.TypeHandle, (byte)SpecialType.System_Int32,
                    (byte)SignatureTypeCode.ByReference, (byte)SignatureTypeCode.SZArray, (byte)SignatureTypeCode.TypeHandle, (byte)SpecialType.System_Boolean,
                    (byte)SignatureTypeCode.TypeHandle, (byte)SpecialType.System_Int32,

                // System_Runtime_CompilerServices_ReferenceAssemblyAttribute__ctor
                (byte)MemberFlags.Constructor,                                                                                                      // Flags
                (byte)WellKnownType.ExtSentinel, (byte)(WellKnownType.System_Runtime_CompilerServices_ReferenceAssemblyAttribute - WellKnownType.ExtSentinel),  // DeclaringTypeId
                0,                                                                                                                                  // Arity
                    0,                                                                                                                              // Method Signature
                    (byte)SignatureTypeCode.TypeHandle, (byte)SpecialType.System_Void, // Return Type

                 // System_Runtime_CompilerServices_IsReadOnlyAttribute__ctor
                 (byte)(MemberFlags.Constructor),                                                                                                               // Flags
                 (byte)WellKnownType.ExtSentinel, (byte)(WellKnownType.System_Runtime_CompilerServices_IsReadOnlyAttribute - WellKnownType.ExtSentinel),        // DeclaringTypeId
                 0,                                                                                                                                             // Arity
                     0,                                                                                                                                         // Method Signature
                     (byte)SignatureTypeCode.TypeHandle, (byte)SpecialType.System_Void, // Return Type

                 // System_Runtime_CompilerServices_IsByRefLikeAttribute__ctor
                 (byte)(MemberFlags.Constructor),                                                                                                               // Flags
                 (byte)WellKnownType.ExtSentinel, (byte)(WellKnownType.System_Runtime_CompilerServices_IsByRefLikeAttribute - WellKnownType.ExtSentinel),       // DeclaringTypeId
                 0,                                                                                                                                             // Arity
                     0,                                                                                                                                         // Method Signature
                     (byte)SignatureTypeCode.TypeHandle, (byte)SpecialType.System_Void, // Return Type

                 // System_ObsoleteAttribute__ctor
                 (byte)(MemberFlags.Constructor),                                                                                                               // Flags
                 (byte)WellKnownType.ExtSentinel, (byte)(WellKnownType.System_ObsoleteAttribute - WellKnownType.ExtSentinel),                                   // DeclaringTypeId
                 0,                                                                                                                                             // Arity
                     2,                                                                                                                                         // Method Signature
                     (byte)SignatureTypeCode.TypeHandle, (byte)SpecialType.System_Void, // Return Type
                     (byte)SignatureTypeCode.TypeHandle, (byte)SpecialType.System_String,
                     (byte)SignatureTypeCode.TypeHandle, (byte)SpecialType.System_Boolean,
                     
                 // System_Span__ctor
                 (byte)(MemberFlags.Constructor),                                                                                                               // Flags
                 (byte)WellKnownType.ExtSentinel, (byte)(WellKnownType.System_Span_T - WellKnownType.ExtSentinel),                                              // DeclaringTypeId
                 0,                                                                                                                                             // Arity
                     2,                                                                                                                                         // Method Signature
                     (byte)SignatureTypeCode.TypeHandle, (byte)SpecialType.System_Void, // Return Type
                     (byte)SignatureTypeCode.Pointer, (byte)SignatureTypeCode.TypeHandle, (byte)SpecialType.System_Void,
                     (byte)SignatureTypeCode.TypeHandle, (byte)SpecialType.System_Int32,

                 // System_Span__get_Item
                 (byte)(MemberFlags.PropertyGet),                                                                                                               // Flags
                 (byte)WellKnownType.ExtSentinel, (byte)(WellKnownType.System_Span_T - WellKnownType.ExtSentinel),                                              // DeclaringTypeId
                 0,                                                                                                                                             // Arity
                    1,                                                                                                                                          // Method Signature
                    (byte)SignatureTypeCode.ByReference, (byte)SignatureTypeCode.GenericTypeParameter, 0, // Return Type
                    (byte)SignatureTypeCode.TypeHandle, (byte)SpecialType.System_Int32,

                 // System_Span__get_Length
                 (byte)(MemberFlags.PropertyGet),                                                                                                               // Flags
                 (byte)WellKnownType.ExtSentinel, (byte)(WellKnownType.System_Span_T - WellKnownType.ExtSentinel),                                              // DeclaringTypeId
                 0,                                                                                                                                             // Arity
                    0,                                                                                                                                          // Method Signature
                    (byte)SignatureTypeCode.TypeHandle, (byte)SpecialType.System_Int32, // Return Type

                 // System_ReadOnlySpan__ctor
                 (byte)(MemberFlags.Constructor),                                                                                                               // Flags
                 (byte)WellKnownType.ExtSentinel, (byte)(WellKnownType.System_ReadOnlySpan_T - WellKnownType.ExtSentinel),                                              // DeclaringTypeId
                 0,                                                                                                                                             // Arity
                     2,                                                                                                                                         // Method Signature
                     (byte)SignatureTypeCode.TypeHandle, (byte)SpecialType.System_Void, // Return Type
                     (byte)SignatureTypeCode.Pointer, (byte)SignatureTypeCode.TypeHandle, (byte)SpecialType.System_Void,
                     (byte)SignatureTypeCode.TypeHandle, (byte)SpecialType.System_Int32,

                 // System_ReadOnlySpan__get_Item
                 (byte)(MemberFlags.PropertyGet),                                                                                                               // Flags
                 (byte)WellKnownType.ExtSentinel, (byte)(WellKnownType.System_ReadOnlySpan_T - WellKnownType.ExtSentinel),                                      // DeclaringTypeId
                 0,                                                                                                                                             // Arity
                    1,                                                                                                                                          // Method Signature
                    (byte)SignatureTypeCode.ByReference, (byte)SignatureTypeCode.GenericTypeParameter, 0, // Return Type
                    (byte)SignatureTypeCode.TypeHandle, (byte)SpecialType.System_Int32,

                 // System_ReadOnlySpan__get_Length
                 (byte)(MemberFlags.PropertyGet),                                                                                                               // Flags
                 (byte)WellKnownType.ExtSentinel, (byte)(WellKnownType.System_ReadOnlySpan_T - WellKnownType.ExtSentinel),                                      // DeclaringTypeId
                 0,                                                                                                                                             // Arity
                    0,                                                                                                                                          // Method Signature
                    (byte)SignatureTypeCode.TypeHandle, (byte)SpecialType.System_Int32, // Return Type

                // System_Runtime_CompilerServices_IsUnmanagedAttribute__ctor
                 (byte)(MemberFlags.Constructor),                                                                                                               // Flags
                 (byte)WellKnownType.ExtSentinel, (byte)(WellKnownType.System_Runtime_CompilerServices_IsUnmanagedAttribute - WellKnownType.ExtSentinel),       // DeclaringTypeId
                 0,                                                                                                                                             // Arity
                     0,                                                                                                                                         // Method Signature
                     (byte)SignatureTypeCode.TypeHandle, (byte)SpecialType.System_Void, // Return Type

                 // Microsoft.VisualBasic.Conversion.Fix(Number As System.Single)
                (byte)(MemberFlags.Method | MemberFlags.Static),                                                                                    // Flags
                 (byte)WellKnownType.ExtSentinel, (byte)(WellKnownType.Microsoft_VisualBasic_Conversion - WellKnownType.ExtSentinel),               // DeclaringTypeId
                0,                                                                                                                                  // Arity
                    1,                                                                                                                              // Method Signature
                    (byte)SignatureTypeCode.TypeHandle, (byte)SpecialType.System_Single,                                    // Return type
                    (byte)SignatureTypeCode.TypeHandle, (byte)SpecialType.System_Single,                                    // Number As System.Single

<<<<<<< HEAD
                // System_IAsyncDisposable__DisposeAsync
                (byte)(MemberFlags.Method | MemberFlags.Virtual),                                                                                              // Flags
                (byte)WellKnownType.ExtSentinel, (byte)(WellKnownType.System_IAsyncDisposable - WellKnownType.ExtSentinel),                                    // DeclaringTypeId
                0,                                                                                                                                             // Arity
                    0,                                                                                                                                         // Method Signature
                    (byte)SignatureTypeCode.TypeHandle, (byte)WellKnownType.System_Threading_Tasks_Task,

                // System_Collections_Generic_IAsyncEnumerable_T__GetAsyncEnumerator
                (byte)(MemberFlags.Method | MemberFlags.Virtual),                                                                                               // Flags
                (byte)WellKnownType.ExtSentinel, (byte)(WellKnownType.System_Collections_Generic_IAsyncEnumerable_T - WellKnownType.ExtSentinel),               // DeclaringTypeId
                0,                                                                                                                                              // Arity
                    0,                                                                                                                                          // Method Signature
                    (byte)SignatureTypeCode.GenericTypeInstance,
                    (byte)SignatureTypeCode.TypeHandle, (byte)WellKnownType.ExtSentinel, (byte)(WellKnownType.System_Collections_Generic_IAsyncEnumerator_T - WellKnownType.ExtSentinel),
                    1,
                    (byte)SignatureTypeCode.GenericTypeParameter, 0,

                // System_Collections_Generic_IAsyncEnumerator_T__WaitForNextAsync
                (byte)(MemberFlags.Method | MemberFlags.Virtual),                                                                                               // Flags
                (byte)WellKnownType.ExtSentinel, (byte)(WellKnownType.System_Collections_Generic_IAsyncEnumerator_T - WellKnownType.ExtSentinel),               // DeclaringTypeId
                0,                                                                                                                                              // Arity
                    0,                                                                                                                                          // Method Signature
                    (byte)SignatureTypeCode.GenericTypeInstance,
                    (byte)SignatureTypeCode.TypeHandle, (byte)WellKnownType.System_Threading_Tasks_Task_T,
                    1,
                    (byte)SignatureTypeCode.TypeHandle, (byte)SpecialType.System_Boolean,

                // System_Collections_Generic_IAsyncEnumerator_T__TryGetNext
                (byte)(MemberFlags.Method | MemberFlags.Virtual),                                                                                               // Flags
                (byte)WellKnownType.ExtSentinel, (byte)(WellKnownType.System_Collections_Generic_IAsyncEnumerator_T - WellKnownType.ExtSentinel),               // DeclaringTypeId
                0,                                                                                                                                              // Arity
                    1,                                                                                                                                          // Method Signature
                    (byte)SignatureTypeCode.GenericTypeParameter, 0,
                    (byte)SignatureTypeCode.ByReference, (byte)SignatureTypeCode.TypeHandle, (byte)SpecialType.System_Boolean,
=======
                // Microsoft.VisualBasic.Conversion.Fix(Number As System.Double)
                (byte)(MemberFlags.Method | MemberFlags.Static),                                                                                    // Flags
                 (byte)WellKnownType.ExtSentinel, (byte)(WellKnownType.Microsoft_VisualBasic_Conversion - WellKnownType.ExtSentinel),               // DeclaringTypeId
                0,                                                                                                                                  // Arity
                    1,                                                                                                                              // Method Signature
                    (byte)SignatureTypeCode.TypeHandle, (byte)SpecialType.System_Double,                                    // Return type
                    (byte)SignatureTypeCode.TypeHandle, (byte)SpecialType.System_Double,                                    // Number As System.Double
>>>>>>> ca2f6ad9
            };

            string[] allNames = new string[(int)WellKnownMember.Count]
            {
                "Round",                                    // System_Math__RoundDouble
                "Pow",                                      // System_Math__PowDoubleDouble
                "get_Length",                               // System_Array__get_Length
                "Empty",                                    // System_Array__Empty
                "ToBoolean",                                // System_Convert__ToBooleanDecimal
                "ToBoolean",                                // System_Convert__ToBooleanInt32
                "ToBoolean",                                // System_Convert__ToBooleanUInt32
                "ToBoolean",                                // System_Convert__ToBooleanInt64
                "ToBoolean",                                // System_Convert__ToBooleanUInt64
                "ToBoolean",                                // System_Convert__ToBooleanSingle
                "ToBoolean",                                // System_Convert__ToBooleanDouble
                "ToSByte",                                  // System_Convert__ToSByteDecimal
                "ToSByte",                                  // System_Convert__ToSByteDouble
                "ToSByte",                                  // System_Convert__ToSByteSingle
                "ToByte",                                   // System_Convert__ToByteDecimal
                "ToByte",                                   // System_Convert__ToByteDouble
                "ToByte",                                   // System_Convert__ToByteSingle
                "ToInt16",                                  // System_Convert__ToInt16Decimal
                "ToInt16",                                  // System_Convert__ToInt16Double
                "ToInt16",                                  // System_Convert__ToInt16Single
                "ToUInt16",                                 // System_Convert__ToUInt16Decimal
                "ToUInt16",                                 // System_Convert__ToUInt16Double
                "ToUInt16",                                 // System_Convert__ToUInt16Single
                "ToInt32",                                  // System_Convert__ToInt32Decimal
                "ToInt32",                                  // System_Convert__ToInt32Double
                "ToInt32",                                  // System_Convert__ToInt32Single
                "ToUInt32",                                 // System_Convert__ToUInt32Decimal
                "ToUInt32",                                 // System_Convert__ToUInt32Double
                "ToUInt32",                                 // System_Convert__ToUInt32Single
                "ToInt64",                                  // System_Convert__ToInt64Decimal
                "ToInt64",                                  // System_Convert__ToInt64Double
                "ToInt64",                                  // System_Convert__ToInt64Single
                "ToUInt64",                                 // System_Convert__ToUInt64Decimal
                "ToUInt64",                                 // System_Convert__ToUInt64Double
                "ToUInt64",                                 // System_Convert__ToUInt64Single
                "ToSingle",                                 // System_Convert__ToSingleDecimal
                "ToDouble",                                 // System_Convert__ToDoubleDecimal
                ".ctor",                                    // System_CLSCompliantAttribute__ctor
                ".ctor",                                    // System_FlagsAttribute__ctor
                ".ctor",                                    // System_Guid__ctor
                "GetTypeFromCLSID",                         // System_Type__GetTypeFromCLSID
                "GetTypeFromHandle",                        // System_Type__GetTypeFromHandle
                "Missing",                                  // System_Type__Missing
                ".ctor",                                    // System_Reflection_AssemblyKeyFileAttribute__ctor
                ".ctor",                                    // System_Reflection_AssemblyKeyNameAttribute__ctor
                "GetMethodFromHandle",                      // System_Reflection_MethodBase__GetMethodFromHandle
                "GetMethodFromHandle",                      // System_Reflection_MethodBase__GetMethodFromHandle2
                "CreateDelegate",                           // System_Reflection_MethodInfo__CreateDelegate
                "CreateDelegate",                           // System_Delegate__CreateDelegate
                "CreateDelegate",                           // System_Delegate__CreateDelegate4
                "GetFieldFromHandle",                       // System_Reflection_FieldInfo__GetFieldFromHandle
                "GetFieldFromHandle",                       // System_Reflection_FieldInfo__GetFieldFromHandle2
                "Value",                                    // System_Reflection_Missing__Value
                "Equals",                                   // System_IEquatable_T__Equals
                "Equals",                                   // System_Collections_Generic_EqualityComparer_T__Equals
                "GetHashCode",                              // System_Collections_Generic_EqualityComparer_T__GetHashCode
                "get_Default",                              // System_Collections_Generic_EqualityComparer_T__get_Default
                ".ctor",                                    // System_AttributeUsageAttribute__ctor
                "AllowMultiple",                            // System_AttributeUsageAttribute__AllowMultiple
                "Inherited",                                // System_AttributeUsageAttribute__Inherited
                ".ctor",                                    // System_ParamArrayAttribute__ctor
                ".ctor",                                    // System_STAThreadAttribute__ctor
                ".ctor",                                    // System_Reflection_DefaultMemberAttribute__ctor
                "Break",                                    // System_Diagnostics_Debugger__Break
                ".ctor",                                    // System_Diagnostics_DebuggerDisplayAttribute__ctor
                "Type",                                     // System_Diagnostics_DebuggerDisplayAttribute__Type
                ".ctor",                                    // System_Diagnostics_DebuggerNonUserCodeAttribute__ctor
                ".ctor",                                    // System_Diagnostics_DebuggerHiddenAttribute__ctor
                ".ctor",                                    // System_Diagnostics_DebuggerBrowsableAttribute__ctor
                ".ctor",                                    // System_Diagnostics_DebuggerStepThroughAttribute__ctor
                ".ctor",                                    // System_Diagnostics_DebuggableAttribute__ctorDebuggingModes
                "Default",                                  // System_Diagnostics_DebuggableAttribute_DebuggingModes__Default
                "DisableOptimizations",                     // System_Diagnostics_DebuggableAttribute_DebuggingModes__DisableOptimizations
                "EnableEditAndContinue",                    // System_Diagnostics_DebuggableAttribute_DebuggingModes__EnableEditAndContinue
                "IgnoreSymbolStoreSequencePoints",          // System_Diagnostics_DebuggableAttribute_DebuggingModes__IgnoreSymbolStoreSequencePoints
                ".ctor",                                    // System_Runtime_InteropServices_UnknownWrapper__ctor
                ".ctor",                                    // System_Runtime_InteropServices_DispatchWrapper__ctor
                ".ctor",                                    // System_Runtime_InteropServices_ClassInterfaceAttribute__ctorClassInterfaceType
                ".ctor",                                    // System_Runtime_InteropServices_CoClassAttribute__ctor
                ".ctor",                                    // System_Runtime_InteropServices_ComAwareEventInfo__ctor
                "AddEventHandler",                          // System_Runtime_InteropServices_ComAwareEventInfo__AddEventHandler
                "RemoveEventHandler",                       // System_Runtime_InteropServices_ComAwareEventInfo__RemoveEventHandler
                ".ctor",                                    // System_Runtime_InteropServices_ComEventInterfaceAttribute__ctor
                ".ctor",                                    // System_Runtime_InteropServices_ComSourceInterfacesAttribute__ctorString
                ".ctor",                                    // System_Runtime_InteropServices_ComVisibleAttribute__ctor
                ".ctor",                                    // System_Runtime_InteropServices_DispIdAttribute__ctor
                ".ctor",                                    // System_Runtime_InteropServices_GuidAttribute__ctor
                ".ctor",                                    // System_Runtime_InteropServices_InterfaceTypeAttribute__ctorComInterfaceType
                ".ctor",                                    // System_Runtime_InteropServices_InterfaceTypeAttribute__ctorInt16
                "GetTypeFromCLSID",                         // System_Runtime_InteropServices_Marshal__GetTypeFromCLSID
                ".ctor",                                    // System_Runtime_InteropServices_TypeIdentifierAttribute__ctor
                ".ctor",                                    // System_Runtime_InteropServices_TypeIdentifierAttribute__ctorStringString
                ".ctor",                                    // System_Runtime_InteropServices_BestFitMappingAttribute__ctor
                ".ctor",                                    // System_Runtime_InteropServices_DefaultParameterValueAttribute__ctor
                ".ctor",                                    // System_Runtime_InteropServices_LCIDConversionAttribute__ctor
                ".ctor",                                    // System_Runtime_InteropServices_UnmanagedFunctionPointerAttribute__ctor
                "AddEventHandler",                          // System_Runtime_InteropServices_WindowsRuntime_EventRegistrationTokenTable_T__AddEventHandler
                "GetOrCreateEventRegistrationTokenTable",   // System_Runtime_InteropServices_WindowsRuntime_EventRegistrationTokenTable_T__GetOrCreateEventRegistrationTokenTable
                "InvocationList",                           // System_Runtime_InteropServices_WindowsRuntime_EventRegistrationTokenTable_T__InvocationList
                "RemoveEventHandler",                       // System_Runtime_InteropServices_WindowsRuntime_EventRegistrationTokenTable_T__RemoveEventHandler
                "AddEventHandler",                          // System_Runtime_InteropServices_WindowsRuntime_WindowsRuntimeMarshal__AddEventHandler_T
                "RemoveAllEventHandlers",                   // System_Runtime_InteropServices_WindowsRuntime_WindowsRuntimeMarshal__RemoveAllEventHandlers
                "RemoveEventHandler",                       // System_Runtime_InteropServices_WindowsRuntime_WindowsRuntimeMarshal__RemoveEventHandler_T
                ".ctor",                                    // System_Runtime_CompilerServices_DateTimeConstantAttribute__ctor
                ".ctor",                                    // System_Runtime_CompilerServices_DecimalConstantAttribute__ctor
                ".ctor",                                    // System_Runtime_CompilerServices_DecimalConstantAttribute__ctorByteByteInt32Int32Int32
                ".ctor",                                    // System_Runtime_CompilerServices_ExtensionAttribute__ctor
                ".ctor",                                    // System_Runtime_CompilerServices_CompilerGeneratedAttribute__ctor
                ".ctor",                                    // System_Runtime_CompilerServices_AccessedThroughPropertyAttribute__ctor
                ".ctor",                                    // System_Runtime_CompilerServices_CompilationRelaxationsAttribute__ctorInt32
                ".ctor",                                    // System_Runtime_CompilerServices_RuntimeCompatibilityAttribute__ctor
                "WrapNonExceptionThrows",                   // System_Runtime_CompilerServices_RuntimeCompatibilityAttribute__WrapNonExceptionThrows
                ".ctor",                                    // System_Runtime_CompilerServices_UnsafeValueTypeAttribute__ctor
                ".ctor",                                    // System_Runtime_CompilerServices_FixedBufferAttribute__ctor
                ".ctor",                                    // System_Runtime_CompilerServices_DynamicAttribute__ctor
                ".ctor",                                    // System_Runtime_CompilerServices_DynamicAttribute__ctorTransformFlags
                "Create",                                   // System_Runtime_CompilerServices_CallSite_T__Create
                "Target",                                   // System_Runtime_CompilerServices_CallSite_T__Target
                "GetObjectValue",                           // System_Runtime_CompilerServices_RuntimeHelpers__GetObjectValueObject
                "InitializeArray",                          // System_Runtime_CompilerServices_RuntimeHelpers__InitializeArrayArrayRuntimeFieldHandle
                "get_OffsetToStringData",                   // System_Runtime_CompilerServices_RuntimeHelpers__get_OffsetToStringData
                "Capture",                                  // System_Runtime_ExceptionServices_ExceptionDispatchInfo__Capture
                "Throw",                                    // System_Runtime_ExceptionServices_ExceptionDispatchInfo__Throw
                ".ctor",                                    // System_Security_UnverifiableCodeAttribute__ctor
                "RequestMinimum",                           // System_Security_Permissions_SecurityAction__RequestMinimum
                ".ctor",                                    // System_Security_Permissions_SecurityPermissionAttribute__ctor
                "SkipVerification",                         // System_Security_Permissions_SecurityPermissionAttribute__SkipVerification
                "CreateInstance",                           // System_Activator__CreateInstance
                "CreateInstance",                           // System_Activator__CreateInstance_T
                "CompareExchange",                          // System_Threading_Interlocked__CompareExchange_T
                "Enter",                                    // System_Threading_Monitor__Enter
                "Enter",                                    // System_Threading_Monitor__Enter2
                "Exit",                                     // System_Threading_Monitor__Exit
                "CurrentThread",                            // System_Threading_Thread__CurrentThread
                "ManagedThreadId",                          // System_Threading_Thread__ManagedThreadId
                "BinaryOperation",                          // Microsoft_CSharp_RuntimeBinder_Binder__BinaryOperation
                "Convert",                                  // Microsoft_CSharp_RuntimeBinder_Binder__Convert
                "GetIndex",                                 // Microsoft_CSharp_RuntimeBinder_Binder__GetIndex
                "GetMember",                                // Microsoft_CSharp_RuntimeBinder_Binder__GetMember
                "Invoke",                                   // Microsoft_CSharp_RuntimeBinder_Binder__Invoke
                "InvokeConstructor",                        // Microsoft_CSharp_RuntimeBinder_Binder__InvokeConstructor
                "InvokeMember",                             // Microsoft_CSharp_RuntimeBinder_Binder__InvokeMember
                "IsEvent",                                  // Microsoft_CSharp_RuntimeBinder_Binder__IsEvent
                "SetIndex",                                 // Microsoft_CSharp_RuntimeBinder_Binder__SetIndex
                "SetMember",                                // Microsoft_CSharp_RuntimeBinder_Binder__SetMember
                "UnaryOperation",                           // Microsoft_CSharp_RuntimeBinder_Binder__UnaryOperation
                "Create",                                   // Microsoft_CSharp_RuntimeBinder_CSharpArgumentInfo__Create
                "ToDecimal",                                // Microsoft_VisualBasic_CompilerServices_Conversions__ToDecimalBoolean
                "ToBoolean",                                // Microsoft_VisualBasic_CompilerServices_Conversions__ToBooleanString
                "ToSByte",                                  // Microsoft_VisualBasic_CompilerServices_Conversions__ToSByteString
                "ToByte",                                   // Microsoft_VisualBasic_CompilerServices_Conversions__ToByteString
                "ToShort",                                  // Microsoft_VisualBasic_CompilerServices_Conversions__ToShortString
                "ToUShort",                                 // Microsoft_VisualBasic_CompilerServices_Conversions__ToUShortString
                "ToInteger",                                // Microsoft_VisualBasic_CompilerServices_Conversions__ToIntegerString
                "ToUInteger",                               // Microsoft_VisualBasic_CompilerServices_Conversions__ToUIntegerString
                "ToLong",                                   // Microsoft_VisualBasic_CompilerServices_Conversions__ToLongString
                "ToULong",                                  // Microsoft_VisualBasic_CompilerServices_Conversions__ToULongString
                "ToSingle",                                 // Microsoft_VisualBasic_CompilerServices_Conversions__ToSingleString
                "ToDouble",                                 // Microsoft_VisualBasic_CompilerServices_Conversions__ToDoubleString
                "ToDecimal",                                // Microsoft_VisualBasic_CompilerServices_Conversions__ToDecimalString
                "ToDate",                                   // Microsoft_VisualBasic_CompilerServices_Conversions__ToDateString
                "ToChar",                                   // Microsoft_VisualBasic_CompilerServices_Conversions__ToCharString
                "ToCharArrayRankOne",                       // Microsoft_VisualBasic_CompilerServices_Conversions__ToCharArrayRankOneString
                "ToString",                                 // Microsoft_VisualBasic_CompilerServices_Conversions__ToStringBoolean
                "ToString",                                 // Microsoft_VisualBasic_CompilerServices_Conversions__ToStringInt32
                "ToString",                                 // Microsoft_VisualBasic_CompilerServices_Conversions__ToStringByte
                "ToString",                                 // Microsoft_VisualBasic_CompilerServices_Conversions__ToStringUInt32
                "ToString",                                 // Microsoft_VisualBasic_CompilerServices_Conversions__ToStringInt64
                "ToString",                                 // Microsoft_VisualBasic_CompilerServices_Conversions__ToStringUInt64
                "ToString",                                 // Microsoft_VisualBasic_CompilerServices_Conversions__ToStringSingle
                "ToString",                                 // Microsoft_VisualBasic_CompilerServices_Conversions__ToStringDouble
                "ToString",                                 // Microsoft_VisualBasic_CompilerServices_Conversions__ToStringDecimal
                "ToString",                                 // Microsoft_VisualBasic_CompilerServices_Conversions__ToStringDateTime
                "ToString",                                 // Microsoft_VisualBasic_CompilerServices_Conversions__ToStringChar
                "ToString",                                 // Microsoft_VisualBasic_CompilerServices_Conversions__ToStringObject
                "ToBoolean",                                // Microsoft_VisualBasic_CompilerServices_Conversions__ToBooleanObject
                "ToSByte",                                  // Microsoft_VisualBasic_CompilerServices_Conversions__ToSByteObject
                "ToByte",                                   // Microsoft_VisualBasic_CompilerServices_Conversions__ToByteObject
                "ToShort",                                  // Microsoft_VisualBasic_CompilerServices_Conversions__ToShortObject
                "ToUShort",                                 // Microsoft_VisualBasic_CompilerServices_Conversions__ToUShortObject
                "ToInteger",                                // Microsoft_VisualBasic_CompilerServices_Conversions__ToIntegerObject
                "ToUInteger",                               // Microsoft_VisualBasic_CompilerServices_Conversions__ToUIntegerObject
                "ToLong",                                   // Microsoft_VisualBasic_CompilerServices_Conversions__ToLongObject
                "ToULong",                                  // Microsoft_VisualBasic_CompilerServices_Conversions__ToULongObject
                "ToSingle",                                 // Microsoft_VisualBasic_CompilerServices_Conversions__ToSingleObject
                "ToDouble",                                 // Microsoft_VisualBasic_CompilerServices_Conversions__ToDoubleObject
                "ToDecimal",                                // Microsoft_VisualBasic_CompilerServices_Conversions__ToDecimalObject
                "ToDate",                                   // Microsoft_VisualBasic_CompilerServices_Conversions__ToDateObject
                "ToChar",                                   // Microsoft_VisualBasic_CompilerServices_Conversions__ToCharObject
                "ToCharArrayRankOne",                       // Microsoft_VisualBasic_CompilerServices_Conversions__ToCharArrayRankOneObject
                "ToGenericParameter",                       // Microsoft_VisualBasic_CompilerServices_Conversions__ToGenericParameter_T_Object
                "ChangeType",                               // Microsoft_VisualBasic_CompilerServices_Conversions__ChangeType
                "PlusObject",                               // Microsoft_VisualBasic_CompilerServices_Operators__PlusObjectObject
                "NegateObject",                             // Microsoft_VisualBasic_CompilerServices_Operators__NegateObjectObject
                "NotObject",                                // Microsoft_VisualBasic_CompilerServices_Operators__NotObjectObject
                "AndObject",                                // Microsoft_VisualBasic_CompilerServices_Operators__AndObjectObjectObject
                "OrObject",                                 // Microsoft_VisualBasic_CompilerServices_Operators__OrObjectObjectObject
                "XorObject",                                // Microsoft_VisualBasic_CompilerServices_Operators__XorObjectObjectObject
                "AddObject",                                // Microsoft_VisualBasic_CompilerServices_Operators__AddObjectObjectObject
                "SubtractObject",                           // Microsoft_VisualBasic_CompilerServices_Operators__SubtractObjectObjectObject
                "MultiplyObject",                           // Microsoft_VisualBasic_CompilerServices_Operators__MultiplyObjectObjectObject
                "DivideObject",                             // Microsoft_VisualBasic_CompilerServices_Operators__DivideObjectObjectObject
                "ExponentObject",                           // Microsoft_VisualBasic_CompilerServices_Operators__ExponentObjectObjectObject
                "ModObject",                                // Microsoft_VisualBasic_CompilerServices_Operators__ModObjectObjectObject
                "IntDivideObject",                          // Microsoft_VisualBasic_CompilerServices_Operators__IntDivideObjectObjectObject
                "LeftShiftObject",                          // Microsoft_VisualBasic_CompilerServices_Operators__LeftShiftObjectObjectObject
                "RightShiftObject",                         // Microsoft_VisualBasic_CompilerServices_Operators__RightShiftObjectObjectObject
                "ConcatenateObject",                        // Microsoft_VisualBasic_CompilerServices_Operators__ConcatenateObjectObjectObject
                "CompareObjectEqual",                       // Microsoft_VisualBasic_CompilerServices_Operators__CompareObjectEqualObjectObjectBoolean
                "CompareObjectNotEqual",                    // Microsoft_VisualBasic_CompilerServices_Operators__CompareObjectNotEqualObjectObjectBoolean
                "CompareObjectLess",                        // Microsoft_VisualBasic_CompilerServices_Operators__CompareObjectLessObjectObjectBoolean
                "CompareObjectLessEqual",                   // Microsoft_VisualBasic_CompilerServices_Operators__CompareObjectLessEqualObjectObjectBoolean
                "CompareObjectGreaterEqual",                // Microsoft_VisualBasic_CompilerServices_Operators__CompareObjectGreaterEqualObjectObjectBoolean
                "CompareObjectGreater",                     // Microsoft_VisualBasic_CompilerServices_Operators__CompareObjectGreaterObjectObjectBoolean
                "ConditionalCompareObjectEqual",            // Microsoft_VisualBasic_CompilerServices_Operators__ConditionalCompareObjectEqualObjectObjectBoolean
                "ConditionalCompareObjectNotEqual",         // Microsoft_VisualBasic_CompilerServices_Operators__ConditionalCompareObjectNotEqualObjectObjectBoolean
                "ConditionalCompareObjectLess",             // Microsoft_VisualBasic_CompilerServices_Operators__ConditionalCompareObjectLessObjectObjectBoolean
                "ConditionalCompareObjectLessEqual",        // Microsoft_VisualBasic_CompilerServices_Operators__ConditionalCompareObjectLessEqualObjectObjectBoolean
                "ConditionalCompareObjectGreaterEqual",     // Microsoft_VisualBasic_CompilerServices_Operators__ConditionalCompareObjectGreaterEqualObjectObjectBoolean
                "ConditionalCompareObjectGreater",          // Microsoft_VisualBasic_CompilerServices_Operators__ConditionalCompareObjectGreaterObjectObjectBoolean
                "CompareString",                            // Microsoft_VisualBasic_CompilerServices_Operators__CompareStringStringStringBoolean
                "CompareString",                            // Microsoft_VisualBasic_CompilerServices_EmbeddedOperators__CompareStringStringStringBoolean
                "LateCall",                                 // Microsoft_VisualBasic_CompilerServices_NewLateBinding__LateCall
                "LateGet",                                  // Microsoft_VisualBasic_CompilerServices_NewLateBinding__LateGet
                "LateSet",                                  // Microsoft_VisualBasic_CompilerServices_NewLateBinding__LateSet
                "LateSetComplex",                           // Microsoft_VisualBasic_CompilerServices_NewLateBinding__LateSetComplex
                "LateIndexGet",                             // Microsoft_VisualBasic_CompilerServices_NewLateBinding__LateIndexGet
                "LateIndexSet",                             // Microsoft_VisualBasic_CompilerServices_NewLateBinding__LateIndexSet
                "LateIndexSetComplex",                      // Microsoft_VisualBasic_CompilerServices_NewLateBinding__LateIndexSetComplex
                ".ctor",                                    // Microsoft_VisualBasic_CompilerServices_StandardModuleAttribute__ctor
                ".ctor",                                    // Microsoft_VisualBasic_CompilerServices_StaticLocalInitFlag__ctor
                "State",                                    // Microsoft_VisualBasic_CompilerServices_StaticLocalInitFlag__State
                "MidStmtStr",                               // Microsoft_VisualBasic_CompilerServices_StringType__MidStmtStr
                ".ctor",                                    // Microsoft_VisualBasic_CompilerServices_IncompleteInitialization__ctor
                ".ctor",                                    // Microsoft_VisualBasic_Embedded__ctor
                "CopyArray",                                // Microsoft_VisualBasic_CompilerServices_Utils__CopyArray
                "LikeString",                               // Microsoft_VisualBasic_CompilerServices_LikeOperator__LikeStringStringStringCompareMethod
                "LikeObject",                               // Microsoft_VisualBasic_CompilerServices_LikeOperator__LikeObjectObjectObjectCompareMethod
                "CreateProjectError",                       // Microsoft_VisualBasic_CompilerServices_ProjectData__CreateProjectError
                "SetProjectError",                          // Microsoft_VisualBasic_CompilerServices_ProjectData__SetProjectError
                "SetProjectError",                          // Microsoft_VisualBasic_CompilerServices_ProjectData__SetProjectError_Int32
                "ClearProjectError",                        // Microsoft_VisualBasic_CompilerServices_ProjectData__ClearProjectError
                "EndApp",                                   // Microsoft_VisualBasic_CompilerServices_ProjectData__EndApp
                "ForLoopInitObj",                           // Microsoft_VisualBasic_CompilerServices_ObjectFlowControl_ForLoopControl__ForLoopInitObj
                "ForNextCheckObj",                          // Microsoft_VisualBasic_CompilerServices_ObjectFlowControl_ForLoopControl__ForNextCheckObj
                "CheckForSyncLockOnValueType",              // Microsoft_VisualBasic_CompilerServices_ObjectFlowControl__CheckForSyncLockOnValueType
                "CallByName",                               // Microsoft_VisualBasic_CompilerServices_Versioned__CallByName
                "IsNumeric",                                // Microsoft_VisualBasic_CompilerServices_Versioned__IsNumeric
                "SystemTypeName",                           // Microsoft_VisualBasic_CompilerServices_Versioned__SystemTypeName
                "TypeName",                                 // Microsoft_VisualBasic_CompilerServices_Versioned__TypeName
                "VbTypeName",                               // Microsoft_VisualBasic_CompilerServices_Versioned__VbTypeName
                "IsNumeric",                                // Microsoft_VisualBasic_Information__IsNumeric
                "SystemTypeName",                           // Microsoft_VisualBasic_Information__SystemTypeName
                "TypeName",                                 // Microsoft_VisualBasic_Information__TypeName
                "VbTypeName",                               // Microsoft_VisualBasic_Information__VbTypeName
                "CallByName",                               // Microsoft_VisualBasic_Interaction__CallByName
                "MoveNext",                                 // System_Runtime_CompilerServices_IAsyncStateMachine_MoveNext
                "SetStateMachine",                          // System_Runtime_CompilerServices_IAsyncStateMachine_SetStateMachine
                "Create",                                   // System_Runtime_CompilerServices_AsyncVoidMethodBuilder__Create
                "SetException",                             // System_Runtime_CompilerServices_AsyncVoidMethodBuilder__SetException
                "SetResult",                                // System_Runtime_CompilerServices_AsyncVoidMethodBuilder__SetResult
                "AwaitOnCompleted",                         // System_Runtime_CompilerServices_AsyncVoidMethodBuilder__AwaitOnCompleted
                "AwaitUnsafeOnCompleted",                   // System_Runtime_CompilerServices_AsyncVoidMethodBuilder__AwaitUnsafeOnCompleted
                "Start",                                    // System_Runtime_CompilerServices_AsyncVoidMethodBuilder__Start_T
                "SetStateMachine",                          // System_Runtime_CompilerServices_AsyncVoidMethodBuilder__SetStateMachine
                "Create",                                   // System_Runtime_CompilerServices_AsyncTaskMethodBuilder__Create
                "SetException",                             // System_Runtime_CompilerServices_AsyncTaskMethodBuilder__SetException
                "SetResult",                                // System_Runtime_CompilerServices_AsyncTaskMethodBuilder__SetResult
                "AwaitOnCompleted",                         // System_Runtime_CompilerServices_AsyncTaskMethodBuilder__AwaitOnCompleted
                "AwaitUnsafeOnCompleted",                   // System_Runtime_CompilerServices_AsyncTaskMethodBuilder__AwaitUnsafeOnCompleted
                "Start",                                    // System_Runtime_CompilerServices_AsyncTaskMethodBuilder__Start_T
                "SetStateMachine",                          // System_Runtime_CompilerServices_AsyncTaskMethodBuilder__SetStateMachine
                "Task",                                     // System_Runtime_CompilerServices_AsyncTaskMethodBuilder__Task
                "Create",                                   // System_Runtime_CompilerServices_AsyncTaskMethodBuilder_T__Create
                "SetException",                             // System_Runtime_CompilerServices_AsyncTaskMethodBuilder_T__SetException
                "SetResult",                                // System_Runtime_CompilerServices_AsyncTaskMethodBuilder_T__SetResult
                "AwaitOnCompleted",                         // System_Runtime_CompilerServices_AsyncTaskMethodBuilder_T__AwaitOnCompleted
                "AwaitUnsafeOnCompleted",                   // System_Runtime_CompilerServices_AsyncTaskMethodBuilder_T__AwaitUnsafeOnCompleted
                "Start",                                    // System_Runtime_CompilerServices_AsyncTaskMethodBuilder_T__Start_T
                "SetStateMachine",                          // System_Runtime_CompilerServices_AsyncTaskMethodBuilder_T__SetStateMachine
                "Task",                                     // System_Runtime_CompilerServices_AsyncTaskMethodBuilder_T__Task
                ".ctor",                                    // System_Runtime_CompilerServices_AsyncStateMachineAttribute__ctor
                ".ctor",                                    // System_Runtime_CompilerServices_IteratorStateMachineAttribute__ctor
                "Asc",                                      // Microsoft_VisualBasic_Strings__AscCharInt32
                "Asc",                                      // Microsoft_VisualBasic_Strings__AscStringInt32
                "AscW",                                     // Microsoft_VisualBasic_Strings__AscWCharInt32
                "AscW",                                     // Microsoft_VisualBasic_Strings__AscWStringInt32
                "Chr",                                      // Microsoft_VisualBasic_Strings__ChrInt32Char
                "ChrW",                                     // Microsoft_VisualBasic_Strings__ChrWInt32Char
                ".ctor",                                    // System_Xml_Linq_XElement__ctor
                ".ctor",                                    // System_Xml_Linq_XElement__ctor2
                "Get",                                      // System_Xml_Linq_XNamespace__Get
                "Run",                                      // System_Windows_Forms_Application__RunForm
                "CurrentManagedThreadId",                   // System_Environment__CurrentManagedThreadId
                ".ctor",                                    // System_ComponentModel_EditorBrowsableAttribute__ctor
                "SustainedLowLatency",                      // System_Runtime_GCLatencyMode__SustainedLowLatency

                "Item1",                                    // System_ValueTuple_T1__Item1

                "Item1",                                    // System_ValueTuple_T2__Item1
                "Item2",                                    // System_ValueTuple_T2__Item2

                "Item1",                                    // System_ValueTuple_T3__Item1
                "Item2",                                    // System_ValueTuple_T3__Item2
                "Item3",                                    // System_ValueTuple_T3__Item3

                "Item1",                                    // System_ValueTuple_T4__Item1
                "Item2",                                    // System_ValueTuple_T4__Item2
                "Item3",                                    // System_ValueTuple_T4__Item3
                "Item4",                                    // System_ValueTuple_T4__Item4

                "Item1",                                    // System_ValueTuple_T5__Item1
                "Item2",                                    // System_ValueTuple_T5__Item2
                "Item3",                                    // System_ValueTuple_T5__Item3
                "Item4",                                    // System_ValueTuple_T5__Item4
                "Item5",                                    // System_ValueTuple_T5__Item5

                "Item1",                                    // System_ValueTuple_T6__Item1
                "Item2",                                    // System_ValueTuple_T6__Item2
                "Item3",                                    // System_ValueTuple_T6__Item3
                "Item4",                                    // System_ValueTuple_T6__Item4
                "Item5",                                    // System_ValueTuple_T6__Item5
                "Item6",                                    // System_ValueTuple_T6__Item6

                "Item1",                                    // System_ValueTuple_T7__Item1
                "Item2",                                    // System_ValueTuple_T7__Item2
                "Item3",                                    // System_ValueTuple_T7__Item3
                "Item4",                                    // System_ValueTuple_T7__Item4
                "Item5",                                    // System_ValueTuple_T7__Item5
                "Item6",                                    // System_ValueTuple_T7__Item6
                "Item7",                                    // System_ValueTuple_T7__Item7

                "Item1",                                    // System_ValueTuple_TRest__Item1
                "Item2",                                    // System_ValueTuple_TRest__Item2
                "Item3",                                    // System_ValueTuple_TRest__Item3
                "Item4",                                    // System_ValueTuple_TRest__Item4
                "Item5",                                    // System_ValueTuple_TRest__Item5
                "Item6",                                    // System_ValueTuple_TRest__Item6
                "Item7",                                    // System_ValueTuple_TRest__Item7
                "Rest",                                     // System_ValueTuple_TRest__Rest

                ".ctor",                                    // System_ValueTuple_T1__ctor
                ".ctor",                                    // System_ValueTuple_T2__ctor
                ".ctor",                                    // System_ValueTuple_T3__ctor
                ".ctor",                                    // System_ValueTuple_T4__ctor
                ".ctor",                                    // System_ValueTuple_T5__ctor
                ".ctor",                                    // System_ValueTuple_T6__ctor
                ".ctor",                                    // System_ValueTuple_T7__ctor
                ".ctor",                                    // System_ValueTuple_TRest__ctor

                ".ctor",                                    // System_Runtime_CompilerServices_TupleElementNamesAttribute__ctorTransformNames

                "Format",                                   // System_String__Format_IFormatProvider
                "CreatePayload",                            // Microsoft_CodeAnalysis_Runtime_Instrumentation__CreatePayloadForMethodsSpanningSingleFile
                "CreatePayload",                            // Microsoft_CodeAnalysis_Runtime_Instrumentation__CreatePayloadForMethodsSpanningMultipleFiles

                ".ctor",                                    // System_Runtime_CompilerServices_ReferenceAssemblyAttribute__ctor
                ".ctor",                                    // System_Runtime_CompilerServices_IsReadOnlyAttribute__ctor
                ".ctor",                                    // System_Runtime_CompilerServices_IsByRefLikeAttribute__ctor
                ".ctor",                                    // System_Runtime_CompilerServices_ObsoleteAttribute__ctor
                ".ctor",                                    // System_Span__ctor
                "get_Item",                                 // System_Span__get_Item
                "get_Length",                               // System_Span__get_Length
                ".ctor",                                    // System_ReadOnlySpan__ctor
                "get_Item",                                 // System_ReadOnlySpan__get_Item
                "get_Length",                               // System_ReadOnlySpan__get_Length
                ".ctor",                                    // System_Runtime_CompilerServices_IsUnmanagedAttribute__ctor
<<<<<<< HEAD
                "DisposeAsync",                             //  System_IAsyncDisposable__DisposeAsync
                "GetAsyncEnumerator",                       // System_Collections_Generic_IAsyncEnumerable_T__GetAsyncEnumerator
                "WaitForNextAsync",                         // System_Collections_Generic_IAsyncEnumerator_T__WaitForNextAsync
                "TryGetNext",                               // System_Collections_Generic_IAsyncEnumerator_T__TryGetNext
=======
                "Fix",                                      // Microsoft.VisualBasic.Conversion.Fix(Number As System.Single)
                "Fix"                                       // Microsoft.VisualBasic.Conversion.Fix(Number As System.Double)
>>>>>>> ca2f6ad9
            };

            s_descriptors = MemberDescriptor.InitializeFromStream(new System.IO.MemoryStream(initializationBytes, writable: false), allNames);
        }

        public static MemberDescriptor GetDescriptor(WellKnownMember member)
        {
            return s_descriptors[(int)member];
        }

        /// <summary>
        /// This function defines whether an attribute is optional or not.
        /// </summary>
        /// <param name="attributeMember">The attribute member.</param>
        internal static bool IsSynthesizedAttributeOptional(WellKnownMember attributeMember)
        {
            switch (attributeMember)
            {
                case WellKnownMember.System_Runtime_CompilerServices_CompilerGeneratedAttribute__ctor:
                case WellKnownMember.System_Diagnostics_DebuggableAttribute__ctorDebuggingModes:
                case WellKnownMember.System_Diagnostics_DebuggerBrowsableAttribute__ctor:
                case WellKnownMember.System_Diagnostics_DebuggerHiddenAttribute__ctor:
                case WellKnownMember.System_Diagnostics_DebuggerDisplayAttribute__ctor:
                case WellKnownMember.System_Diagnostics_DebuggerStepThroughAttribute__ctor:
                case WellKnownMember.System_Diagnostics_DebuggerNonUserCodeAttribute__ctor:
                case WellKnownMember.System_STAThreadAttribute__ctor:
                case WellKnownMember.System_Runtime_CompilerServices_AsyncStateMachineAttribute__ctor:
                case WellKnownMember.System_Runtime_CompilerServices_IteratorStateMachineAttribute__ctor:
                    return true;

                default:
                    return false;
            }
        }
    }
}<|MERGE_RESOLUTION|>--- conflicted
+++ resolved
@@ -2983,7 +2983,14 @@
                     (byte)SignatureTypeCode.TypeHandle, (byte)SpecialType.System_Single,                                    // Return type
                     (byte)SignatureTypeCode.TypeHandle, (byte)SpecialType.System_Single,                                    // Number As System.Single
 
-<<<<<<< HEAD
+                // Microsoft.VisualBasic.Conversion.Fix(Number As System.Double)
+                (byte)(MemberFlags.Method | MemberFlags.Static),                                                                                    // Flags
+                 (byte)WellKnownType.ExtSentinel, (byte)(WellKnownType.Microsoft_VisualBasic_Conversion - WellKnownType.ExtSentinel),               // DeclaringTypeId
+                0,                                                                                                                                  // Arity
+                    1,                                                                                                                              // Method Signature
+                    (byte)SignatureTypeCode.TypeHandle, (byte)SpecialType.System_Double,                                    // Return type
+                    (byte)SignatureTypeCode.TypeHandle, (byte)SpecialType.System_Double,                                    // Number As System.Double
+
                 // System_IAsyncDisposable__DisposeAsync
                 (byte)(MemberFlags.Method | MemberFlags.Virtual),                                                                                              // Flags
                 (byte)WellKnownType.ExtSentinel, (byte)(WellKnownType.System_IAsyncDisposable - WellKnownType.ExtSentinel),                                    // DeclaringTypeId
@@ -3018,15 +3025,6 @@
                     1,                                                                                                                                          // Method Signature
                     (byte)SignatureTypeCode.GenericTypeParameter, 0,
                     (byte)SignatureTypeCode.ByReference, (byte)SignatureTypeCode.TypeHandle, (byte)SpecialType.System_Boolean,
-=======
-                // Microsoft.VisualBasic.Conversion.Fix(Number As System.Double)
-                (byte)(MemberFlags.Method | MemberFlags.Static),                                                                                    // Flags
-                 (byte)WellKnownType.ExtSentinel, (byte)(WellKnownType.Microsoft_VisualBasic_Conversion - WellKnownType.ExtSentinel),               // DeclaringTypeId
-                0,                                                                                                                                  // Arity
-                    1,                                                                                                                              // Method Signature
-                    (byte)SignatureTypeCode.TypeHandle, (byte)SpecialType.System_Double,                                    // Return type
-                    (byte)SignatureTypeCode.TypeHandle, (byte)SpecialType.System_Double,                                    // Number As System.Double
->>>>>>> ca2f6ad9
             };
 
             string[] allNames = new string[(int)WellKnownMember.Count]
@@ -3398,15 +3396,14 @@
                 "get_Item",                                 // System_ReadOnlySpan__get_Item
                 "get_Length",                               // System_ReadOnlySpan__get_Length
                 ".ctor",                                    // System_Runtime_CompilerServices_IsUnmanagedAttribute__ctor
-<<<<<<< HEAD
+
+                "Fix",                                      // Microsoft.VisualBasic.Conversion.Fix(Number As System.Single)
+                "Fix",                                      // Microsoft.VisualBasic.Conversion.Fix(Number As System.Double)
+
                 "DisposeAsync",                             //  System_IAsyncDisposable__DisposeAsync
                 "GetAsyncEnumerator",                       // System_Collections_Generic_IAsyncEnumerable_T__GetAsyncEnumerator
                 "WaitForNextAsync",                         // System_Collections_Generic_IAsyncEnumerator_T__WaitForNextAsync
                 "TryGetNext",                               // System_Collections_Generic_IAsyncEnumerator_T__TryGetNext
-=======
-                "Fix",                                      // Microsoft.VisualBasic.Conversion.Fix(Number As System.Single)
-                "Fix"                                       // Microsoft.VisualBasic.Conversion.Fix(Number As System.Double)
->>>>>>> ca2f6ad9
             };
 
             s_descriptors = MemberDescriptor.InitializeFromStream(new System.IO.MemoryStream(initializationBytes, writable: false), allNames);
