﻿// Copyright (c) Microsoft.  All Rights Reserved.  Licensed under the Apache License, Version 2.0.  See License.txt in the project root for license information.

using System.Collections.Immutable;
using Roslyn.Utilities;

namespace Microsoft.CodeAnalysis.Semantics
{
    internal abstract class OperationCloner : OperationVisitor<object, IOperation>
    {
        protected T Visit<T>(T node) where T : IOperation
        {
            return (T)Visit(node, argument: null);
        }

        public IOperation Visit(IOperation operation)
        {
            return Visit(operation, argument: null);
        }

        public override IOperation DefaultVisit(IOperation operation, object argument)
        {
            // this should never reach, otherwise, there is missing override for IOperation type
            throw ExceptionUtilities.Unreachable;
        }

        internal override IOperation VisitNoneOperation(IOperation operation, object argument)
        {
            return Operation.CreateOperationNone(((Operation)operation).SemanticModel, operation.Syntax, operation.ConstantValue, () => VisitArray(operation.Children.ToImmutableArray()), operation.IsImplicit);
        }

        private ImmutableArray<T> VisitArray<T>(ImmutableArray<T> nodes) where T : IOperation
        {
            // clone the array
            return nodes.SelectAsArray(n => Visit(n));
        }

        public override IOperation VisitBlockStatement(IBlockStatement operation, object argument)
        {
            return new BlockStatement(VisitArray(operation.Statements), operation.Locals, ((Operation)operation).SemanticModel, operation.Syntax, operation.Type, operation.ConstantValue, operation.IsImplicit);
        }

        public override IOperation VisitVariableDeclarationStatement(IVariableDeclarationStatement operation, object argument)
        {
            return new VariableDeclarationStatement(VisitArray(operation.Declarations), ((Operation)operation).SemanticModel, operation.Syntax, operation.Type, operation.ConstantValue, operation.IsImplicit);
        }

        public override IOperation VisitVariableDeclaration(IVariableDeclaration operation, object argument)
        {
            return new VariableDeclaration(operation.Variables, Visit(operation.Initializer), ((Operation)operation).SemanticModel, operation.Syntax, operation.Type, operation.ConstantValue, operation.IsImplicit);
        }

        public override IOperation VisitSwitchStatement(ISwitchStatement operation, object argument)
        {
            return new SwitchStatement(Visit(operation.Value), VisitArray(operation.Cases), ((Operation)operation).SemanticModel, operation.Syntax, operation.Type, operation.ConstantValue, operation.IsImplicit);
        }

        public override IOperation VisitSwitchCase(ISwitchCase operation, object argument)
        {
            return new SwitchCase(VisitArray(operation.Clauses), VisitArray(operation.Body), ((Operation)operation).SemanticModel, operation.Syntax, operation.Type, operation.ConstantValue, operation.IsImplicit);
        }

        public override IOperation VisitSingleValueCaseClause(ISingleValueCaseClause operation, object argument)
        {
            return new SingleValueCaseClause(Visit(operation.Value), operation.Equality, operation.CaseKind, ((Operation)operation).SemanticModel, operation.Syntax, operation.Type, operation.ConstantValue, operation.IsImplicit);
        }

        public override IOperation VisitRelationalCaseClause(IRelationalCaseClause operation, object argument)
        {
            return new RelationalCaseClause(Visit(operation.Value), operation.Relation, operation.CaseKind, ((Operation)operation).SemanticModel, operation.Syntax, operation.Type, operation.ConstantValue, operation.IsImplicit);
        }

        public override IOperation VisitRangeCaseClause(IRangeCaseClause operation, object argument)
        {
            return new RangeCaseClause(Visit(operation.MinimumValue), Visit(operation.MaximumValue), operation.CaseKind, ((Operation)operation).SemanticModel, operation.Syntax, operation.Type, operation.ConstantValue, operation.IsImplicit);
        }

        public override IOperation VisitDefaultCaseClause(IDefaultCaseClause operation, object argument)
        {
            return new DefaultCaseClause(((Operation)operation).SemanticModel, operation.Syntax, operation.Type, operation.ConstantValue, operation.IsImplicit);
        }

        public override IOperation VisitIfStatement(IIfStatement operation, object argument)
        {
            return new IfStatement(Visit(operation.Condition), Visit(operation.IfTrueStatement), Visit(operation.IfFalseStatement), ((Operation)operation).SemanticModel, operation.Syntax, operation.Type, operation.ConstantValue, operation.IsImplicit);
        }

        public override IOperation VisitWhileUntilLoopStatement(IWhileUntilLoopStatement operation, object argument)
        {
            return new WhileUntilLoopStatement(operation.IsTopTest, operation.IsWhile, Visit(operation.Condition), operation.LoopKind, Visit(operation.Body), ((Operation)operation).SemanticModel, operation.Syntax, operation.Type, operation.ConstantValue, operation.IsImplicit);
        }

        public override IOperation VisitForLoopStatement(IForLoopStatement operation, object argument)
        {
            return new ForLoopStatement(VisitArray(operation.Before), VisitArray(operation.AtLoopBottom), operation.Locals, Visit(operation.Condition), operation.LoopKind, Visit(operation.Body), ((Operation)operation).SemanticModel, operation.Syntax, operation.Type, operation.ConstantValue, operation.IsImplicit);
        }

        public override IOperation VisitForEachLoopStatement(IForEachLoopStatement operation, object argument)
        {
            return new ForEachLoopStatement(operation.IterationVariable, Visit(operation.Collection), operation.LoopKind, Visit(operation.Body), ((Operation)operation).SemanticModel, operation.Syntax, operation.Type, operation.ConstantValue, operation.IsImplicit);
        }

        public override IOperation VisitLabelStatement(ILabelStatement operation, object argument)
        {
            return new LabelStatement(operation.Label, Visit(operation.LabeledStatement), ((Operation)operation).SemanticModel, operation.Syntax, operation.Type, operation.ConstantValue, operation.IsImplicit);
        }

        public override IOperation VisitBranchStatement(IBranchStatement operation, object argument)
        {
            return new BranchStatement(operation.Target, operation.BranchKind, ((Operation)operation).SemanticModel, operation.Syntax, operation.Type, operation.ConstantValue, operation.IsImplicit);
        }

        public override IOperation VisitYieldBreakStatement(IReturnStatement operation, object argument)
        {
            return new ReturnStatement(operation.Kind, Visit(operation.ReturnedValue), ((Operation)operation).SemanticModel, operation.Syntax, operation.Type, operation.ConstantValue, operation.IsImplicit);
        }

        public override IOperation VisitEmptyStatement(IEmptyStatement operation, object argument)
        {
            return new EmptyStatement(((Operation)operation).SemanticModel, operation.Syntax, operation.Type, operation.ConstantValue, operation.IsImplicit);
        }

        public override IOperation VisitThrowStatement(IThrowStatement operation, object argument)
        {
            return new ThrowStatement(Visit(operation.ThrownObject), ((Operation)operation).SemanticModel, operation.Syntax, operation.Type, operation.ConstantValue, operation.IsImplicit);
        }

        public override IOperation VisitReturnStatement(IReturnStatement operation, object argument)
        {
            return new ReturnStatement(operation.Kind, Visit(operation.ReturnedValue), ((Operation)operation).SemanticModel, operation.Syntax, operation.Type, operation.ConstantValue, operation.IsImplicit);
        }

        public override IOperation VisitLockStatement(ILockStatement operation, object argument)
        {
            return new LockStatement(Visit(operation.LockedObject), Visit(operation.Body), ((Operation)operation).SemanticModel, operation.Syntax, operation.Type, operation.ConstantValue, operation.IsImplicit);
        }

        public override IOperation VisitTryStatement(ITryStatement operation, object argument)
        {
            return new TryStatement(Visit(operation.Body), VisitArray(operation.Catches), Visit(operation.FinallyHandler), ((Operation)operation).SemanticModel, operation.Syntax, operation.Type, operation.ConstantValue, operation.IsImplicit);
        }

        public override IOperation VisitCatchClause(ICatchClause operation, object argument)
        {
            return new CatchClause(Visit(operation.Handler), operation.CaughtType, Visit(operation.Filter), operation.ExceptionLocal, ((Operation)operation).SemanticModel, operation.Syntax, operation.Type, operation.ConstantValue, operation.IsImplicit);
        }

        public override IOperation VisitUsingStatement(IUsingStatement operation, object argument)
        {
            return new UsingStatement(Visit(operation.Body), Visit(operation.Declaration), Visit(operation.Value), ((Operation)operation).SemanticModel, operation.Syntax, operation.Type, operation.ConstantValue, operation.IsImplicit);
        }

        public override IOperation VisitFixedStatement(IFixedStatement operation, object argument)
        {
            return new FixedStatement(Visit(operation.Variables), Visit(operation.Body), ((Operation)operation).SemanticModel, operation.Syntax, operation.Type, operation.ConstantValue, operation.IsImplicit);
        }

        public override IOperation VisitExpressionStatement(IExpressionStatement operation, object argument)
        {
            return new ExpressionStatement(Visit(operation.Expression), ((Operation)operation).SemanticModel, operation.Syntax, operation.Type, operation.ConstantValue, operation.IsImplicit);
        }

        public override IOperation VisitWithStatement(IWithStatement operation, object argument)
        {
            return new WithStatement(Visit(operation.Body), Visit(operation.Value), ((Operation)operation).SemanticModel, operation.Syntax, operation.Type, operation.ConstantValue, operation.IsImplicit);
        }

        public override IOperation VisitStopStatement(IStopStatement operation, object argument)
        {
            return new StopStatement(((Operation)operation).SemanticModel, operation.Syntax, operation.Type, operation.ConstantValue, operation.IsImplicit);
        }

        public override IOperation VisitEndStatement(IEndStatement operation, object argument)
        {
            return new EndStatement(((Operation)operation).SemanticModel, operation.Syntax, operation.Type, operation.ConstantValue, operation.IsImplicit);
        }

        public override IOperation VisitInvocationExpression(IInvocationExpression operation, object argument)
        {
            return new InvocationExpression(operation.TargetMethod, Visit(operation.Instance), operation.IsVirtual, VisitArray(operation.ArgumentsInEvaluationOrder), ((Operation)operation).SemanticModel, operation.Syntax, operation.Type, operation.ConstantValue, operation.IsImplicit);
        }

        public override IOperation VisitArgument(IArgument operation, object argument)
        {
            return new Argument(operation.ArgumentKind, operation.Parameter, Visit(operation.Value), Visit(operation.InConversion), Visit(operation.OutConversion), ((Operation)operation).SemanticModel, operation.Syntax, operation.Type, operation.ConstantValue, operation.IsImplicit);
        }

        public override IOperation VisitOmittedArgumentExpression(IOmittedArgumentExpression operation, object argument)
        {
            return new OmittedArgumentExpression(((Operation)operation).SemanticModel, operation.Syntax, operation.Type, operation.ConstantValue, operation.IsImplicit);
        }

        public override IOperation VisitArrayElementReferenceExpression(IArrayElementReferenceExpression operation, object argument)
        {
            return new ArrayElementReferenceExpression(Visit(operation.ArrayReference), VisitArray(operation.Indices), ((Operation)operation).SemanticModel, operation.Syntax, operation.Type, operation.ConstantValue, operation.IsImplicit);
        }

        public override IOperation VisitPointerIndirectionReferenceExpression(IPointerIndirectionReferenceExpression operation, object argument)
        {
            return new PointerIndirectionReferenceExpression(Visit(operation.Pointer), ((Operation)operation).SemanticModel, operation.Syntax, operation.Type, operation.ConstantValue, operation.IsImplicit);
        }

        public override IOperation VisitLocalReferenceExpression(ILocalReferenceExpression operation, object argument)
        {
            return new LocalReferenceExpression(operation.Local, ((Operation)operation).SemanticModel, operation.Syntax, operation.Type, operation.ConstantValue, operation.IsImplicit);
        }

        public override IOperation VisitParameterReferenceExpression(IParameterReferenceExpression operation, object argument)
        {
            return new ParameterReferenceExpression(operation.Parameter, ((Operation)operation).SemanticModel, operation.Syntax, operation.Type, operation.ConstantValue, operation.IsImplicit);
        }

        public override IOperation VisitSyntheticLocalReferenceExpression(ISyntheticLocalReferenceExpression operation, object argument)
        {
            return new SyntheticLocalReferenceExpression(operation.SyntheticLocalKind, ((Operation)operation).SemanticModel, operation.Syntax, operation.Type, operation.ConstantValue, operation.IsImplicit);
        }

        public override IOperation VisitInstanceReferenceExpression(IInstanceReferenceExpression operation, object argument)
        {
            return new InstanceReferenceExpression(operation.InstanceReferenceKind, ((Operation)operation).SemanticModel, operation.Syntax, operation.Type, operation.ConstantValue, operation.IsImplicit);
        }

        public override IOperation VisitFieldReferenceExpression(IFieldReferenceExpression operation, object argument)
        {
            return new FieldReferenceExpression(operation.Field, Visit(operation.Instance), operation.Member, ((Operation)operation).SemanticModel, operation.Syntax, operation.Type, operation.ConstantValue, operation.IsImplicit);
        }

        public override IOperation VisitMethodBindingExpression(IMethodBindingExpression operation, object argument)
        {
            return new MethodBindingExpression(operation.Method, operation.IsVirtual, Visit(operation.Instance), operation.Member, ((Operation)operation).SemanticModel, operation.Syntax, operation.Type, operation.ConstantValue, operation.IsImplicit);
        }

        public override IOperation VisitPropertyReferenceExpression(IPropertyReferenceExpression operation, object argument)
        {
            return new PropertyReferenceExpression(operation.Property, Visit(operation.Instance), operation.Member, VisitArray(operation.ArgumentsInEvaluationOrder), ((Operation)operation).SemanticModel, operation.Syntax, operation.Type, operation.ConstantValue, operation.IsImplicit);
        }

        public override IOperation VisitEventReferenceExpression(IEventReferenceExpression operation, object argument)
        {
            return new EventReferenceExpression(operation.Event, Visit(operation.Instance), operation.Member, ((Operation)operation).SemanticModel, operation.Syntax, operation.Type, operation.ConstantValue, operation.IsImplicit);
        }

        public override IOperation VisitEventAssignmentExpression(IEventAssignmentExpression operation, object argument)
        {
            return new EventAssignmentExpression(Visit(operation.EventReference), Visit(operation.HandlerValue), operation.Adds, ((Operation)operation).SemanticModel, operation.Syntax, operation.Type, operation.ConstantValue, operation.IsImplicit);
        }

        public override IOperation VisitConditionalAccessExpression(IConditionalAccessExpression operation, object argument)
        {
            return new ConditionalAccessExpression(Visit(operation.ConditionalValue), Visit(operation.ConditionalInstance), ((Operation)operation).SemanticModel, operation.Syntax, operation.Type, operation.ConstantValue, operation.IsImplicit);
        }

        public override IOperation VisitConditionalAccessInstanceExpression(IConditionalAccessInstanceExpression operation, object argument)
        {
            return new ConditionalAccessInstanceExpression(((Operation)operation).SemanticModel, operation.Syntax, operation.Type, operation.ConstantValue, operation.IsImplicit);
        }

        public override IOperation VisitPlaceholderExpression(IPlaceholderExpression operation, object argument)
        {
            return new PlaceholderExpression(((Operation)operation).SemanticModel, operation.Syntax, operation.Type, operation.ConstantValue, operation.IsImplicit);
        }

        public override IOperation VisitUnaryOperatorExpression(IUnaryOperatorExpression operation, object argument)
        {
            return new UnaryOperatorExpression(operation.UnaryOperationKind, Visit(operation.Operand), operation.IsLifted, operation.UsesOperatorMethod, operation.OperatorMethod, ((Operation)operation).SemanticModel, operation.Syntax, operation.Type, operation.ConstantValue, operation.IsImplicit);
        }

        public override IOperation VisitBinaryOperatorExpression(IBinaryOperatorExpression operation, object argument)
        {
            return new BinaryOperatorExpression(operation.BinaryOperationKind, Visit(operation.LeftOperand), Visit(operation.RightOperand), operation.IsLifted, operation.UsesOperatorMethod, operation.OperatorMethod, ((Operation)operation).SemanticModel, operation.Syntax, operation.Type, operation.ConstantValue, operation.IsImplicit);
        }

        public override IOperation VisitConditionalChoiceExpression(IConditionalChoiceExpression operation, object argument)
        {
            return new ConditionalChoiceExpression(Visit(operation.Condition), Visit(operation.IfTrueValue), Visit(operation.IfFalseValue), ((Operation)operation).SemanticModel, operation.Syntax, operation.Type, operation.ConstantValue, operation.IsImplicit);
        }

        public override IOperation VisitCoalesceExpression(ICoalesceExpression operation, object argument)
        {
<<<<<<< HEAD
            return new CoalesceExpression(Visit(operation.Expression), Visit(operation.WhenNull), ((Operation)operation).SemanticModel, operation.Syntax, operation.Type, operation.ConstantValue);
=======
            return new NullCoalescingExpression(Visit(operation.PrimaryOperand), Visit(operation.SecondaryOperand), ((Operation)operation).SemanticModel, operation.Syntax, operation.Type, operation.ConstantValue, operation.IsImplicit);
>>>>>>> a2840b98
        }

        public override IOperation VisitIsTypeExpression(IIsTypeExpression operation, object argument)
        {
            return new IsTypeExpression(Visit(operation.Operand), operation.IsType, ((Operation)operation).SemanticModel, operation.Syntax, operation.Type, operation.ConstantValue, operation.IsImplicit);
        }

        public override IOperation VisitSizeOfExpression(ISizeOfExpression operation, object argument)
        {
            return new SizeOfExpression(operation.TypeOperand, ((Operation)operation).SemanticModel, operation.Syntax, operation.Type, operation.ConstantValue, operation.IsImplicit);
        }

        public override IOperation VisitTypeOfExpression(ITypeOfExpression operation, object argument)
        {
            return new TypeOfExpression(operation.TypeOperand, ((Operation)operation).SemanticModel, operation.Syntax, operation.Type, operation.ConstantValue, operation.IsImplicit);
        }

        public override IOperation VisitLambdaExpression(ILambdaExpression operation, object argument)
        {
            return new LambdaExpression(operation.Signature, Visit(operation.Body), ((Operation)operation).SemanticModel, operation.Syntax, operation.Type, operation.ConstantValue, operation.IsImplicit);
        }

        public override IOperation VisitLiteralExpression(ILiteralExpression operation, object argument)
        {
            return new LiteralExpression(operation.Text, ((Operation)operation).SemanticModel, operation.Syntax, operation.Type, operation.ConstantValue, operation.IsImplicit);
        }

        public override IOperation VisitAwaitExpression(IAwaitExpression operation, object argument)
        {
            return new AwaitExpression(Visit(operation.AwaitedValue), ((Operation)operation).SemanticModel, operation.Syntax, operation.Type, operation.ConstantValue, operation.IsImplicit);
        }

        public override IOperation VisitNameOfExpression(INameOfExpression operation, object argument)
        {
            return new NameOfExpression(Visit(operation.Argument), ((Operation)operation).SemanticModel, operation.Syntax, operation.Type, operation.ConstantValue, operation.IsImplicit);
        }

        public override IOperation VisitThrowExpression(IThrowExpression operation, object argument)
        {
            return new ThrowExpression(Visit(operation.Expression), ((Operation)operation).SemanticModel, operation.Syntax, operation.Type, operation.ConstantValue, operation.IsImplicit);
        }

        public override IOperation VisitAddressOfExpression(IAddressOfExpression operation, object argument)
        {
            return new AddressOfExpression(Visit(operation.Reference), ((Operation)operation).SemanticModel, operation.Syntax, operation.Type, operation.ConstantValue, operation.IsImplicit);
        }

        public override IOperation VisitObjectCreationExpression(IObjectCreationExpression operation, object argument)
        {
            return new ObjectCreationExpression(operation.Constructor, Visit(operation.Initializer), VisitArray(operation.ArgumentsInEvaluationOrder), ((Operation)operation).SemanticModel, operation.Syntax, operation.Type, operation.ConstantValue, operation.IsImplicit);
        }

        public override IOperation VisitAnonymousObjectCreationExpression(IAnonymousObjectCreationExpression operation, object argument)
        {
            return new AnonymousObjectCreationExpression(VisitArray(operation.Initializers), ((Operation)operation).SemanticModel, operation.Syntax, operation.Type, operation.ConstantValue, operation.IsImplicit);
        }

        public override IOperation VisitObjectOrCollectionInitializerExpression(IObjectOrCollectionInitializerExpression operation, object argument)
        {
            return new ObjectOrCollectionInitializerExpression(VisitArray(operation.Initializers), ((Operation)operation).SemanticModel, operation.Syntax, operation.Type, operation.ConstantValue, operation.IsImplicit);
        }

        public override IOperation VisitMemberInitializerExpression(IMemberInitializerExpression operation, object argument)
        {
            return new MemberInitializerExpression(Visit(operation.InitializedMember), Visit(operation.Initializer), ((Operation)operation).SemanticModel, operation.Syntax, operation.Type, operation.ConstantValue, operation.IsImplicit);
        }

        public override IOperation VisitCollectionElementInitializerExpression(ICollectionElementInitializerExpression operation, object argument)
        {
            return new CollectionElementInitializerExpression(operation.AddMethod, VisitArray(operation.Arguments), operation.IsDynamic, ((Operation)operation).SemanticModel, operation.Syntax, operation.Type, operation.ConstantValue, operation.IsImplicit);
        }

        public override IOperation VisitFieldInitializer(IFieldInitializer operation, object argument)
        {
            return new FieldInitializer(operation.InitializedFields, Visit(operation.Value), operation.Kind, ((Operation)operation).SemanticModel, operation.Syntax, operation.Type, operation.ConstantValue, operation.IsImplicit);
        }

        public override IOperation VisitPropertyInitializer(IPropertyInitializer operation, object argument)
        {
            return new PropertyInitializer(operation.InitializedProperty, Visit(operation.Value), operation.Kind, ((Operation)operation).SemanticModel, operation.Syntax, operation.Type, operation.ConstantValue, operation.IsImplicit);
        }

        public override IOperation VisitParameterInitializer(IParameterInitializer operation, object argument)
        {
            return new ParameterInitializer(operation.Parameter, Visit(operation.Value), operation.Kind, ((Operation)operation).SemanticModel, operation.Syntax, operation.Type, operation.ConstantValue, operation.IsImplicit);
        }

        public override IOperation VisitArrayCreationExpression(IArrayCreationExpression operation, object argument)
        {
            return new ArrayCreationExpression(operation.ElementType, VisitArray(operation.DimensionSizes), Visit(operation.Initializer), ((Operation)operation).SemanticModel, operation.Syntax, operation.Type, operation.ConstantValue, operation.IsImplicit);
        }

        public override IOperation VisitArrayInitializer(IArrayInitializer operation, object argument)
        {
            return new ArrayInitializer(VisitArray(operation.ElementValues), ((Operation)operation).SemanticModel, operation.Syntax, operation.Type, operation.ConstantValue, operation.IsImplicit);
        }

        public override IOperation VisitSimpleAssignmentExpression(ISimpleAssignmentExpression operation, object argument)
        {
            return new SimpleAssignmentExpression(Visit(operation.Target), Visit(operation.Value), ((Operation)operation).SemanticModel, operation.Syntax, operation.Type, operation.ConstantValue, operation.IsImplicit);
        }

        public override IOperation VisitCompoundAssignmentExpression(ICompoundAssignmentExpression operation, object argument)
        {
            return new CompoundAssignmentExpression(operation.BinaryOperationKind, operation.IsLifted, Visit(operation.Target), Visit(operation.Value), operation.UsesOperatorMethod, operation.OperatorMethod, ((Operation)operation).SemanticModel, operation.Syntax, operation.Type, operation.ConstantValue, operation.IsImplicit);
        }

        public override IOperation VisitIncrementExpression(IIncrementExpression operation, object argument)
        {
            return new IncrementExpression(operation.IncrementOperationKind, Visit(operation.Target), operation.UsesOperatorMethod, operation.OperatorMethod, ((Operation)operation).SemanticModel, operation.Syntax, operation.Type, operation.ConstantValue, operation.IsImplicit);
        }

        public override IOperation VisitParenthesizedExpression(IParenthesizedExpression operation, object argument)
        {
            return new ParenthesizedExpression(Visit(operation.Operand), ((Operation)operation).SemanticModel, operation.Syntax, operation.Type, operation.ConstantValue, operation.IsImplicit);
        }

        public override IOperation VisitDynamicMemberReferenceExpression(IDynamicMemberReferenceExpression operation, object argument)
        {
            return new DynamicMemberReferenceExpression(Visit(operation.Instance), operation.MemberName, operation.TypeArguments, operation.ContainingType, ((Operation)operation).SemanticModel, operation.Syntax, operation.Type, operation.ConstantValue, operation.IsImplicit);
        }

        public override IOperation VisitDynamicObjectCreationExpression(IDynamicObjectCreationExpression operation, object argument)
        {
            return new DynamicObjectCreationExpression(operation.Name, operation.ApplicableSymbols, VisitArray(operation.Arguments), operation.ArgumentNames, operation.ArgumentRefKinds, Visit(operation.Initializer), ((Operation)operation).SemanticModel, operation.Syntax, operation.Type, operation.ConstantValue, operation.IsImplicit);
        }

        public override IOperation VisitDefaultValueExpression(IDefaultValueExpression operation, object argument)
        {
            return new DefaultValueExpression(((Operation)operation).SemanticModel, operation.Syntax, operation.Type, operation.ConstantValue, operation.IsImplicit);
        }

        public override IOperation VisitTypeParameterObjectCreationExpression(ITypeParameterObjectCreationExpression operation, object argument)
        {
            return new TypeParameterObjectCreationExpression(Visit(operation.Initializer), ((Operation)operation).SemanticModel, operation.Syntax, operation.Type, operation.ConstantValue, operation.IsImplicit);
        }

        public override IOperation VisitInvalidStatement(IInvalidStatement operation, object argument)
        {
            return new InvalidStatement(VisitArray(operation.Children.ToImmutableArray()), ((Operation)operation).SemanticModel, operation.Syntax, operation.Type, operation.ConstantValue, operation.IsImplicit);
        }

        public override IOperation VisitInvalidExpression(IInvalidExpression operation, object argument)
        {
            return new InvalidExpression(VisitArray(operation.Children.ToImmutableArray()), ((Operation)operation).SemanticModel, operation.Syntax, operation.Type, operation.ConstantValue, operation.IsImplicit);
        }

        public override IOperation VisitLocalFunctionStatement(ILocalFunctionStatement operation, object argument)
        {
            return new LocalFunctionStatement(operation.LocalFunctionSymbol, Visit(operation.Body), ((Operation)operation).SemanticModel, operation.Syntax, operation.Type, operation.ConstantValue, operation.IsImplicit);
        }

        public override IOperation VisitInterpolatedStringExpression(IInterpolatedStringExpression operation, object argument)
        {
            return new InterpolatedStringExpression(VisitArray(operation.Parts), ((Operation)operation).SemanticModel, operation.Syntax, operation.Type, operation.ConstantValue, operation.IsImplicit);
        }

        public override IOperation VisitInterpolatedStringText(IInterpolatedStringText operation, object argument)
        {
            return new InterpolatedStringText(Visit(operation.Text), ((Operation)operation).SemanticModel, operation.Syntax, operation.Type, operation.ConstantValue, operation.IsImplicit);
        }

        public override IOperation VisitInterpolation(IInterpolation operation, object argument)
        {
            return new Interpolation(Visit(operation.Expression), Visit(operation.Alignment), Visit(operation.FormatString), ((Operation)operation).SemanticModel, operation.Syntax, operation.Type, operation.ConstantValue, operation.IsImplicit);
        }

        public override IOperation VisitIsPatternExpression(IIsPatternExpression operation, object argument)
        {
            return new IsPatternExpression(Visit(operation.Expression), Visit(operation.Pattern), ((Operation)operation).SemanticModel, operation.Syntax, operation.Type, operation.ConstantValue, operation.IsImplicit);
        }

        public override IOperation VisitConstantPattern(IConstantPattern operation, object argument)
        {
            return new ConstantPattern(Visit(operation.Value), ((Operation)operation).SemanticModel, operation.Syntax, operation.Type, operation.ConstantValue, operation.IsImplicit);
        }

        public override IOperation VisitDeclarationPattern(IDeclarationPattern operation, object argument)
        {
            return new DeclarationPattern(operation.DeclaredSymbol, ((Operation)operation).SemanticModel, operation.Syntax, operation.Type, operation.ConstantValue, operation.IsImplicit);
        }

        public override IOperation VisitPatternCaseClause(IPatternCaseClause operation, object argument)
        {
            return new PatternCaseClause(operation.Label, Visit(operation.Pattern), Visit(operation.GuardExpression), ((Operation)operation).SemanticModel, operation.Syntax, operation.Type, operation.ConstantValue, operation.IsImplicit);
        }

        public override IOperation VisitTupleExpression(ITupleExpression operation, object argument)
        {
            return new TupleExpression(VisitArray(operation.Elements), ((Operation)operation).SemanticModel, operation.Syntax, operation.Type, operation.ConstantValue, operation.IsImplicit);
        }
    }
}<|MERGE_RESOLUTION|>--- conflicted
+++ resolved
@@ -276,11 +276,7 @@
 
         public override IOperation VisitCoalesceExpression(ICoalesceExpression operation, object argument)
         {
-<<<<<<< HEAD
-            return new CoalesceExpression(Visit(operation.Expression), Visit(operation.WhenNull), ((Operation)operation).SemanticModel, operation.Syntax, operation.Type, operation.ConstantValue);
-=======
-            return new NullCoalescingExpression(Visit(operation.PrimaryOperand), Visit(operation.SecondaryOperand), ((Operation)operation).SemanticModel, operation.Syntax, operation.Type, operation.ConstantValue, operation.IsImplicit);
->>>>>>> a2840b98
+            return new CoalesceExpression(Visit(operation.Expression), Visit(operation.WhenNull), ((Operation)operation).SemanticModel, operation.Syntax, operation.Type, operation.ConstantValue, operation.IsImplicit);
         }
 
         public override IOperation VisitIsTypeExpression(IIsTypeExpression operation, object argument)
