// Copyright (c) Microsoft.  All Rights Reserved.  Licensed under the Apache License, Version 2.0.  See License.txt in the project root for license information.

using System;
using System.Collections.Generic;
using System.Diagnostics;
using System.IO;
using System.Linq;
using System.Reflection.PortableExecutable;
using System.Text;
using System.Threading;
using Microsoft.CodeAnalysis;
using Roslyn.Utilities;
using EmitContext = Microsoft.CodeAnalysis.Emit.EmitContext;

namespace Microsoft.Cci
{
    internal sealed class PeWritingException : Exception
    {
        public PeWritingException(Exception inner)
            : base(inner.Message, inner)
        { }
    }

    internal sealed class PeWriter
    {
        /// <summary>
        /// True if we should attempt to generate a deterministic output (no timestamps or random data).
        /// </summary>
        private readonly bool _deterministic;

        private readonly IModule _module;
        private readonly string _pdbPathOpt;
        private readonly bool _emitRuntimeStartupStub;
        private readonly int _sizeOfImportAddressTable;

        private MemoryStream _headerStream = new MemoryStream(1024);

        private readonly MemoryStream _emptyStream = new MemoryStream(0);

        private readonly NtHeader _ntHeader = new NtHeader();

        private readonly BinaryWriter _rdataWriter = new BinaryWriter(new MemoryStream());
        private readonly BinaryWriter _sdataWriter = new BinaryWriter(new MemoryStream());
        private readonly BinaryWriter _tlsDataWriter = new BinaryWriter(new MemoryStream());
        private readonly BinaryWriter _win32ResourceWriter = new BinaryWriter(new MemoryStream(1024));
        private readonly BinaryWriter _coverageDataWriter = new BinaryWriter(new MemoryStream());

        private SectionHeader _coverSection;
        private SectionHeader _relocSection;
        private SectionHeader _resourceSection;
        private SectionHeader _rdataSection;
        private SectionHeader _sdataSection;
        private SectionHeader _textSection;
        private SectionHeader _tlsSection;

        private PeWriter(IModule module, string pdbPathOpt, bool deterministic)
        {
            _module = module;
            _emitRuntimeStartupStub = module.RequiresStartupStub;
            _pdbPathOpt = pdbPathOpt;
            _deterministic = deterministic;
            _sizeOfImportAddressTable = _emitRuntimeStartupStub ? (!_module.Requires64bits ? 8 : 16) : 0;
        }

        private bool EmitPdb => _pdbPathOpt != null;

        public static bool WritePeToStream(
            EmitContext context,
            CommonMessageProvider messageProvider,
            Func<Stream> getPeStream,
            Func<Stream> getPortablePdbStreamOpt,
            PdbWriter nativePdbWriterOpt,
            string pdbPathOpt,
            bool allowMissingMethodBodies,
            bool deterministic,
            CancellationToken cancellationToken)
        {
            // If PDB writer is given, we have to have PDB path.
            Debug.Assert(nativePdbWriterOpt == null || pdbPathOpt != null);

            var peWriter = new PeWriter(context.Module, pdbPathOpt, deterministic);
            var mdWriter = FullMetadataWriter.Create(context, messageProvider, allowMissingMethodBodies, deterministic, cancellationToken);

            return peWriter.WritePeToStream(mdWriter, getPeStream, getPortablePdbStreamOpt, nativePdbWriterOpt);
        }

        private bool WritePeToStream(MetadataWriter mdWriter, Func<Stream> getPeStream, Func<Stream> getPortablePdbStreamOpt, PdbWriter nativePdbWriterOpt)
        {
            // TODO: we can precalculate the exact size of IL stream
            var ilBuffer = new MemoryStream(32 * 1024);
            var ilWriter = new BinaryWriter(ilBuffer);
            var metadataBuffer = new MemoryStream(16 * 1024);
            var metadataWriter = new BinaryWriter(metadataBuffer);
            var mappedFieldDataBuffer = new MemoryStream();
            var mappedFieldDataWriter = new BinaryWriter(mappedFieldDataBuffer);
            var managedResourceBuffer = new MemoryStream(1024);
            var managedResourceWriter = new BinaryWriter(managedResourceBuffer);

            var debugMetadataBuffer = (getPortablePdbStreamOpt != null) ? new MemoryStream(16 * 1024) : null;
            var debugMetadataWriterOpt = new BinaryWriter(debugMetadataBuffer);

            nativePdbWriterOpt?.SetMetadataEmitter(mdWriter);

            // Since we are producing a full assembly, we should not have a module version ID
            // imposed ahead-of time. Instead we will compute a deterministic module version ID
            // based on the contents of the generated stream.
            Debug.Assert(_module.PersistentIdentifier == default(Guid));

            uint moduleVersionIdOffsetInMetadataStream;
            var calculateMethodBodyStreamRva = new Func<MetadataSizes, int>(mdSizes =>
            {
                FillInTextSectionHeader(mdSizes);
                return (int)_textSection.RelativeVirtualAddress + _sizeOfImportAddressTable + 72;
            });

            uint entryPointToken;
            MetadataSizes metadataSizes;
            mdWriter.SerializeMetadataAndIL(
                metadataWriter,
                debugMetadataWriterOpt,
                nativePdbWriterOpt,
                ilWriter,
                mappedFieldDataWriter,
                managedResourceWriter,
                calculateMethodBodyStreamRva,
                CalculateMappedFieldDataStreamRva,
                out moduleVersionIdOffsetInMetadataStream,
                out entryPointToken,
                out metadataSizes);

            ContentId pdbContentId;
            if (nativePdbWriterOpt != null)
            {
                if (entryPointToken != 0)
                {
                    nativePdbWriterOpt.SetEntryPoint(entryPointToken);
                }

                var assembly = _module.AsAssembly;
                if (assembly != null && assembly.Kind == ModuleKind.WindowsRuntimeMetadata)
                {
                    // Dev12: If compiling to winmdobj, we need to add to PDB source spans of
                    //        all types and members for better error reporting by WinMDExp.
                    nativePdbWriterOpt.WriteDefinitionLocations(_module.GetSymbolToLocationMap());
                }
                else
                {
#if DEBUG
                    // validate that all definitions are writable
                    // if same scenario would happen in an winmdobj project
                    nativePdbWriterOpt.AssertAllDefinitionsHaveTokens(_module.GetSymbolToLocationMap());
#endif
                }

                pdbContentId = nativePdbWriterOpt.GetContentId();

                // the writer shall not be used after this point for writing:
                nativePdbWriterOpt = null;
            }
            else
            {
                // TODO: calculate content hash
                pdbContentId = new ContentId(new byte[] { 0, 0, 0, 0, 0, 0, 0, 0, 0, 0, 0, 0, 0, 0, 0, 0 }, new byte[] { 0, 0, 0, 0 });
            }

            FillInSectionHeaders();

            // fill in header fields.
            FillInNtHeader(metadataSizes, CalculateMappedFieldDataStreamRva(metadataSizes));
            var corHeader = CreateCorHeader(metadataSizes, entryPointToken);

<<<<<<< HEAD
            // write to streams

            if (getPortablePdbStreamOpt != null)
            {
                Stream pdbStream = getPortablePdbStreamOpt();
                if (pdbStream != null)
                {
                    debugMetadataBuffer.WriteTo(pdbStream);
                }
            }

            // write to pe stream.
=======
            // write to PE stream.
>>>>>>> abed284e
            Stream peStream = getPeStream();
            if (peStream == null)
            {
                return false;
            }

            long ntHeaderTimestampPosition;
            long metadataPosition;

            WriteHeaders(peStream, out ntHeaderTimestampPosition);

            WriteTextSection(
                peStream,
                corHeader,
                metadataBuffer,
                ilBuffer,
                mappedFieldDataBuffer,
                managedResourceBuffer,
                metadataSizes,
                pdbContentId,
                getPortablePdbStreamOpt != null,
                out metadataPosition);

            WriteRdataSection(peStream);
            WriteSdataSection(peStream);
            WriteCoverSection(peStream);
            WriteTlsSection(peStream);
            WriteResourceSection(peStream);
            WriteRelocSection(peStream);

            if (_deterministic)
            {
                var mvidPosition = metadataPosition + moduleVersionIdOffsetInMetadataStream;
                WriteDeterministicGuidAndTimestamps(peStream, mvidPosition, ntHeaderTimestampPosition);
            }

            return true;
        }

        private int CalculateMappedFieldDataStreamRva(MetadataSizes metadataSizes)
        {
            FillInTextSectionHeader(metadataSizes);

            Debug.Assert(metadataSizes.MappedFieldDataSize % MetadataWriter.MappedFieldDataAlignment == 0);
            return (int)(_textSection.RelativeVirtualAddress + _textSection.VirtualSize - metadataSizes.MappedFieldDataSize);
        }

        /// <summary>
        /// Compute a deterministic Guid and timestamp based on the contents of the stream, and replace
        /// the 16 zero bytes at the given position and one or two 4-byte values with that computed Guid and timestamp.
        /// </summary>
        /// <param name="peStream">PE stream.</param>
        /// <param name="mvidPosition">Position in the stream of 16 zero bytes to be replaced by a Guid</param>
        /// <param name="ntHeaderTimestampPosition">Position in the stream of four zero bytes to be replaced by a timestamp</param>
        private static void WriteDeterministicGuidAndTimestamps(
            Stream peStream,
            long mvidPosition,
            long ntHeaderTimestampPosition)
        {
            Debug.Assert(mvidPosition != 0);
            Debug.Assert(ntHeaderTimestampPosition != 0);

            var previousPosition = peStream.Position;

            // Compute and write deterministic guid data over the relevant portion of the stream
            peStream.Position = 0;
            var contentId = ContentId.FromHash(CryptographicHashProvider.ComputeSha1(peStream));

            // The existing Guid should be zero.
            CheckZeroDataInStream(peStream, mvidPosition, contentId.Guid.Length);
            peStream.Position = mvidPosition;
            peStream.Write(contentId.Guid, 0, contentId.Guid.Length);

            // The existing timestamp should be zero.
            CheckZeroDataInStream(peStream, ntHeaderTimestampPosition, contentId.Stamp.Length);
            peStream.Position = ntHeaderTimestampPosition;
            peStream.Write(contentId.Stamp, 0, contentId.Stamp.Length);

            peStream.Position = previousPosition;
        }

        [Conditional("DEBUG")]
        private static void CheckZeroDataInStream(Stream stream, long position, int bytes)
        {
            stream.Position = position;
            for (int i = 0; i < bytes; i++)
            {
                int value = stream.ReadByte();
                Debug.Assert(value == 0);
            }
        }

        private int ComputeStrongNameSignatureSize()
        {
            IAssembly assembly = _module.AsAssembly;
            if (assembly == null)
            {
                return 0;
            }

            // EDMAURER the count of characters divided by two because the each pair of characters will turn in to one byte.
            int keySize = (assembly.SignatureKey == null) ? 0 : assembly.SignatureKey.Length / 2;

            if (keySize == 0)
            {
                keySize = assembly.PublicKey.Length;
            }

            if (keySize == 0)
            {
                return 0;
            }

            return (keySize < 128 + 32) ? 128 : keySize - 32;
        }

        private int ComputeOffsetToDebugTable(MetadataSizes metadataSizes)
        {
            return
                ComputeOffsetToMetadata(metadataSizes.ILStreamSize) +
                metadataSizes.MetadataSize +
                metadataSizes.ResourceDataSize +
                ComputeStrongNameSignatureSize(); // size of strong name hash
        }

        private int ComputeOffsetToImportTable(MetadataSizes metadataSizes)
        {
            // TODO: add size of unmanaged export stubs (when and if these are ever supported).
            return
                ComputeOffsetToDebugTable(metadataSizes) +
                ComputeSizeOfDebugDirectory();
        }

        private int ComputeOffsetToMetadata(int ilStreamLength)
        {
            return
                _sizeOfImportAddressTable +
                72 + // size of CLR header
                BitArithmeticUtilities.Align(ilStreamLength, 4);
        }

        private const int ImageDebugDirectoryBaseSize =
            sizeof(uint) +   // Characteristics
            sizeof(uint) +   // TimeDataStamp
            sizeof(uint) +   // Version
            sizeof(uint) +   // Type
            sizeof(uint) +   // SizeOfData
            sizeof(uint) +   // AddressOfRawData
            sizeof(uint);    // PointerToRawData

        private int ComputeSizeOfDebugDirectoryData()
        {
            return
                4 +              // 4B signature "RSDS"
                16 +             // GUID
                sizeof(uint) +   // Age
                Encoding.UTF8.GetByteCount(_pdbPathOpt) +
                1;               // Null terminator
        }

        private int ComputeSizeOfDebugDirectory()
        {
            return EmitPdb ? ImageDebugDirectoryBaseSize + ComputeSizeOfDebugDirectoryData() : 0;
        }

        private uint ComputeSizeOfPeHeaders()
        {
            ushort numberOfSections = 1; // .text 
            if (_emitRuntimeStartupStub) numberOfSections++; //.reloc
            if (_tlsDataWriter.BaseStream.Length > 0) numberOfSections++; //.tls
            if (_rdataWriter.BaseStream.Length > 0) numberOfSections++; //.rdata
            if (_sdataWriter.BaseStream.Length > 0) numberOfSections++; //.sdata
            if (_coverageDataWriter.BaseStream.Length > 0) numberOfSections++; //.cover
            if (!IteratorHelper.EnumerableIsEmpty(_module.Win32Resources) ||
                _module.Win32ResourceSection != null)
                numberOfSections++; //.rsrc;

            _ntHeader.NumberOfSections = numberOfSections;
            uint sizeOfPeHeaders = 128 + 4 + 20 + 224 + 40u * numberOfSections;
            if (_module.Requires64bits)
            {
                sizeOfPeHeaders += 16;
            }

            return sizeOfPeHeaders;
        }

        private int ComputeSizeOfTextSection(MetadataSizes metadataSizes)
        {
            int textSectionLength = this.ComputeOffsetToImportTable(metadataSizes);

            if (_emitRuntimeStartupStub)
            {
                textSectionLength += !_module.Requires64bits ? 66 : 70; //size of import table
                textSectionLength += 14; //size of name table
                textSectionLength = BitArithmeticUtilities.Align(textSectionLength, !_module.Requires64bits ? 4 : 8); //optional padding to make startup stub's target address align on word or double word boundary
                textSectionLength += !_module.Requires64bits ? 8 : 16; //fixed size of runtime startup stub
            }

            Debug.Assert(metadataSizes.MappedFieldDataSize % MetadataWriter.MappedFieldDataAlignment == 0);
            textSectionLength += metadataSizes.MappedFieldDataSize;
            return textSectionLength;
        }

        private uint ComputeSizeOfWin32Resources(uint resourcesRva)
        {
            this.SerializeWin32Resources(resourcesRva);
            uint result = 0;
            if (_win32ResourceWriter.BaseStream.Length > 0)
            {
                result += BitArithmeticUtilities.Align(_win32ResourceWriter.BaseStream.Length, 4);
            }            // result += Align(this.win32ResourceWriter.BaseStream.Length+1, 8);

            return result;
        }

        private CorHeader CreateCorHeader(MetadataSizes metadataSizes, uint entryPointToken)
        {
            CorHeader corHeader = new CorHeader();
            corHeader.CodeManagerTable.RelativeVirtualAddress = 0;
            corHeader.CodeManagerTable.Size = 0;
            corHeader.EntryPointToken = entryPointToken;
            corHeader.ExportAddressTableJumps.RelativeVirtualAddress = 0;
            corHeader.ExportAddressTableJumps.Size = 0;
            corHeader.Flags = this.GetCorHeaderFlags();
            corHeader.MajorRuntimeVersion = 2;
            corHeader.MetadataDirectory.RelativeVirtualAddress = _textSection.RelativeVirtualAddress + (uint)ComputeOffsetToMetadata(metadataSizes.ILStreamSize);
            corHeader.MetadataDirectory.Size = (uint)metadataSizes.MetadataSize;
            corHeader.MinorRuntimeVersion = 5;
            corHeader.Resources.RelativeVirtualAddress = corHeader.MetadataDirectory.RelativeVirtualAddress + corHeader.MetadataDirectory.Size;
            corHeader.Resources.Size = (uint)metadataSizes.ResourceDataSize;
            corHeader.StrongNameSignature.RelativeVirtualAddress = corHeader.Resources.RelativeVirtualAddress + corHeader.Resources.Size;
            corHeader.StrongNameSignature.Size = (uint)ComputeStrongNameSignatureSize();
            corHeader.VTableFixups.RelativeVirtualAddress = 0;
            corHeader.VTableFixups.Size = 0;

            return corHeader;
        }

        private void FillInNtHeader(MetadataSizes metadataSizes, int mappedFieldDataStreamRva)
        {
            bool use32bitAddresses = !_module.Requires64bits;
            NtHeader ntHeader = _ntHeader;
            ntHeader.AddressOfEntryPoint = _emitRuntimeStartupStub ? (uint)mappedFieldDataStreamRva - (use32bitAddresses ? 6u : 10u) : 0;
            ntHeader.BaseOfCode = _textSection.RelativeVirtualAddress;
            ntHeader.BaseOfData = _rdataSection.RelativeVirtualAddress;
            ntHeader.PointerToSymbolTable = 0;
            ntHeader.SizeOfCode = _textSection.SizeOfRawData;
            ntHeader.SizeOfInitializedData = _rdataSection.SizeOfRawData + _coverSection.SizeOfRawData + _sdataSection.SizeOfRawData + _tlsSection.SizeOfRawData + _resourceSection.SizeOfRawData + _relocSection.SizeOfRawData;
            ntHeader.SizeOfHeaders = BitArithmeticUtilities.Align(this.ComputeSizeOfPeHeaders(), _module.FileAlignment);
            ntHeader.SizeOfImage = BitArithmeticUtilities.Align(_relocSection.RelativeVirtualAddress + _relocSection.VirtualSize, 0x2000);
            ntHeader.SizeOfUninitializedData = 0;

            // In the PE File Header this is a "Time/Date Stamp" whose description is "Time and date
            // the file was created in seconds since January 1st 1970 00:00:00 or 0"
            // However, when we want to make it deterministic we fill it in (later) with bits from the hash of the full PE file.
            ntHeader.TimeDateStamp = _deterministic ? 0 : (uint)(DateTime.UtcNow - new DateTime(1970, 1, 1)).TotalSeconds;

            ntHeader.ImportAddressTable.RelativeVirtualAddress = (_emitRuntimeStartupStub) ? _textSection.RelativeVirtualAddress : 0;
            ntHeader.ImportAddressTable.Size = (uint)_sizeOfImportAddressTable;

            ntHeader.CliHeaderTable.RelativeVirtualAddress = _textSection.RelativeVirtualAddress + ntHeader.ImportAddressTable.Size;
            ntHeader.CliHeaderTable.Size = 72;

            ntHeader.ImportTable.RelativeVirtualAddress = _textSection.RelativeVirtualAddress + (uint)ComputeOffsetToImportTable(metadataSizes);

            if (!_emitRuntimeStartupStub)
            {
                ntHeader.ImportTable.Size = 0;
                ntHeader.ImportTable.RelativeVirtualAddress = 0;
            }
            else
            {
                ntHeader.ImportTable.Size = use32bitAddresses ? 66u : 70u;
                ntHeader.ImportTable.Size += 13;  //size of nametable
            }

            ntHeader.BaseRelocationTable.RelativeVirtualAddress = (_emitRuntimeStartupStub) ? _relocSection.RelativeVirtualAddress : 0;
            ntHeader.BaseRelocationTable.Size = _relocSection.VirtualSize;
            ntHeader.BoundImportTable.RelativeVirtualAddress = 0;
            ntHeader.BoundImportTable.Size = 0;
            ntHeader.CertificateTable.RelativeVirtualAddress = 0;
            ntHeader.CertificateTable.Size = 0;
            ntHeader.CopyrightTable.RelativeVirtualAddress = 0;
            ntHeader.CopyrightTable.Size = 0;
            ntHeader.DebugTable.RelativeVirtualAddress = EmitPdb ? _textSection.RelativeVirtualAddress + (uint)ComputeOffsetToDebugTable(metadataSizes) : 0u;
            ntHeader.DebugTable.Size = EmitPdb ? ImageDebugDirectoryBaseSize : 0u; // Only the size of the fixed part of the debug table goes here.
            ntHeader.DelayImportTable.RelativeVirtualAddress = 0;
            ntHeader.DelayImportTable.Size = 0;
            ntHeader.ExceptionTable.RelativeVirtualAddress = 0;
            ntHeader.ExceptionTable.Size = 0;
            ntHeader.ExportTable.RelativeVirtualAddress = 0;
            ntHeader.ExportTable.Size = 0;
            ntHeader.GlobalPointerTable.RelativeVirtualAddress = 0;
            ntHeader.GlobalPointerTable.Size = 0;
            ntHeader.LoadConfigTable.RelativeVirtualAddress = 0;
            ntHeader.LoadConfigTable.Size = 0;
            ntHeader.Reserved.RelativeVirtualAddress = 0;
            ntHeader.Reserved.Size = 0;
            ntHeader.ResourceTable.RelativeVirtualAddress = _resourceSection.SizeOfRawData == 0 ? 0u : _resourceSection.RelativeVirtualAddress;
            ntHeader.ResourceTable.Size = _resourceSection.VirtualSize;
            ntHeader.ThreadLocalStorageTable.RelativeVirtualAddress = _tlsSection.SizeOfRawData == 0 ? 0u : _tlsSection.RelativeVirtualAddress;
            ntHeader.ThreadLocalStorageTable.Size = _tlsSection.SizeOfRawData;
        }

        private void FillInTextSectionHeader(MetadataSizes metadataSizes)
        {
            if (_textSection == null)
            {
                uint sizeOfPeHeaders = (uint)ComputeSizeOfPeHeaders();
                uint sizeOfTextSection = (uint)ComputeSizeOfTextSection(metadataSizes);

                _textSection = new SectionHeader
                {
                    Characteristics = 0x60000020, // section is read + execute + code 
                    Name = ".text",
                    NumberOfLinenumbers = 0,
                    NumberOfRelocations = 0,
                    PointerToLinenumbers = 0,
                    PointerToRawData = BitArithmeticUtilities.Align(sizeOfPeHeaders, _module.FileAlignment),
                    PointerToRelocations = 0,
                    RelativeVirtualAddress = BitArithmeticUtilities.Align(sizeOfPeHeaders, 0x2000),
                    SizeOfRawData = BitArithmeticUtilities.Align(sizeOfTextSection, _module.FileAlignment),
                    VirtualSize = sizeOfTextSection
                };
            }
        }

        private void FillInSectionHeaders()
        {
            _rdataSection = new SectionHeader
            {
                Characteristics = 0x40000040, // section is read + initialized
                Name = ".rdata",
                NumberOfLinenumbers = 0,
                NumberOfRelocations = 0,
                PointerToLinenumbers = 0,
                PointerToRawData = _textSection.PointerToRawData + _textSection.SizeOfRawData,
                PointerToRelocations = 0,
                RelativeVirtualAddress = BitArithmeticUtilities.Align(_textSection.RelativeVirtualAddress + _textSection.VirtualSize, 0x2000),
                SizeOfRawData = BitArithmeticUtilities.Align(_rdataWriter.BaseStream.Length, _module.FileAlignment),
                VirtualSize = _rdataWriter.BaseStream.Length,
            };

            _sdataSection = new SectionHeader
            {
                Characteristics = 0xC0000040, // section is write + read + initialized 
                Name = ".sdata",
                NumberOfLinenumbers = 0,
                NumberOfRelocations = 0,
                PointerToLinenumbers = 0,
                PointerToRawData = _rdataSection.PointerToRawData + _rdataSection.SizeOfRawData,
                PointerToRelocations = 0,
                RelativeVirtualAddress = BitArithmeticUtilities.Align(_rdataSection.RelativeVirtualAddress + _rdataSection.VirtualSize, 0x2000),
                SizeOfRawData = BitArithmeticUtilities.Align(_sdataWriter.BaseStream.Length, _module.FileAlignment),
                VirtualSize = _sdataWriter.BaseStream.Length,
            };

            _coverSection = new SectionHeader
            {
                Characteristics = 0xC8000040, // section is not paged + write + read + initialized 
                Name = ".cover",
                NumberOfLinenumbers = 0,
                NumberOfRelocations = 0,
                PointerToLinenumbers = 0,
                PointerToRawData = _sdataSection.PointerToRawData + _sdataSection.SizeOfRawData,
                PointerToRelocations = 0,
                RelativeVirtualAddress = BitArithmeticUtilities.Align(_sdataSection.RelativeVirtualAddress + _sdataSection.VirtualSize, 0x2000),
                SizeOfRawData = BitArithmeticUtilities.Align(_coverageDataWriter.BaseStream.Length, _module.FileAlignment),
                VirtualSize = _coverageDataWriter.BaseStream.Length,
            };

            _tlsSection = new SectionHeader
            {
                Characteristics = 0xC0000040, // section is write + read + initialized 
                Name = ".tls",
                NumberOfLinenumbers = 0,
                NumberOfRelocations = 0,
                PointerToLinenumbers = 0,
                PointerToRawData = _coverSection.PointerToRawData + _coverSection.SizeOfRawData,
                PointerToRelocations = 0,
                RelativeVirtualAddress = BitArithmeticUtilities.Align(_coverSection.RelativeVirtualAddress + _coverSection.VirtualSize, 0x2000),
                SizeOfRawData = BitArithmeticUtilities.Align(_tlsDataWriter.BaseStream.Length, _module.FileAlignment),
                VirtualSize = _tlsDataWriter.BaseStream.Length,
            };

            uint resourcesRva = BitArithmeticUtilities.Align(_tlsSection.RelativeVirtualAddress + _tlsSection.VirtualSize, 0x2000);
            uint sizeOfWin32Resources = this.ComputeSizeOfWin32Resources(resourcesRva);

            _resourceSection = new SectionHeader
            {
                Characteristics = 0x40000040, // section is read + initialized  
                Name = ".rsrc",
                NumberOfLinenumbers = 0,
                NumberOfRelocations = 0,
                PointerToLinenumbers = 0,
                PointerToRawData = _tlsSection.PointerToRawData + _tlsSection.SizeOfRawData,
                PointerToRelocations = 0,
                RelativeVirtualAddress = resourcesRva,
                SizeOfRawData = BitArithmeticUtilities.Align(sizeOfWin32Resources, _module.FileAlignment),
                VirtualSize = sizeOfWin32Resources,
            };

            _relocSection = new SectionHeader
            {
                Characteristics = 0x42000040, // section is read + discardable + initialized  
                Name = ".reloc",
                NumberOfLinenumbers = 0,
                NumberOfRelocations = 0,
                PointerToLinenumbers = 0,
                PointerToRawData = _resourceSection.PointerToRawData + _resourceSection.SizeOfRawData,
                PointerToRelocations = 0,
                RelativeVirtualAddress = BitArithmeticUtilities.Align(_resourceSection.RelativeVirtualAddress + _resourceSection.VirtualSize, 0x2000),
                SizeOfRawData = _emitRuntimeStartupStub ? _module.FileAlignment : 0,
                VirtualSize = _emitRuntimeStartupStub ? (_module.Requires64bits && !_module.RequiresAmdInstructionSet ? 14u : 12u) : 0,
            };
        }

        private CorFlags GetCorHeaderFlags()
        {
            CorFlags result = 0;
            if (_module.ILOnly)
            {
                result |= CorFlags.ILOnly;
            }

            if (_module.Requires32bits)
            {
                result |= CorFlags.Requires32Bit;
            }

            if (_module.StrongNameSigned)
            {
                result |= CorFlags.StrongNameSigned;
            }

            if (_module.TrackDebugData)
            {
                result |= CorFlags.TrackDebugData;
            }

            if (_module.Prefers32bits)
            {
                result |= CorFlags.Requires32Bit | CorFlags.Prefers32Bit;
            }

            return result;
        }

        ////
        //// Resource Format.
        ////

        ////
        //// Resource directory consists of two counts, following by a variable length
        //// array of directory entries.  The first count is the number of entries at
        //// beginning of the array that have actual names associated with each entry.
        //// The entries are in ascending order, case insensitive strings.  The second
        //// count is the number of entries that immediately follow the named entries.
        //// This second count identifies the number of entries that have 16-bit integer
        //// Ids as their name.  These entries are also sorted in ascending order.
        ////
        //// This structure allows fast lookup by either name or number, but for any
        //// given resource entry only one form of lookup is supported, not both.
        //// This is consistent with the syntax of the .RC file and the .RES file.
        ////

        //typedef struct _IMAGE_RESOURCE_DIRECTORY {
        //    DWORD   Characteristics;
        //    DWORD   TimeDateStamp;
        //    WORD    MajorVersion;
        //    WORD    MinorVersion;
        //    WORD    NumberOfNamedEntries;
        //    WORD    NumberOfIdEntries;
        ////  IMAGE_RESOURCE_DIRECTORY_ENTRY DirectoryEntries[];
        //} IMAGE_RESOURCE_DIRECTORY, *PIMAGE_RESOURCE_DIRECTORY;

        //#define IMAGE_RESOURCE_NAME_IS_STRING        0x80000000
        //#define IMAGE_RESOURCE_DATA_IS_DIRECTORY     0x80000000
        ////
        //// Each directory contains the 32-bit Name of the entry and an offset,
        //// relative to the beginning of the resource directory of the data associated
        //// with this directory entry.  If the name of the entry is an actual text
        //// string instead of an integer Id, then the high order bit of the name field
        //// is set to one and the low order 31-bits are an offset, relative to the
        //// beginning of the resource directory of the string, which is of type
        //// IMAGE_RESOURCE_DIRECTORY_STRING.  Otherwise the high bit is clear and the
        //// low-order 16-bits are the integer Id that identify this resource directory
        //// entry. If the directory entry is yet another resource directory (i.e. a
        //// subdirectory), then the high order bit of the offset field will be
        //// set to indicate this.  Otherwise the high bit is clear and the offset
        //// field points to a resource data entry.
        ////

        //typedef struct _IMAGE_RESOURCE_DIRECTORY_ENTRY {
        //    union {
        //        struct {
        //            DWORD NameOffset:31;
        //            DWORD NameIsString:1;
        //        } DUMMYSTRUCTNAME;
        //        DWORD   Name;
        //        WORD    Id;
        //    } DUMMYUNIONNAME;
        //    union {
        //        DWORD   OffsetToData;
        //        struct {
        //            DWORD   OffsetToDirectory:31;
        //            DWORD   DataIsDirectory:1;
        //        } DUMMYSTRUCTNAME2;
        //    } DUMMYUNIONNAME2;
        //} IMAGE_RESOURCE_DIRECTORY_ENTRY, *PIMAGE_RESOURCE_DIRECTORY_ENTRY;

        ////
        //// For resource directory entries that have actual string names, the Name
        //// field of the directory entry points to an object of the following type.
        //// All of these string objects are stored together after the last resource
        //// directory entry and before the first resource data object.  This minimizes
        //// the impact of these variable length objects on the alignment of the fixed
        //// size directory entry objects.
        ////

        //typedef struct _IMAGE_RESOURCE_DIRECTORY_STRING {
        //    WORD    Length;
        //    CHAR    NameString[ 1 ];
        //} IMAGE_RESOURCE_DIRECTORY_STRING, *PIMAGE_RESOURCE_DIRECTORY_STRING;


        //typedef struct _IMAGE_RESOURCE_DIR_STRING_U {
        //    WORD    Length;
        //    WCHAR   NameString[ 1 ];
        //} IMAGE_RESOURCE_DIR_STRING_U, *PIMAGE_RESOURCE_DIR_STRING_U;


        ////
        //// Each resource data entry describes a leaf node in the resource directory
        //// tree.  It contains an offset, relative to the beginning of the resource
        //// directory of the data for the resource, a size field that gives the number
        //// of bytes of data at that offset, a CodePage that should be used when
        //// decoding code point values within the resource data.  Typically for new
        //// applications the code page would be the unicode code page.
        ////

        //typedef struct _IMAGE_RESOURCE_DATA_ENTRY {
        //    DWORD   OffsetToData;
        //    DWORD   Size;
        //    DWORD   CodePage;
        //    DWORD   Reserved;
        //} IMAGE_RESOURCE_DATA_ENTRY, *PIMAGE_RESOURCE_DATA_ENTRY;

        private class Directory
        {
            internal readonly string Name;
            internal readonly int ID;
            internal ushort NumberOfNamedEntries;
            internal ushort NumberOfIdEntries;
            internal readonly List<object> Entries;

            internal Directory(string name, int id)
            {
                this.Name = name;
                this.ID = id;
                this.Entries = new List<object>();
            }
        }

        private static int CompareResources(IWin32Resource left, IWin32Resource right)
        {
            int result = CompareResourceIdentifiers(left.TypeId, left.TypeName, right.TypeId, right.TypeName);

            return (result == 0) ? CompareResourceIdentifiers(left.Id, left.Name, right.Id, right.Name) : result;
        }

        //when comparing a string vs ordinal, the string should always be less than the ordinal. Per the spec,
        //entries identified by string must precede those identified by ordinal.
        private static int CompareResourceIdentifiers(int xOrdinal, string xString, int yOrdinal, string yString)
        {
            if (xString == null)
            {
                if (yString == null)
                {
                    return xOrdinal - yOrdinal;
                }
                else
                {
                    return 1;
                }
            }
            else if (yString == null)
            {
                return -1;
            }
            else
            {
                return String.Compare(xString, yString, StringComparison.OrdinalIgnoreCase);
            }
        }

        //sort the resources by ID least to greatest then by NAME.
        //Where strings and ordinals are compared, strings are less than ordinals.
        internal static IEnumerable<IWin32Resource> SortResources(IEnumerable<IWin32Resource> resources)
        {
            return resources.OrderBy(CompareResources);
        }

        //Win32 resources are supplied to the compiler in one of two forms, .RES (the output of the resource compiler),
        //or .OBJ (the output of running cvtres.exe on a .RES file). A .RES file is parsed and processed into
        //a set of objects implementing IWin32Resources. These are then ordered and the final image form is constructed
        //and written to the resource section. Resources in .OBJ form are already very close to their final output
        //form. Rather than reading them and parsing them into a set of objects similar to those produced by 
        //processing a .RES file, we process them like the native linker would, copy the relevant sections from 
        //the .OBJ into our output and apply some fixups.
        private void SerializeWin32Resources(uint resourcesRva)
        {
            var resourceSection = _module.Win32ResourceSection;
            if (resourceSection != null)
            {
                SerializeWin32Resources(resourceSection, resourcesRva);
                return;
            }

            var theResources = _module.Win32Resources;

            if (IteratorHelper.EnumerableIsEmpty(theResources))
            {
                return;
            }

            SerializeWin32Resources(theResources, resourcesRva);
        }

        private void SerializeWin32Resources(IEnumerable<IWin32Resource> theResources, uint resourcesRva)
        {
            theResources = SortResources(theResources);

            Directory typeDirectory = new Directory(string.Empty, 0);
            Directory nameDirectory = null;
            Directory languageDirectory = null;
            int lastTypeID = int.MinValue;
            string lastTypeName = null;
            int lastID = int.MinValue;
            string lastName = null;
            uint sizeOfDirectoryTree = 16;

            //EDMAURER note that this list is assumed to be sorted lowest to highest 
            //first by typeId, then by Id.
            foreach (IWin32Resource r in theResources)
            {
                bool typeDifferent = (r.TypeId < 0 && r.TypeName != lastTypeName) || r.TypeId > lastTypeID;
                if (typeDifferent)
                {
                    lastTypeID = r.TypeId;
                    lastTypeName = r.TypeName;
                    if (lastTypeID < 0)
                    {
                        Debug.Assert(typeDirectory.NumberOfIdEntries == 0, "Not all Win32 resources with types encoded as strings precede those encoded as ints");
                        typeDirectory.NumberOfNamedEntries++;
                    }
                    else
                    {
                        typeDirectory.NumberOfIdEntries++;
                    }

                    sizeOfDirectoryTree += 24;
                    typeDirectory.Entries.Add(nameDirectory = new Directory(lastTypeName, lastTypeID));
                }

                if (typeDifferent || (r.Id < 0 && r.Name != lastName) || r.Id > lastID)
                {
                    lastID = r.Id;
                    lastName = r.Name;
                    if (lastID < 0)
                    {
                        Debug.Assert(nameDirectory.NumberOfIdEntries == 0, "Not all Win32 resources with names encoded as strings precede those encoded as ints");
                        nameDirectory.NumberOfNamedEntries++;
                    }
                    else
                    {
                        nameDirectory.NumberOfIdEntries++;
                    }

                    sizeOfDirectoryTree += 24;
                    nameDirectory.Entries.Add(languageDirectory = new Directory(lastName, lastID));
                }

                languageDirectory.NumberOfIdEntries++;
                sizeOfDirectoryTree += 8;
                languageDirectory.Entries.Add(r);
            }

            MemoryStream stream = MemoryStream.GetInstance();
            BinaryWriter dataWriter = new BinaryWriter(stream, true);

            //'dataWriter' is where opaque resource data goes as well as strings that are used as type or name identifiers
            this.WriteDirectory(typeDirectory, _win32ResourceWriter, 0, 0, sizeOfDirectoryTree, resourcesRva, dataWriter);
            dataWriter.BaseStream.WriteTo(_win32ResourceWriter.BaseStream);
            _win32ResourceWriter.WriteByte(0);
            while ((_win32ResourceWriter.BaseStream.Length % 4) != 0)
            {
                _win32ResourceWriter.WriteByte(0);
            }
            stream.Free();
        }

        private void WriteDirectory(Directory directory, BinaryWriter writer, uint offset, uint level, uint sizeOfDirectoryTree, uint virtualAddressBase, BinaryWriter dataWriter)
        {
            writer.WriteUint(0); // Characteristics
            writer.WriteUint(0); // Timestamp
            writer.WriteUint(0); // Version
            writer.WriteUshort(directory.NumberOfNamedEntries);
            writer.WriteUshort(directory.NumberOfIdEntries);
            uint n = (uint)directory.Entries.Count;
            uint k = offset + 16 + n * 8;
            for (int i = 0; i < n; i++)
            {
                int id;
                string name;
                uint nameOffset = dataWriter.BaseStream.Position + sizeOfDirectoryTree;
                uint directoryOffset = k;
                Directory subDir = directory.Entries[i] as Directory;
                if (subDir != null)
                {
                    id = subDir.ID;
                    name = subDir.Name;
                    if (level == 0)
                    {
                        k += SizeOfDirectory(subDir);
                    }
                    else
                    {
                        k += 16 + 8 * (uint)subDir.Entries.Count;
                    }
                }
                else
                {
                    //EDMAURER write out an IMAGE_RESOURCE_DATA_ENTRY followed
                    //immediately by the data that it refers to. This results
                    //in a layout different than that produced by pulling the resources
                    //from an OBJ. In that case all of the data bits of a resource are
                    //contiguous in .rsrc$02. After processing these will end up at
                    //the end of .rsrc following all of the directory
                    //info and IMAGE_RESOURCE_DATA_ENTRYs
                    IWin32Resource r = (IWin32Resource)directory.Entries[i];
                    id = level == 0 ? r.TypeId : level == 1 ? r.Id : (int)r.LanguageId;
                    name = level == 0 ? r.TypeName : level == 1 ? r.Name : null;
                    dataWriter.WriteUint(virtualAddressBase + sizeOfDirectoryTree + 16 + dataWriter.BaseStream.Position);
                    byte[] data = new List<byte>(r.Data).ToArray();
                    dataWriter.WriteUint((uint)data.Length);
                    dataWriter.WriteUint(r.CodePage);
                    dataWriter.WriteUint(0);
                    dataWriter.WriteBytes(data);
                    while ((dataWriter.BaseStream.Length % 4) != 0)
                    {
                        dataWriter.WriteByte(0);
                    }
                }

                if (id >= 0)
                {
                    writer.WriteInt(id);
                }
                else
                {
                    if (name == null)
                    {
                        name = string.Empty;
                    }

                    writer.WriteUint(nameOffset | 0x80000000);
                    dataWriter.WriteUshort((ushort)name.Length);
                    dataWriter.WriteChars(name.ToCharArray());  // REVIEW: what happens if the name contains chars that do not fit into a single utf8 code point?
                }

                if (subDir != null)
                {
                    writer.WriteUint(directoryOffset | 0x80000000);
                }
                else
                {
                    writer.WriteUint(nameOffset);
                }
            }

            k = offset + 16 + n * 8;
            for (int i = 0; i < n; i++)
            {
                Directory subDir = directory.Entries[i] as Directory;
                if (subDir != null)
                {
                    this.WriteDirectory(subDir, writer, k, level + 1, sizeOfDirectoryTree, virtualAddressBase, dataWriter);
                    if (level == 0)
                    {
                        k += SizeOfDirectory(subDir);
                    }
                    else
                    {
                        k += 16 + 8 * (uint)subDir.Entries.Count;
                    }
                }
            }
        }

        private static uint SizeOfDirectory(Directory/*!*/ directory)
        {
            uint n = (uint)directory.Entries.Count;
            uint size = 16 + 8 * n;
            for (int i = 0; i < n; i++)
            {
                Directory subDir = directory.Entries[i] as Directory;
                if (subDir != null)
                {
                    size += 16 + 8 * (uint)subDir.Entries.Count;
                }
            }

            return size;
        }

        private void SerializeWin32Resources(ResourceSection resourceSections, uint resourcesRva)
        {
            _win32ResourceWriter.WriteBytes(resourceSections.SectionBytes);

            var savedPosition = _win32ResourceWriter.BaseStream.Position;

            var readStream = new System.IO.MemoryStream(resourceSections.SectionBytes);
            var reader = new BinaryReader(readStream);

            foreach (int addressToFixup in resourceSections.Relocations)
            {
                _win32ResourceWriter.BaseStream.Position = (uint)addressToFixup;
                reader.BaseStream.Position = addressToFixup;
                _win32ResourceWriter.WriteUint(reader.ReadUInt32() + resourcesRva);
            }

            _win32ResourceWriter.BaseStream.Position = savedPosition;
        }

        //#define IMAGE_FILE_RELOCS_STRIPPED           0x0001  // Relocation info stripped from file.
        //#define IMAGE_FILE_EXECUTABLE_IMAGE          0x0002  // File is executable  (i.e. no unresolved external references).
        //#define IMAGE_FILE_LINE_NUMS_STRIPPED        0x0004  // Line numbers stripped from file.
        //#define IMAGE_FILE_LOCAL_SYMS_STRIPPED       0x0008  // Local symbols stripped from file.
        //#define IMAGE_FILE_AGGRESIVE_WS_TRIM         0x0010  // Aggressively trim working set
        //#define IMAGE_FILE_LARGE_ADDRESS_AWARE       0x0020  // App can handle >2gb addresses
        //#define IMAGE_FILE_BYTES_REVERSED_LO         0x0080  // Bytes of machine word are reversed.
        //#define IMAGE_FILE_32BIT_MACHINE             0x0100  // 32 bit word machine.
        //#define IMAGE_FILE_DEBUG_STRIPPED            0x0200  // Debugging info stripped from file in .DBG file
        //#define IMAGE_FILE_REMOVABLE_RUN_FROM_SWAP   0x0400  // If Image is on removable media, copy and run from the swap file.
        //#define IMAGE_FILE_NET_RUN_FROM_SWAP         0x0800  // If Image is on Net, copy and run from the swap file.
        //#define IMAGE_FILE_SYSTEM                    0x1000  // System File.
        //#define IMAGE_FILE_DLL                       0x2000  // File is a DLL.
        //#define IMAGE_FILE_UP_SYSTEM_ONLY            0x4000  // File should only be run on a UP machine
        //#define IMAGE_FILE_BYTES_REVERSED_HI         0x8000  // Bytes of machine word are reversed.

        private static readonly byte[] s_dosHeader = new byte[]
        {
            0x4d, 0x5a, 0x90, 0x00, 0x03, 0x00, 0x00, 0x00,
            0x04, 0x00, 0x00, 0x00, 0xff, 0xff, 0x00, 0x00,
            0xb8, 0x00, 0x00, 0x00, 0x00, 0x00, 0x00, 0x00,
            0x40, 0x00, 0x00, 0x00, 0x00, 0x00, 0x00, 0x00,
            0x00, 0x00, 0x00, 0x00, 0x00, 0x00, 0x00, 0x00,
            0x00, 0x00, 0x00, 0x00, 0x00, 0x00, 0x00, 0x00,
            0x00, 0x00, 0x00, 0x00, 0x00, 0x00, 0x00, 0x00,
            0x00, 0x00, 0x00, 0x00, 0x80, 0x00, 0x00, 0x00,
            0x0e, 0x1f, 0xba, 0x0e, 0x00, 0xb4, 0x09, 0xcd,
            0x21, 0xb8, 0x01, 0x4c, 0xcd, 0x21, 0x54, 0x68,
            0x69, 0x73, 0x20, 0x70, 0x72, 0x6f, 0x67, 0x72,
            0x61, 0x6d, 0x20, 0x63, 0x61, 0x6e, 0x6e, 0x6f,
            0x74, 0x20, 0x62, 0x65, 0x20, 0x72, 0x75, 0x6e,
            0x20, 0x69, 0x6e, 0x20, 0x44, 0x4f, 0x53, 0x20,
            0x6d, 0x6f, 0x64, 0x65, 0x2e, 0x0d, 0x0d, 0x0a,
            0x24, 0x00, 0x00, 0x00, 0x00, 0x00, 0x00, 0x00
        };

        private void WriteHeaders(Stream peStream, out long ntHeaderTimestampPosition)
        {
            IModule module = _module;
            NtHeader ntHeader = _ntHeader;
            BinaryWriter writer = new BinaryWriter(_headerStream);

            // MS-DOS stub (128 bytes)
            writer.WriteBytes(s_dosHeader); // TODO: provide an option to suppress the second half of the DOS header?

            // PE Signature (4 bytes)
            writer.WriteUint(0x00004550); /* "PE\0\0" */

            // COFF Header 20 bytes
            writer.WriteUshort((ushort)module.Machine);
            writer.WriteUshort(ntHeader.NumberOfSections);
            ntHeaderTimestampPosition = writer.BaseStream.Position + peStream.Position;
            writer.WriteUint(ntHeader.TimeDateStamp);
            writer.WriteUint(ntHeader.PointerToSymbolTable);
            writer.WriteUint(0); // NumberOfSymbols
            writer.WriteUshort((ushort)(!module.Requires64bits ? 224 : 240)); // SizeOfOptionalHeader
            // ushort characteristics = 0x0002|0x0004|0x0008; // executable | no COFF line nums | no COFF symbols (as required by the standard)
            ushort characteristics = 0x0002; // executable (as required by the Linker team).
            if (module.Kind == ModuleKind.DynamicallyLinkedLibrary || module.Kind == ModuleKind.WindowsRuntimeMetadata)
            {
                characteristics |= 0x2000;
            }

            if (module.Requires32bits)
            {
                characteristics |= 0x0100; // 32 bit machine (The standard says to always set this, the linker team says otherwise)
                                           //The loader team says that this is not used for anything in the OS. 
            }
            else
            {
                characteristics |= 0x0020; // large address aware (the standard says never to set this, the linker team says otherwise).
                                           //The loader team says that this is not overridden for managed binaries and will be respected if set.
            }

            writer.WriteUshort(characteristics);

            // PE Header (224 bytes if 32 bits, 240 bytes if 64 bit)
            if (!module.Requires64bits)
            {
                writer.WriteUshort(0x10B); // Magic = PE32  // 2
            }
            else
            {
                writer.WriteUshort(0x20B); // Magic = PE32+ // 2
            }

            writer.WriteByte(module.LinkerMajorVersion); // 3
            writer.WriteByte(module.LinkerMinorVersion); // 4
            writer.WriteUint(ntHeader.SizeOfCode); // 8
            writer.WriteUint(ntHeader.SizeOfInitializedData); // 12
            writer.WriteUint(ntHeader.SizeOfUninitializedData); // 16
            writer.WriteUint(ntHeader.AddressOfEntryPoint); // 20
            writer.WriteUint(ntHeader.BaseOfCode); // 24
            if (!module.Requires64bits)
            {
                writer.WriteUint(ntHeader.BaseOfData); // 28
                writer.WriteUint((uint)module.BaseAddress); // 32
            }
            else
            {
                writer.WriteUlong(module.BaseAddress); // 32
            }

            writer.WriteUint(0x2000); // SectionAlignment 36
            writer.WriteUint(module.FileAlignment); // 40
            writer.WriteUshort(4); // MajorOperatingSystemVersion 42
            writer.WriteUshort(0); // MinorOperatingSystemVersion 44
            writer.WriteUshort(0); // MajorImageVersion 46
            writer.WriteUshort(0); // MinorImageVersion 48
            writer.WriteUshort(module.MajorSubsystemVersion); // MajorSubsystemVersion 50
            writer.WriteUshort(module.MinorSubsystemVersion); // MinorSubsystemVersion 52
            writer.WriteUint(0); // Win32VersionValue 56
            writer.WriteUint(ntHeader.SizeOfImage); // 60
            writer.WriteUint(ntHeader.SizeOfHeaders); // 64
            writer.WriteUint(0); // CheckSum 68
            switch (module.Kind)
            {
                case ModuleKind.ConsoleApplication:
                case ModuleKind.DynamicallyLinkedLibrary:
                case ModuleKind.WindowsRuntimeMetadata:
                    writer.WriteUshort(3); // 70
                    break;
                case ModuleKind.WindowsApplication:
                    writer.WriteUshort(2); // 70
                    break;
                default:
                    writer.WriteUshort(0); //
                    break;
            }

            writer.WriteUshort(module.DllCharacteristics);

            if (!module.Requires64bits)
            {
                writer.WriteUint((uint)module.SizeOfStackReserve); // 76
                writer.WriteUint((uint)module.SizeOfStackCommit); // 80
                writer.WriteUint((uint)module.SizeOfHeapReserve); // 84
                writer.WriteUint((uint)module.SizeOfHeapCommit); // 88
            }
            else
            {
                writer.WriteUlong(module.SizeOfStackReserve); // 80
                writer.WriteUlong(module.SizeOfStackCommit); // 88
                writer.WriteUlong(module.SizeOfHeapReserve); // 96
                writer.WriteUlong(module.SizeOfHeapCommit); // 104
            }

            writer.WriteUint(0); // LoaderFlags 92|108
            writer.WriteUint(16); // numberOfDataDirectories 96|112

            writer.WriteUint(ntHeader.ExportTable.RelativeVirtualAddress); // 100|116
            writer.WriteUint(ntHeader.ExportTable.Size); // 104|120
            writer.WriteUint(ntHeader.ImportTable.RelativeVirtualAddress); // 108|124
            writer.WriteUint(ntHeader.ImportTable.Size); // 112|128
            writer.WriteUint(ntHeader.ResourceTable.RelativeVirtualAddress); // 116|132
            writer.WriteUint(ntHeader.ResourceTable.Size); // 120|136
            writer.WriteUint(ntHeader.ExceptionTable.RelativeVirtualAddress); // 124|140
            writer.WriteUint(ntHeader.ExceptionTable.Size); // 128|144
            writer.WriteUint(ntHeader.CertificateTable.RelativeVirtualAddress); // 132|148
            writer.WriteUint(ntHeader.CertificateTable.Size); // 136|152
            writer.WriteUint(ntHeader.BaseRelocationTable.RelativeVirtualAddress); // 140|156
            writer.WriteUint(ntHeader.BaseRelocationTable.Size); // 144|160
            writer.WriteUint(ntHeader.DebugTable.RelativeVirtualAddress); // 148|164
            writer.WriteUint(ntHeader.DebugTable.Size); // 152|168
            writer.WriteUint(ntHeader.CopyrightTable.RelativeVirtualAddress); // 156|172
            writer.WriteUint(ntHeader.CopyrightTable.Size); // 160|176
            writer.WriteUint(ntHeader.GlobalPointerTable.RelativeVirtualAddress); // 164|180
            writer.WriteUint(ntHeader.GlobalPointerTable.Size); // 168|184
            writer.WriteUint(ntHeader.ThreadLocalStorageTable.RelativeVirtualAddress); // 172|188
            writer.WriteUint(ntHeader.ThreadLocalStorageTable.Size); // 176|192
            writer.WriteUint(ntHeader.LoadConfigTable.RelativeVirtualAddress); // 180|196
            writer.WriteUint(ntHeader.LoadConfigTable.Size); // 184|200
            writer.WriteUint(ntHeader.BoundImportTable.RelativeVirtualAddress); // 188|204
            writer.WriteUint(ntHeader.BoundImportTable.Size); // 192|208
            writer.WriteUint(ntHeader.ImportAddressTable.RelativeVirtualAddress); // 196|212
            writer.WriteUint(ntHeader.ImportAddressTable.Size); // 200|216
            writer.WriteUint(ntHeader.DelayImportTable.RelativeVirtualAddress); // 204|220
            writer.WriteUint(ntHeader.DelayImportTable.Size); // 208|224
            writer.WriteUint(ntHeader.CliHeaderTable.RelativeVirtualAddress); // 212|228
            writer.WriteUint(ntHeader.CliHeaderTable.Size); // 216|232
            writer.WriteUlong(0); // 224|240

            // Section Headers
            WriteSectionHeader(_textSection, writer);
            WriteSectionHeader(_rdataSection, writer);
            WriteSectionHeader(_sdataSection, writer);
            WriteSectionHeader(_coverSection, writer);
            WriteSectionHeader(_resourceSection, writer);
            WriteSectionHeader(_relocSection, writer);
            WriteSectionHeader(_tlsSection, writer);

            writer.BaseStream.WriteTo(peStream);
            _headerStream = _emptyStream;
        }

        private static void WriteSectionHeader(SectionHeader sectionHeader, BinaryWriter writer)
        {
            if (sectionHeader.VirtualSize == 0)
            {
                return;
            }

            for (int j = 0, m = sectionHeader.Name.Length; j < 8; j++)
            {
                if (j < m)
                {
                    writer.WriteByte((byte)sectionHeader.Name[j]);
                }
                else
                {
                    writer.WriteByte(0);
                }
            }

            writer.WriteUint(sectionHeader.VirtualSize);
            writer.WriteUint(sectionHeader.RelativeVirtualAddress);
            writer.WriteUint(sectionHeader.SizeOfRawData);
            writer.WriteUint(sectionHeader.PointerToRawData);
            writer.WriteUint(sectionHeader.PointerToRelocations);
            writer.WriteUint(sectionHeader.PointerToLinenumbers);
            writer.WriteUshort(sectionHeader.NumberOfRelocations);
            writer.WriteUshort(sectionHeader.NumberOfLinenumbers);
            writer.WriteUint(sectionHeader.Characteristics);
        }

        private void WriteTextSection(
            Stream peStream,
            CorHeader corHeader,
            MemoryStream metadataStream,
            MemoryStream ilStream,
            MemoryStream mappedFieldDataStream,
            MemoryStream managedResourceStream,
            MetadataSizes metadataSizes,
            ContentId pdbContentId,
            bool portablePdb,
            out long metadataPosition)
        {
            peStream.Position = _textSection.PointerToRawData;
            if (_emitRuntimeStartupStub)
            {
                this.WriteImportAddressTable(peStream);
            }

            WriteCorHeader(peStream, corHeader);
            WriteIL(peStream, ilStream);

            metadataPosition = peStream.Position;
            WriteMetadata(peStream, metadataStream);

            WriteManagedResources(peStream, managedResourceStream);
            WriteSpaceForHash(peStream, (int)corHeader.StrongNameSignature.Size);
            WriteDebugTable(peStream, pdbContentId, portablePdb, metadataSizes);

            if (_emitRuntimeStartupStub)
            {
                WriteImportTable(peStream);
                WriteNameTable(peStream);
                WriteRuntimeStartupStub(peStream);
            }

            WriteMappedFieldData(peStream, mappedFieldDataStream);
        }

        private void WriteImportAddressTable(Stream peStream)
        {
            BinaryWriter writer = new BinaryWriter(new MemoryStream(16));
            bool use32bitAddresses = !_module.Requires64bits;
            uint importTableRVA = _ntHeader.ImportTable.RelativeVirtualAddress;
            uint ilRVA = importTableRVA + 40;
            uint hintRva = ilRVA + (use32bitAddresses ? 12u : 16u);

            // Import Address Table
            if (use32bitAddresses)
            {
                writer.WriteUint(hintRva); // 4
                writer.WriteUint(0); // 8
            }
            else
            {
                writer.WriteUlong(hintRva); // 8
                writer.WriteUlong(0); // 16
            }

            writer.BaseStream.WriteTo(peStream);
        }

        private void WriteImportTable(Stream peStream)
        {
            BinaryWriter writer = new BinaryWriter(new MemoryStream(70));
            bool use32bitAddresses = !_module.Requires64bits;
            uint importTableRVA = _ntHeader.ImportTable.RelativeVirtualAddress;
            uint ilRVA = importTableRVA + 40;
            uint hintRva = ilRVA + (use32bitAddresses ? 12u : 16u);
            uint nameRva = hintRva + 12 + 2;

            // Import table
            writer.WriteUint(ilRVA); // 4
            writer.WriteUint(0); // 8
            writer.WriteUint(0); // 12
            writer.WriteUint(nameRva); // 16
            writer.WriteUint(_ntHeader.ImportAddressTable.RelativeVirtualAddress); // 20
            writer.BaseStream.Position += 20; // 40

            // Import Lookup table
            if (use32bitAddresses)
            {
                writer.WriteUint(hintRva); // 44
                writer.WriteUint(0); // 48
                writer.WriteUint(0); // 52
            }
            else
            {
                writer.WriteUlong(hintRva); // 48
                writer.WriteUlong(0); // 56
            }

            // Hint table
            writer.WriteUshort(0); // Hint 54|58
            string entryPointName =
                (_module.Kind == ModuleKind.DynamicallyLinkedLibrary || _module.Kind == ModuleKind.WindowsRuntimeMetadata)
                ? "_CorDllMain" : "_CorExeMain";

            foreach (char ch in entryPointName)
            {
                writer.WriteByte((byte)ch); // 65|69
            }

            writer.WriteByte(0); // 66|70

            writer.BaseStream.WriteTo(peStream);
        }

        private static void WriteNameTable(Stream peStream)
        {
            BinaryWriter writer = new BinaryWriter(new MemoryStream(14));
            foreach (char ch in "mscoree.dll")
            {
                writer.WriteByte((byte)ch); // 11
            }

            writer.WriteByte(0); // 12
            writer.WriteUshort(0); // 14
            writer.BaseStream.WriteTo(peStream);
        }

        private static void WriteCorHeader(Stream peStream, CorHeader corHeader)
        {
            BinaryWriter writer = new BinaryWriter(new MemoryStream(72));
            writer.WriteUint(72); // Number of bytes in this header  4
            writer.WriteUshort(corHeader.MajorRuntimeVersion); // 6 
            writer.WriteUshort(corHeader.MinorRuntimeVersion); // 8
            writer.WriteUint(corHeader.MetadataDirectory.RelativeVirtualAddress); // 12
            writer.WriteUint(corHeader.MetadataDirectory.Size); // 16
            writer.WriteUint((uint)corHeader.Flags); // 20
            writer.WriteUint(corHeader.EntryPointToken); // 24
            writer.WriteUint(corHeader.Resources.Size == 0 ? 0u : corHeader.Resources.RelativeVirtualAddress); // 28
            writer.WriteUint(corHeader.Resources.Size); // 32
            writer.WriteUint(corHeader.StrongNameSignature.Size == 0 ? 0u : corHeader.StrongNameSignature.RelativeVirtualAddress); // 36
            writer.WriteUint(corHeader.StrongNameSignature.Size); // 40
            writer.WriteUint(corHeader.CodeManagerTable.RelativeVirtualAddress); // 44
            writer.WriteUint(corHeader.CodeManagerTable.Size); // 48
            writer.WriteUint(corHeader.VTableFixups.RelativeVirtualAddress); // 52
            writer.WriteUint(corHeader.VTableFixups.Size); // 56
            writer.WriteUint(corHeader.ExportAddressTableJumps.RelativeVirtualAddress); // 60
            writer.WriteUint(corHeader.ExportAddressTableJumps.Size); // 64
            writer.WriteUlong(0); // 72
            writer.BaseStream.WriteTo(peStream);
        }

        private static void WriteIL(Stream peStream, MemoryStream ilStream)
        {
            ilStream.WriteTo(peStream);
            while (peStream.Position % 4 != 0)
            {
                peStream.WriteByte(0);
            }
        }

        private static void WriteMappedFieldData(Stream peStream, MemoryStream dataStream)
        {
            dataStream.WriteTo(peStream);
            while (peStream.Position % 4 != 0)
            {
                peStream.WriteByte(0);
            }
        }

        private static void WriteSpaceForHash(Stream peStream, int strongNameSignatureSize)
        {
            while (strongNameSignatureSize > 0)
            {
                peStream.WriteByte(0);
                strongNameSignatureSize--;
            }
        }

        private static void WriteMetadata(Stream peStream, MemoryStream metadataStream)
        {
            metadataStream.WriteTo(peStream);
            while (peStream.Position % 4 != 0)
            {
                peStream.WriteByte(0);
            }
        }

        private static void WriteManagedResources(Stream peStream, MemoryStream managedResourceStream)
        {
            managedResourceStream.WriteTo(peStream);
            while (peStream.Position % 4 != 0)
            {
                peStream.WriteByte(0);
            }
        }

        private void WriteDebugTable(Stream peStream, ContentId pdbContentId, bool portablePdb, MetadataSizes metadataSizes)
        {
            if (!EmitPdb)
            {
                return;
            }

            MemoryStream stream = new MemoryStream();
            BinaryWriter writer = new BinaryWriter(stream);

            // characteristics:
            writer.WriteUint(0);

            // PDB stamp
            writer.WriteBytes(pdbContentId.Stamp);

            // version
            writer.WriteUint((uint)(portablePdb ? ('P' << 24 | 'M' << 16 | 0x00 << 8 | 0x01) : 0));

            // type: 
            const int ImageDebugTypeCodeView = 2;
            writer.WriteUint(ImageDebugTypeCodeView);

            // size of data:
            writer.WriteUint((uint)ComputeSizeOfDebugDirectoryData());

            uint dataOffset = (uint)ComputeOffsetToDebugTable(metadataSizes) + ImageDebugDirectoryBaseSize;

            // PointerToRawData (RVA of the data):
            writer.WriteUint(_textSection.RelativeVirtualAddress + dataOffset);

            // AddressOfRawData (position of the data in the PE stream):
            writer.WriteUint(_textSection.PointerToRawData + dataOffset);

            writer.WriteByte((byte)'R');
            writer.WriteByte((byte)'S');
            writer.WriteByte((byte)'D');
            writer.WriteByte((byte)'S');

            // PDB id:
            writer.WriteBytes(pdbContentId.Guid);

            // age
            writer.WriteUint(PdbWriter.Age);

            // UTF-8 encoded zero-terminated path to PDB
            writer.WriteString(_pdbPathOpt, emitNullTerminator: true);

            writer.BaseStream.WriteTo(peStream);
            stream.Free();
        }

        private void WriteRuntimeStartupStub(Stream peStream)
        {
            BinaryWriter writer = new BinaryWriter(new MemoryStream(16));
            // entry point code, consisting of a jump indirect to _CorXXXMain
            if (!_module.Requires64bits)
            {
                //emit 0's (nops) to pad the entry point code so that the target address is aligned on a 4 byte boundary.
                for (uint i = 0, n = (uint)(BitArithmeticUtilities.Align((uint)peStream.Position, 4) - peStream.Position); i < n; i++) writer.WriteByte(0);
                writer.WriteUshort(0);
                writer.WriteByte(0xff);
                writer.WriteByte(0x25); //4
                writer.WriteUint(_ntHeader.ImportAddressTable.RelativeVirtualAddress + (uint)_module.BaseAddress); //8
            }
            else
            {
                //emit 0's (nops) to pad the entry point code so that the target address is aligned on a 8 byte boundary.
                for (uint i = 0, n = (uint)(BitArithmeticUtilities.Align((uint)peStream.Position, 8) - peStream.Position); i < n; i++) writer.WriteByte(0);
                writer.WriteUint(0);
                writer.WriteUshort(0);
                writer.WriteByte(0xff);
                writer.WriteByte(0x25); //8
                writer.WriteUlong(_ntHeader.ImportAddressTable.RelativeVirtualAddress + _module.BaseAddress); //16
            }
            writer.BaseStream.WriteTo(peStream);
        }

        private void WriteCoverSection(Stream peStream)
        {
            peStream.Position = _coverSection.PointerToRawData;
            _coverageDataWriter.BaseStream.WriteTo(peStream);
        }

        private void WriteRdataSection(Stream peStream)
        {
            peStream.Position = _rdataSection.PointerToRawData;
            _rdataWriter.BaseStream.WriteTo(peStream);
        }

        private void WriteSdataSection(Stream peStream)
        {
            peStream.Position = _sdataSection.PointerToRawData;
            _sdataWriter.BaseStream.WriteTo(peStream);
        }

        private void WriteRelocSection(Stream peStream)
        {
            if (!_emitRuntimeStartupStub)
            {
                //No need to write out a reloc section, but there is still a need to pad out the peStream so that it is an even multiple of module.FileAlignment
                if (_relocSection.PointerToRawData != peStream.Position)
                { //for example, the resource section did not end bang on the alignment boundary
                    peStream.Position = _relocSection.PointerToRawData - 1;
                    peStream.WriteByte(0);
                }
                return;
            }

            peStream.Position = _relocSection.PointerToRawData;
            BinaryWriter writer = new BinaryWriter(new MemoryStream(_module.FileAlignment));
            writer.WriteUint(((_ntHeader.AddressOfEntryPoint + 2) / 0x1000) * 0x1000);
            writer.WriteUint(_module.Requires64bits && !_module.RequiresAmdInstructionSet ? 14u : 12u);
            uint offsetWithinPage = (_ntHeader.AddressOfEntryPoint + 2) % 0x1000;
            uint relocType = _module.Requires64bits ? 10u : 3u;
            ushort s = (ushort)((relocType << 12) | offsetWithinPage);
            writer.WriteUshort(s);
            if (_module.Requires64bits && !_module.RequiresAmdInstructionSet)
            {
                writer.WriteUint(relocType << 12);
            }

            writer.WriteUshort(0); // next chunk's RVA
            writer.BaseStream.Position = _module.FileAlignment;
            writer.BaseStream.WriteTo(peStream);
        }

        private void WriteResourceSection(Stream peStream)
        {
            if (_win32ResourceWriter.BaseStream.Length == 0)
            {
                return;
            }

            peStream.Position = _resourceSection.PointerToRawData;
            _win32ResourceWriter.BaseStream.WriteTo(peStream);
            peStream.WriteByte(0);
            while (peStream.Position % 8 != 0)
            {
                peStream.WriteByte(0);
            }
        }

        private void WriteTlsSection(Stream peStream)
        {
            peStream.Position = _tlsSection.PointerToRawData;
            _tlsDataWriter.BaseStream.WriteTo(peStream);
        }
    }
}<|MERGE_RESOLUTION|>--- conflicted
+++ resolved
@@ -169,7 +169,6 @@
             FillInNtHeader(metadataSizes, CalculateMappedFieldDataStreamRva(metadataSizes));
             var corHeader = CreateCorHeader(metadataSizes, entryPointToken);
 
-<<<<<<< HEAD
             // write to streams
 
             if (getPortablePdbStreamOpt != null)
@@ -181,10 +180,7 @@
                 }
             }
 
-            // write to pe stream.
-=======
             // write to PE stream.
->>>>>>> abed284e
             Stream peStream = getPeStream();
             if (peStream == null)
             {
