﻿// Copyright (c) Microsoft.  All Rights Reserved.  Licensed under the Apache License, Version 2.0.  See License.txt in the project root for license information.

using System;
using System.Collections.Generic;
using System.Collections.Immutable;
using System.Diagnostics;
using System.Globalization;
using System.IO;
using System.Linq;
using System.Reflection;
using System.Reflection.Emit;
using System.Reflection.Metadata;
using System.Reflection.Metadata.Ecma335;
using System.Runtime.InteropServices;
using System.Text;
using System.Threading;
using Microsoft.CodeAnalysis;
using Microsoft.CodeAnalysis.CodeGen;
using Microsoft.CodeAnalysis.Collections;
using Microsoft.CodeAnalysis.Emit;
using Roslyn.Utilities;
using EmitContext = Microsoft.CodeAnalysis.Emit.EmitContext;

namespace Microsoft.Cci
{
    internal abstract partial class MetadataWriter
    {
        private static readonly Encoding s_utf8Encoding = Encoding.UTF8;

        /// <summary>
        /// This is the maximum length of a type or member name in metadata, assuming
        /// the name is in UTF-8 format and not (yet) null-terminated.
        /// </summary>
        /// <remarks>
        /// Source names may have to be shorter still to accommodate mangling.
        /// Used for event names, field names, property names, field names, method def names,
        /// member ref names, type def (full) names, type ref (full) names, exported type
        /// (full) names, parameter names, manifest resource names, and unmanaged method names
        /// (ImplMap table).
        /// 
        /// See CLI Part II, section 22.
        /// </remarks>
        internal const int NameLengthLimit = 1024 - 1; //MAX_CLASS_NAME = 1024 in dev11

        /// <summary>
        /// This is the maximum length of a path in metadata, assuming the path is in UTF-8
        /// format and not (yet) null-terminated.
        /// </summary>
        /// <remarks>
        /// Used for file names, module names, and module ref names.
        /// 
        /// See CLI Part II, section 22.
        /// </remarks>
        internal const int PathLengthLimit = 260 - 1; //MAX_PATH = 1024 in dev11

        /// <summary>
        /// This is the maximum length of a string in the PDB, assuming it is in UTF-8 format 
        /// and not (yet) null-terminated.
        /// </summary>
        /// <remarks>
        /// Used for import strings, locals, and local constants.
        /// </remarks>
        internal const int PdbLengthLimit = 2046; // Empirical, based on when ISymUnmanagedWriter2 methods start throwing.

        private readonly int _numTypeDefsEstimate;
        private readonly bool _deterministic;

        // If true, it is allowed to have methods not have bodies (for emitting metadata-only assembly)
        internal readonly bool allowMissingMethodBodies;

        // A map of method body to RVA. Used for deduplication of small bodies.
        private readonly Dictionary<byte[], uint> _smallMethodBodies;

        protected MetadataWriter(
            MetadataHeapsBuilder heaps,
            MetadataHeapsBuilder debugHeapsOpt,
            EmitContext context,
            CommonMessageProvider messageProvider,
            bool allowMissingMethodBodies,
            bool deterministic,
            CancellationToken cancellationToken)
        {
            this.module = context.Module;
            _deterministic = deterministic;
            this.allowMissingMethodBodies = allowMissingMethodBodies;

            // EDMAURER provide some reasonable size estimates for these that will avoid
            // much of the reallocation that would occur when growing these from empty.
            _signatureIndex = new Dictionary<ISignature, uint>(module.HintNumberOfMethodDefinitions); //ignores field signatures

            _numTypeDefsEstimate = module.HintNumberOfMethodDefinitions / 6;
            _exportedTypeIndex = new Dictionary<ITypeReference, uint>(_numTypeDefsEstimate);
            _exportedTypeList = new List<ITypeReference>(_numTypeDefsEstimate);

            this.Context = context;
            this.messageProvider = messageProvider;
            _cancellationToken = cancellationToken;

            this.heaps = heaps;
            this.debugHeapsOpt = debugHeapsOpt;
            _smallMethodBodies = new Dictionary<byte[], uint>(ByteSequenceComparer.Instance);
        }

        private int NumberOfTypeDefsEstimate { get { return _numTypeDefsEstimate; } }

        /// <summary>
        /// Returns true if writing full metadata, false if writing delta.
        /// </summary>
        internal bool IsFullMetadata
        {
            get { return this.Generation == 0; }
        }

        /// <summary>
        /// True if writing delta metadata in a minimal format.
        /// </summary>
        private bool IsMinimalDelta
        {
            get { return !IsFullMetadata; }
        }

        /// <summary>
        /// Returns metadata generation ordinal. Zero for
        /// full metadata and non-zero for delta.
        /// </summary>
        protected abstract ushort Generation { get; }

        /// <summary>
        /// Returns unique Guid for this delta, or default(Guid)
        /// if full metadata.
        /// </summary>
        protected abstract Guid EncId { get; }

        /// <summary>
        /// Returns Guid of previous delta, or default(Guid)
        /// if full metadata or generation 1 delta.
        /// </summary>
        protected abstract Guid EncBaseId { get; }

        /// <summary>
        /// Returns true if the metadata stream should be compressed.
        /// </summary>
        protected abstract bool CompressMetadataStream { get; }

        /// <summary>
        /// Returns true and the 1-based index of the type definition
        /// if the type definition is recognized. Otherwise returns false.
        /// The index is into the full metadata.
        /// </summary>
        protected abstract bool TryGetTypeDefIndex(ITypeDefinition def, out uint index);

        /// <summary>
        /// The 1-based index of the type definition.
        /// The index is into the full metadata.
        /// </summary>
        protected abstract uint GetTypeDefIndex(ITypeDefinition def);

        /// <summary>
        /// The type definition at the 0-based index into the full set. Deltas
        /// are only required to support indexing into current generation.
        /// </summary>
        protected abstract ITypeDefinition GetTypeDef(int index);

        /// <summary>
        /// The type definitions to be emitted, in row order. These
        /// are just the type definitions from the current generation.
        /// </summary>
        protected abstract IReadOnlyList<ITypeDefinition> GetTypeDefs();

        /// <summary>
        /// The 1-based index of the event definition.
        /// The index is into the full metadata.
        /// </summary>
        protected abstract uint GetEventDefIndex(IEventDefinition def);

        /// <summary>
        /// The event definitions to be emitted, in row order. These
        /// are just the event definitions from the current generation.
        /// </summary>
        protected abstract IReadOnlyList<IEventDefinition> GetEventDefs();

        /// <summary>
        /// The 1-based index of the field definition.
        /// The index is into the full metadata.
        /// </summary>
        protected abstract uint GetFieldDefIndex(IFieldDefinition def);

        /// <summary>
        /// The field definitions to be emitted, in row order. These
        /// are just the field definitions from the current generation.
        /// </summary>
        protected abstract IReadOnlyList<IFieldDefinition> GetFieldDefs();

        /// <summary>
        /// Returns true and the 1-based index of the method definition
        /// if the method definition is recognized. Otherwise returns false.
        /// The index is into the full metadata.
        /// </summary>
        protected abstract bool TryGetMethodDefIndex(IMethodDefinition def, out uint index);

        /// <summary>
        /// The 1-based index of the method definition.
        /// The index is into the full metadata.
        /// </summary>
        protected abstract uint GetMethodDefIndex(IMethodDefinition def);

        /// <summary>
        /// The method definition at the 0-based index into the full set. Deltas
        /// are only required to support indexing into current generation.
        /// </summary>
        protected abstract IMethodDefinition GetMethodDef(int index);

        /// <summary>
        /// The method definitions to be emitted, in row order. These
        /// are just the method definitions from the current generation.
        /// </summary>
        protected abstract IReadOnlyList<IMethodDefinition> GetMethodDefs();

        /// <summary>
        /// The 1-based index of the property definition.
        /// The index is into the full metadata.
        /// </summary>
        protected abstract uint GetPropertyDefIndex(IPropertyDefinition def);

        /// <summary>
        /// The property definitions to be emitted, in row order. These
        /// are just the property definitions from the current generation.
        /// </summary>
        protected abstract IReadOnlyList<IPropertyDefinition> GetPropertyDefs();

        /// <summary>
        /// The 1-based index of the parameter definition.
        /// The index is into the full metadata.
        /// </summary>
        protected abstract uint GetParameterDefIndex(IParameterDefinition def);

        /// <summary>
        /// The parameter definitions to be emitted, in row order. These
        /// are just the parameter definitions from the current generation.
        /// </summary>
        protected abstract IReadOnlyList<IParameterDefinition> GetParameterDefs();

        /// <summary>
        /// The generic parameter definitions to be emitted, in row order. These
        /// are just the generic parameter definitions from the current generation.
        /// </summary>
        protected abstract IReadOnlyList<IGenericParameter> GetGenericParameters();

        /// <summary>
        /// The 1-based index of the first field of the type.
        /// </summary>
        protected abstract uint GetFieldDefIndex(INamedTypeDefinition typeDef);

        /// <summary>
        /// The 1-based index of the first method of the type.
        /// </summary>
        protected abstract uint GetMethodDefIndex(INamedTypeDefinition typeDef);

        /// <summary>
        /// The 1-based index of the first parameter of the method.
        /// </summary>
        protected abstract uint GetParameterDefIndex(IMethodDefinition methodDef);

        /// <summary>
        /// Return the 1-based index of the assembly reference, adding
        /// the reference to the index for this generation if missing.
        /// The index is into the full metadata. However, deltas
        /// are not required to return rows from previous generations.
        /// </summary>
        protected abstract uint GetOrAddAssemblyRefIndex(IAssemblyReference reference);

        /// <summary>
        /// The assembly references to be emitted, in row order. These
        /// are just the assembly references from the current generation.
        /// </summary>
        protected abstract IReadOnlyList<IAssemblyReference> GetAssemblyRefs();

        // ModuleRef table contains module names for TypeRefs that target types in netmodules (represented by IModuleReference),
        // and module names specified by P/Invokes (plain strings). Names in the table must be unique and are case sensitive.
        //
        // Spec 22.31 (ModuleRef : 0x1A)
        // "Name should match an entry in the Name column of the File table. Moreover, that entry shall enable the 
        // CLI to locate the target module (typically it might name the file used to hold the module)"
        // 
        // This is not how the Dev10 compilers and ILASM work. An entry is added to File table only for resources and netmodules.
        // Entries aren't added for P/Invoked modules.

        /// <summary>
        /// Return the 1-based index of the module reference, adding
        /// the reference to the index for this generation if missing.
        /// The index is into the full metadata. However, deltas
        /// are not required to return rows from previous generations.
        /// </summary>
        protected abstract uint GetOrAddModuleRefIndex(string reference);

        /// <summary>
        /// The module references to be emitted, in row order. These
        /// are just the module references from the current generation.
        /// </summary>
        protected abstract IReadOnlyList<string> GetModuleRefs();

        /// <summary>
        /// Return the 1-based index of the member reference, adding
        /// the reference to the index for this generation if missing.
        /// The index is into the full metadata. However, deltas
        /// are not required to return rows from previous generations.
        /// </summary>
        protected abstract uint GetOrAddMemberRefIndex(ITypeMemberReference reference);

        /// <summary>
        /// The member references to be emitted, in row order. These
        /// are just the member references from the current generation.
        /// </summary>
        protected abstract IReadOnlyList<ITypeMemberReference> GetMemberRefs();

        /// <summary>
        /// Return the 1-based index of the method spec, adding
        /// the spec to the index for this generation if missing.
        /// The index is into the full metadata. However, deltas
        /// are not required to return rows from previous generations.
        /// </summary>
        protected abstract uint GetOrAddMethodSpecIndex(IGenericMethodInstanceReference reference);

        /// <summary>
        /// The method specs to be emitted, in row order. These
        /// are just the method specs from the current generation.
        /// </summary>
        protected abstract IReadOnlyList<IGenericMethodInstanceReference> GetMethodSpecs();

        /// <summary>
        /// Return true and the 1-based index of the type reference
        /// if the reference is available in the current generation.
        /// The index is into the full metadata. However, deltas
        /// are not required to return rows from previous generations.
        /// </summary>
        protected abstract bool TryGetTypeRefIndex(ITypeReference reference, out uint index);

        /// <summary>
        /// Return the 1-based index of the type reference, adding
        /// the reference to the index for this generation if missing.
        /// The index is into the full metadata. However, deltas
        /// are not required to return rows from previous generations.
        /// </summary>
        protected abstract uint GetOrAddTypeRefIndex(ITypeReference reference);

        /// <summary>
        /// The type references to be emitted, in row order. These
        /// are just the type references from the current generation.
        /// </summary>
        protected abstract IReadOnlyList<ITypeReference> GetTypeRefs();

        /// <summary>
        /// Return the 1-based index of the type spec, adding
        /// the spec to the index for this generation if missing.
        /// The index is into the full metadata. However, deltas
        /// are not required to return rows from previous generations.
        /// </summary>
        protected abstract uint GetOrAddTypeSpecIndex(ITypeReference reference);

        /// <summary>
        /// The type specs to be emitted, in row order. These
        /// are just the type specs from the current generation.
        /// </summary>
        protected abstract IReadOnlyList<ITypeReference> GetTypeSpecs();

        /// <summary>
        /// Return the 1-based index of the signature index, adding
        /// the signature to the index for this generation if missing.
        /// The index is into the full metadata. However, deltas
        /// are not required to return rows from previous generations.
        /// </summary>
        protected abstract uint GetOrAddStandAloneSignatureIndex(uint blobIndex);

        /// <summary>
        /// The signature indices to be emitted, in row order. These
        /// are just the signature indices from the current generation.
        /// </summary>
        protected abstract IReadOnlyList<uint> GetStandAloneSignatures();

        protected abstract IEnumerable<INamespaceTypeDefinition> GetTopLevelTypes(IModule module);

        protected abstract void CreateIndicesForNonTypeMembers(ITypeDefinition typeDef);

        /// <summary>
        /// Return a visitor for traversing all references to be emitted.
        /// </summary>
        protected abstract ReferenceIndexer CreateReferenceVisitor();

        /// <summary>
        /// Populate EventMap table.
        /// </summary>
        protected abstract void PopulateEventMapTableRows(List<EventMapRow> table);

        /// <summary>
        /// Populate PropertyMap table.
        /// </summary>
        protected abstract void PopulatePropertyMapTableRows(List<PropertyMapRow> table);

        /// <summary>
        /// Populate EncLog table.
        /// </summary>
        protected abstract void PopulateEncLogTableRows(List<EncLogRow> table, ImmutableArray<int> rowCounts);

        /// <summary>
        /// Populate EncMap table.
        /// </summary>
        protected abstract void PopulateEncMapTableRows(List<EncMapRow> table, ImmutableArray<int> rowCounts);

        protected abstract void ReportReferencesToAddedSymbols();

        // If true, it is allowed to have methods not have bodies (for emitting metadata-only
        // assembly)
        private readonly CancellationToken _cancellationToken;
        protected readonly IModule module;
        public readonly EmitContext Context;
        protected readonly CommonMessageProvider messageProvider;

        // progress:
        private bool _tableIndicesAreComplete;

        private uint[] _pseudoSymbolTokenToTokenMap;
        private IReference[] _pseudoSymbolTokenToReferenceMap;
        private uint[] _pseudoStringTokenToTokenMap;
        private List<string> _pseudoStringTokenToStringMap;
        private ReferenceIndexer _referenceVisitor;

        protected readonly MetadataHeapsBuilder heaps;
        private readonly MetadataHeapsBuilder debugHeapsOpt;
        private readonly Dictionary<ICustomAttribute, uint> _customAtributeSignatureIndex = new Dictionary<ICustomAttribute, uint>();
        private readonly Dictionary<ITypeReference, uint> _typeSpecSignatureIndex = new Dictionary<ITypeReference, uint>();
        private readonly Dictionary<ITypeReference, uint> _exportedTypeIndex;
        private readonly List<ITypeReference> _exportedTypeList;
        private readonly Dictionary<string, uint> _fileRefIndex = new Dictionary<string, uint>(32);  //more than enough in most cases
        private readonly List<IFileReference> _fileRefList = new List<IFileReference>(32);
        private readonly Dictionary<IFieldReference, uint> _fieldSignatureIndex = new Dictionary<IFieldReference, uint>();
        private readonly Dictionary<ISignature, uint> _signatureIndex;
        private readonly Dictionary<IMarshallingInformation, uint> _marshallingDescriptorIndex = new Dictionary<IMarshallingInformation, uint>();
        protected readonly List<MethodImplementation> methodImplList = new List<MethodImplementation>();
        private readonly Dictionary<IGenericMethodInstanceReference, uint> _methodInstanceSignatureIndex = new Dictionary<IGenericMethodInstanceReference, uint>();

        // Well known dummy cor library types whose refs are used for attaching assembly attributes off within net modules
        // There is no guarantee the types actually exist in a cor library
        internal static readonly string dummyAssemblyAttributeParentNamespace = "System.Runtime.CompilerServices";
        internal static readonly string dummyAssemblyAttributeParentName = "AssemblyAttributesGoHere";
        internal static readonly string[,] dummyAssemblyAttributeParentQualifier = { { "", "M" }, { "S", "SM" } };
        private readonly uint[,] _dummyAssemblyAttributeParent = { { 0, 0 }, { 0, 0 } };

        internal const int MappedFieldDataAlignment = 8;

        private ImmutableArray<int> GetRowCounts(bool includeTypeSystemTables, bool includeDebugTables)
        {
            var rowCounts = new int[MetadataTokens.TableCount];

<<<<<<< HEAD
            // module row is in both debug and regular metadata
=======
            rowCounts[(int)TableIndex.Assembly] = (this.module.AsAssembly != null) ? 1 : 0;
            rowCounts[(int)TableIndex.AssemblyRef] = _assemblyRefTable.Count;
            rowCounts[(int)TableIndex.ClassLayout] = _classLayoutTable.Count;
            rowCounts[(int)TableIndex.Constant] = _constantTable.Count;
            rowCounts[(int)TableIndex.CustomAttribute] = _customAttributeTable.Count;
            rowCounts[(int)TableIndex.DeclSecurity] = _declSecurityTable.Count;
            rowCounts[(int)TableIndex.EncLog] = _encLogTable.Count;
            rowCounts[(int)TableIndex.EncMap] = _encMapTable.Count;
            rowCounts[(int)TableIndex.EventMap] = _eventMapTable.Count;
            rowCounts[(int)TableIndex.Event] = _eventTable.Count;
            rowCounts[(int)TableIndex.ExportedType] = _exportedTypeTable.Count;
            rowCounts[(int)TableIndex.FieldLayout] = _fieldLayoutTable.Count;
            rowCounts[(int)TableIndex.FieldMarshal] = _fieldMarshalTable.Count;
            rowCounts[(int)TableIndex.FieldRva] = _fieldRvaTable.Count;
            rowCounts[(int)TableIndex.Field] = _fieldDefTable.Count;
            rowCounts[(int)TableIndex.File] = _fileTable.Count;
            rowCounts[(int)TableIndex.GenericParamConstraint] = _genericParamConstraintTable.Count;
            rowCounts[(int)TableIndex.GenericParam] = _genericParamTable.Count;
            rowCounts[(int)TableIndex.ImplMap] = _implMapTable.Count;
            rowCounts[(int)TableIndex.InterfaceImpl] = _interfaceImplTable.Count;
            rowCounts[(int)TableIndex.ManifestResource] = _manifestResourceTable.Count;
            rowCounts[(int)TableIndex.MemberRef] = _memberRefTable.Count;
            rowCounts[(int)TableIndex.MethodImpl] = _methodImplTable.Count;
            rowCounts[(int)TableIndex.MethodSemantics] = _methodSemanticsTable.Count;
            rowCounts[(int)TableIndex.MethodSpec] = _methodSpecTable.Count;
            rowCounts[(int)TableIndex.MethodDef] = _methodTable.Length;
            rowCounts[(int)TableIndex.ModuleRef] = _moduleRefTable.Count;
>>>>>>> 5e150be2
            rowCounts[(int)TableIndex.Module] = 1;

            if (includeTypeSystemTables)
            {
                rowCounts[(int)TableIndex.Assembly] = (this.module.AsAssembly != null) ? 1 : 0;
                rowCounts[(int)TableIndex.AssemblyRef] = _assemblyRefTable.Count;
                rowCounts[(int)TableIndex.ClassLayout] = _classLayoutTable.Count;
                rowCounts[(int)TableIndex.Constant] = _constantTable.Count;
                rowCounts[(int)TableIndex.CustomAttribute] = _customAttributeTable.Count;
                rowCounts[(int)TableIndex.TypeRef] = _typeRefTable.Count;
                rowCounts[(int)TableIndex.DeclSecurity] = _declSecurityTable.Count;
                rowCounts[(int)TableIndex.EncLog] = _encLogTable.Count;
                rowCounts[(int)TableIndex.EncMap] = _encMapTable.Count;
                rowCounts[(int)TableIndex.EventMap] = _eventMapTable.Count;
                rowCounts[(int)TableIndex.Event] = _eventTable.Count;
                rowCounts[(int)TableIndex.ExportedType] = _exportedTypeTable.Count;
                rowCounts[(int)TableIndex.FieldLayout] = _fieldLayoutTable.Count;
                rowCounts[(int)TableIndex.FieldMarshal] = _fieldMarshalTable.Count;
                rowCounts[(int)TableIndex.FieldRva] = _fieldRvaTable.Count;
                rowCounts[(int)TableIndex.Field] = _fieldDefTable.Count;
                rowCounts[(int)TableIndex.File] = _fileTable.Count;
                rowCounts[(int)TableIndex.GenericParamConstraint] = _genericParamConstraintTable.Count;
                rowCounts[(int)TableIndex.GenericParam] = _genericParamTable.Count;
                rowCounts[(int)TableIndex.ImplMap] = _implMapTable.Count;
                rowCounts[(int)TableIndex.InterfaceImpl] = _interfaceImplTable.Count;
                rowCounts[(int)TableIndex.ManifestResource] = _manifestResourceTable.Count;
                rowCounts[(int)TableIndex.MemberRef] = _memberRefTable.Count;
                rowCounts[(int)TableIndex.MethodImpl] = _methodImplTable.Count;
                rowCounts[(int)TableIndex.MethodSemantics] = _methodSemanticsTable.Count;
                rowCounts[(int)TableIndex.MethodSpec] = _methodSpecTable.Count;
                rowCounts[(int)TableIndex.MethodDef] = _methodTable.Length;
                rowCounts[(int)TableIndex.ModuleRef] = _moduleRefTable.Count;
                rowCounts[(int)TableIndex.NestedClass] = _nestedClassTable.Count;
                rowCounts[(int)TableIndex.Param] = _paramTable.Count;
                rowCounts[(int)TableIndex.PropertyMap] = _propertyMapTable.Count;
                rowCounts[(int)TableIndex.Property] = _propertyTable.Count;
                rowCounts[(int)TableIndex.StandAloneSig] = GetStandAloneSignatures().Count;
                rowCounts[(int)TableIndex.TypeDef] = _typeDefTable.Count;
                rowCounts[(int)TableIndex.TypeRef] = _typeRefTable.Count;
                rowCounts[(int)TableIndex.TypeSpec] = _typeSpecTable.Count;
            }
            
            if (includeDebugTables)
            {
                rowCounts[(int)TableIndex.Document] = _documentTable.Count;
                rowCounts[(int)TableIndex.MethodBody] = _methodBodyTable.Count;
                rowCounts[(int)TableIndex.LocalScope] = _localScopeTable.Count;
                rowCounts[(int)TableIndex.LocalVariable] = _localVariableTable.Count;
                rowCounts[(int)TableIndex.LocalConstant] = _localConstantTable.Count;
                rowCounts[(int)TableIndex.AsyncMethod] = _asyncMethodTable.Count;
                rowCounts[(int)TableIndex.ImportScope] = _importScopeTable.Count;
                rowCounts[(int)TableIndex.CustomDebugInformation] = _customDebugInformationTable.Count;
            }

            return ImmutableArray.CreateRange(rowCounts);
        }

        private void CreateMethodBodyReferenceIndex()
        {
            int count;
            var referencesInIL = module.ReferencesInIL(out count);

            _pseudoSymbolTokenToTokenMap = new uint[count];
            _pseudoSymbolTokenToReferenceMap = new IReference[count];

            uint cur = 0;
            foreach (IReference o in referencesInIL)
            {
                _pseudoSymbolTokenToReferenceMap[cur] = o;
                cur++;
            }
        }

        private void CreateIndices()
        {
            _cancellationToken.ThrowIfCancellationRequested();

            this.CreateUserStringIndices();
            this.CreateInitialAssemblyRefIndex();
            this.CreateInitialFileRefIndex();
            this.CreateIndicesForModule();
            this.CreateInitialExportedTypeIndex();

            // Find all references and assign tokens.
            _referenceVisitor = this.CreateReferenceVisitor();
            this.module.Dispatch(_referenceVisitor);

            this.CreateMethodBodyReferenceIndex();
        }

        private void CreateUserStringIndices()
        {
            _pseudoStringTokenToStringMap = new List<string>();

            foreach (string str in this.module.GetStrings())
            {
                _pseudoStringTokenToStringMap.Add(str);
            }

            _pseudoStringTokenToTokenMap = new uint[_pseudoStringTokenToStringMap.Count];
        }

        protected virtual void CreateIndicesForModule()
        {
            var nestedTypes = new Queue<ITypeDefinition>();

            foreach (INamespaceTypeDefinition typeDef in this.GetTopLevelTypes(this.module))
            {
                this.CreateIndicesFor(typeDef, nestedTypes);
            }

            while (nestedTypes.Count > 0)
            {
                this.CreateIndicesFor(nestedTypes.Dequeue(), nestedTypes);
            }
        }

        private void CreateIndicesFor(ITypeDefinition typeDef, Queue<ITypeDefinition> nestedTypes)
        {
            _cancellationToken.ThrowIfCancellationRequested();

            this.CreateIndicesForNonTypeMembers(typeDef);

            // Metadata spec:
            // The TypeDef table has a special ordering constraint:
            // the definition of an enclosing class shall precede the definition of all classes it encloses.
            foreach (var nestedType in typeDef.GetNestedTypes(Context))
            {
                nestedTypes.Enqueue(nestedType);
            }
        }

        protected IEnumerable<IGenericTypeParameter> GetConsolidatedTypeParameters(ITypeDefinition typeDef)
        {
            INestedTypeDefinition nestedTypeDef = typeDef.AsNestedTypeDefinition(Context);
            if (nestedTypeDef == null)
            {
                if (typeDef.IsGeneric)
                {
                    return typeDef.GenericParameters;
                }

                return null;
            }

            return this.GetConsolidatedTypeParameters(typeDef, typeDef);
        }

        private List<IGenericTypeParameter> GetConsolidatedTypeParameters(ITypeDefinition typeDef, ITypeDefinition owner)
        {
            List<IGenericTypeParameter> result = null;
            INestedTypeDefinition nestedTypeDef = typeDef.AsNestedTypeDefinition(Context);
            if (nestedTypeDef != null)
            {
                result = this.GetConsolidatedTypeParameters(nestedTypeDef.ContainingTypeDefinition, owner);
            }

            if (typeDef.GenericParameterCount > 0)
            {
                ushort index = 0;
                if (result == null)
                {
                    result = new List<IGenericTypeParameter>();
                }
                else
                {
                    index = (ushort)result.Count;
                }

                if (typeDef == owner && index == 0)
                {
                    result.AddRange(typeDef.GenericParameters);
                }
                else
                {
                    foreach (IGenericTypeParameter genericParameter in typeDef.GenericParameters)
                    {
                        result.Add(new InheritedTypeParameter(index++, owner, genericParameter));
                    }
                }
            }

            return result;
        }

        protected ImmutableArray<IParameterDefinition> GetParametersToEmit(IMethodDefinition methodDef)
        {
            if (methodDef.ParameterCount == 0 && !(methodDef.ReturnValueIsMarshalledExplicitly || IteratorHelper.EnumerableIsNotEmpty(methodDef.ReturnValueAttributes)))
            {
                return ImmutableArray<IParameterDefinition>.Empty;
            }

            return GetParametersToEmitCore(methodDef);
        }

        private ImmutableArray<IParameterDefinition> GetParametersToEmitCore(IMethodDefinition methodDef)
        {
            var builder = ArrayBuilder<IParameterDefinition>.GetInstance();
            if (methodDef.ReturnValueIsMarshalledExplicitly || IteratorHelper.EnumerableIsNotEmpty(methodDef.ReturnValueAttributes))
            {
                builder.Add(new ReturnValueParameter(methodDef));
            }

            foreach (IParameterDefinition parDef in methodDef.Parameters)
            {
                // No explicit param row is needed if param has no flags (other than optionally IN),
                // no name and no references to the param row, such as CustomAttribute, Constant, or FieldMarshal
                if (parDef.HasDefaultValue || parDef.IsOptional || parDef.IsOut || parDef.IsMarshalledExplicitly ||
                    parDef.Name != String.Empty ||
                    IteratorHelper.EnumerableIsNotEmpty(parDef.GetAttributes(Context)))
                {
                    builder.Add(parDef);
                }
            }

            return builder.ToImmutableAndFree();
        }

        /// <summary>
        /// Returns a reference to the unit that defines the given referenced type. If the referenced type is a structural type, such as a pointer or a generic type instance,
        /// then the result is null.
        /// </summary>
        public static IUnitReference GetDefiningUnitReference(ITypeReference typeReference, EmitContext context)
        {
            INestedTypeReference nestedTypeReference = typeReference.AsNestedTypeReference;
            while (nestedTypeReference != null)
            {
                if (nestedTypeReference.AsGenericTypeInstanceReference != null)
                {
                    return null;
                }

                typeReference = nestedTypeReference.GetContainingType(context);
                nestedTypeReference = typeReference.AsNestedTypeReference;
            }

            INamespaceTypeReference namespaceTypeReference = typeReference.AsNamespaceTypeReference;
            if (namespaceTypeReference == null)
            {
                return null;
            }

            Debug.Assert(namespaceTypeReference.AsGenericTypeInstanceReference == null);

            return namespaceTypeReference.GetUnit(context);
        }

        private void CreateInitialAssemblyRefIndex()
        {
            Debug.Assert(!_tableIndicesAreComplete);
            foreach (IAssemblyReference assemblyRef in this.module.GetAssemblyReferences(Context))
            {
                this.GetOrAddAssemblyRefIndex(assemblyRef);
            }
        }

        private void CreateInitialExportedTypeIndex()
        {
            Debug.Assert(!_tableIndicesAreComplete);

            if (this.IsFullMetadata)
            {
                foreach (ITypeExport alias in this.module.GetExportedTypes(Context))
                {
                    ITypeReference exportedType = alias.ExportedType;
                    if (!_exportedTypeIndex.ContainsKey(exportedType))
                    {
                        _exportedTypeList.Add(exportedType);
                        _exportedTypeIndex.Add(exportedType, (uint)_exportedTypeList.Count);
                    }
                }
            }
        }

        private void CreateInitialFileRefIndex()
        {
            Debug.Assert(!_tableIndicesAreComplete);
            IAssembly assembly = this.module.AsAssembly;
            if (assembly == null)
            {
                return;
            }

            foreach (IFileReference fileRef in assembly.GetFiles(Context))
            {
                string key = fileRef.FileName;
                if (!_fileRefIndex.ContainsKey(key))
                {
                    _fileRefList.Add(fileRef);
                    _fileRefIndex.Add(key, (uint)_fileRefList.Count);
                }
            }
        }

        internal uint GetAssemblyRefIndex(IAssemblyReference assemblyReference)
        {
            var containingAssembly = this.module.GetContainingAssembly(Context);

            if (containingAssembly != null && ReferenceEquals(assemblyReference, containingAssembly))
            {
                return 0;
            }

            return this.GetOrAddAssemblyRefIndex(assemblyReference);
        }

        internal uint GetModuleRefIndex(string moduleName)
        {
            return this.GetOrAddModuleRefIndex(moduleName);
        }

        private uint GetCustomAttributeSignatureIndex(ICustomAttribute customAttribute)
        {
            uint result;
            if (_customAtributeSignatureIndex.TryGetValue(customAttribute, out result))
            {
                return result;
            }

            MemoryStream sig = new MemoryStream();
            BinaryWriter writer = new BinaryWriter(sig);
            this.SerializeCustomAttributeSignature(customAttribute, false, writer);
            result = heaps.GetBlobIndex(sig);
            _customAtributeSignatureIndex.Add(customAttribute, result);
            return result;
        }

        private uint GetCustomAttributeTypeCodedIndex(IMethodReference methodReference)
        {
            IMethodDefinition methodDef = null;
            IUnitReference definingUnit = GetDefiningUnitReference(methodReference.GetContainingType(Context), Context);
            if (definingUnit != null && ReferenceEquals(definingUnit, this.module))
            {
                methodDef = methodReference.GetResolvedMethod(Context);
            }

            return methodDef != null
                ? (this.GetMethodDefIndex(methodDef) << 3) | 2
                : (this.GetMemberRefIndex(methodReference) << 3) | 3;
        }

        public static ushort GetEventFlags(IEventDefinition eventDef)
        {
            ushort result = 0;
            if (eventDef.IsSpecialName)
            {
                result |= 0x0200;
            }

            if (eventDef.IsRuntimeSpecial)
            {
                result |= 0x0400;
            }

            return result;
        }

        private uint GetExportedTypeIndex(ITypeReference typeReference)
        {
            uint result;
            if (_exportedTypeIndex.TryGetValue(typeReference, out result))
            {
                return result;
            }

            Debug.Assert(!_tableIndicesAreComplete);
            _exportedTypeList.Add(typeReference);
            _exportedTypeIndex.Add(typeReference, (uint)_exportedTypeList.Count);
            return result;
        }

        public static ushort GetFieldFlags(IFieldDefinition fieldDef)
        {
            ushort result = GetTypeMemberVisibilityFlags(fieldDef);
            if (fieldDef.IsStatic)
            {
                result |= 0x0010;
            }

            if (fieldDef.IsReadOnly)
            {
                result |= 0x0020;
            }

            if (fieldDef.IsCompileTimeConstant)
            {
                result |= 0x0040;
            }

            if (fieldDef.IsNotSerialized)
            {
                result |= 0x0080;
            }

            if (!fieldDef.MappedData.IsDefault)
            {
                result |= 0x0100;
            }

            if (fieldDef.IsSpecialName)
            {
                result |= 0x0200;
            }

            if (fieldDef.IsRuntimeSpecial)
            {
                result |= 0x0400;
            }

            if (fieldDef.IsMarshalledExplicitly)
            {
                result |= 0x1000;
            }

            if (fieldDef.IsCompileTimeConstant)
            {
                result |= 0x8000;
            }

            return result;
        }

        internal uint GetFieldSignatureIndex(IFieldReference fieldReference)
        {
            uint result;
            ISpecializedFieldReference specializedFieldReference = fieldReference.AsSpecializedFieldReference;
            if (specializedFieldReference != null)
            {
                fieldReference = specializedFieldReference.UnspecializedVersion;
            }

            if (_fieldSignatureIndex.TryGetValue(fieldReference, out result))
            {
                return result;
            }

            MemoryStream sig = MemoryStream.GetInstance();
            BinaryWriter writer = new BinaryWriter(sig);
            this.SerializeFieldSignature(fieldReference, writer);
            result = heaps.GetBlobIndex(sig);
            _fieldSignatureIndex.Add(fieldReference, result);
            sig.Free();
            return result;
        }

        internal virtual uint GetFieldToken(IFieldReference fieldReference)
        {
            IFieldDefinition fieldDef = null;
            IUnitReference definingUnit = GetDefiningUnitReference(fieldReference.GetContainingType(Context), Context);
            if (definingUnit != null && ReferenceEquals(definingUnit, this.module))
            {
                fieldDef = fieldReference.GetResolvedField(Context);
            }

            return fieldDef != null
                ? 0x04000000 | this.GetFieldDefIndex(fieldDef)
                : 0x0A000000 | this.GetMemberRefIndex(fieldReference);
        }

        internal uint GetFileRefIndex(IFileReference fileReference)
        {
            string key = fileReference.FileName;
            uint result;
            if (_fileRefIndex.TryGetValue(key, out result))
            {
                return result;
            }

            Debug.Assert(!_tableIndicesAreComplete);
            _fileRefList.Add(fileReference);
            _fileRefIndex.Add(key, (uint)_fileRefList.Count);
            return result;
        }

        private uint GetFileRefIndex(IModuleReference mref)
        {
            string key = mref.Name;
            uint result;
            if (_fileRefIndex.TryGetValue(key, out result))
            {
                return result;
            }

            Debug.Assert(false);

            // TODO: error
            return result;
        }

        private static ushort GetGenericParamFlags(IGenericParameter genPar)
        {
            ushort result = 0;
            switch (genPar.Variance)
            {
                case TypeParameterVariance.Covariant:
                    result |= 0x0001;
                    break;
                case TypeParameterVariance.Contravariant:
                    result |= 0x0002;
                    break;
            }

            if (genPar.MustBeReferenceType)
            {
                result |= 0x0004;
            }

            if (genPar.MustBeValueType)
            {
                result |= 0x0008;
            }

            if (genPar.MustHaveDefaultConstructor)
            {
                result |= 0x0010;
            }

            return result;
        }

        private uint GetImplementationCodedIndex(INamespaceTypeReference namespaceRef)
        {
            IUnitReference uref = namespaceRef.GetUnit(Context);
            IAssemblyReference aref = uref as IAssemblyReference;
            if (aref != null)
            {
                return (this.GetAssemblyRefIndex(aref) << 2) | 1;
            }

            IModuleReference mref = uref as IModuleReference;
            if (mref != null)
            {
                aref = mref.GetContainingAssembly(Context);
                return aref == null || ReferenceEquals(aref, this.module.GetContainingAssembly(Context))
                    ? (this.GetFileRefIndex(mref) << 2) | 0
                    : (this.GetAssemblyRefIndex(aref) << 2) | 1;
            }

            Debug.Assert(false);

            // TODO: error
            return 0;
        }

        private static uint GetManagedResourceOffset(ManagedResource resource, BinaryWriter resourceWriter)
        {
            if (resource.ExternalFile != null)
            {
                return resource.Offset;
            }

            uint result = resourceWriter.BaseStream.Position;
            resource.WriteData(resourceWriter);
            return result;
        }

        public static string GetMangledName(INamedTypeReference namedType)
        {
            string unmangledName = namedType.Name;

            return namedType.MangleName
                ? MetadataHelpers.ComposeAritySuffixedMetadataName(unmangledName, namedType.GenericParameterCount)
                : unmangledName;
        }

        internal uint GetMemberRefIndex(ITypeMemberReference memberRef)
        {
            return this.GetOrAddMemberRefIndex(memberRef);
        }

        internal uint GetMemberRefParentCodedIndex(ITypeMemberReference memberRef)
        {
            ITypeDefinition parentTypeDef = memberRef.GetContainingType(Context).AsTypeDefinition(Context);
            if (parentTypeDef != null)
            {
                uint parentTypeDefIndex;
                this.TryGetTypeDefIndex(parentTypeDef, out parentTypeDefIndex);
                if (parentTypeDefIndex > 0)
                {
                    IFieldReference fieldRef = memberRef as IFieldReference;
                    if (fieldRef != null)
                    {
                        return parentTypeDefIndex << 3;
                    }

                    IMethodReference methodRef = memberRef as IMethodReference;
                    if (methodRef != null)
                    {
                        if (methodRef.AcceptsExtraArguments)
                        {
                            uint methodIndex;
                            if (this.TryGetMethodDefIndex(methodRef.GetResolvedMethod(Context), out methodIndex))
                            {
                                return (methodIndex << 3) | 3;
                            }
                        }

                        return parentTypeDefIndex << 3;
                    }
                    // TODO: error
                }
            }

            // TODO: special treatment for global fields and methods. Object model support would be nice.
            return memberRef.GetContainingType(Context).IsTypeSpecification()
                ? (this.GetTypeSpecIndex(memberRef.GetContainingType(Context)) << 3) | 4
                : (this.GetTypeRefIndex(memberRef.GetContainingType(Context)) << 3) | 1;
        }

        internal uint GetMethodDefOrRefCodedIndex(IMethodReference methodReference)
        {
            IMethodDefinition methodDef = null;
            IUnitReference definingUnit = GetDefiningUnitReference(methodReference.GetContainingType(Context), Context);
            if (definingUnit != null && ReferenceEquals(definingUnit, this.module))
            {
                methodDef = methodReference.GetResolvedMethod(Context);
            }

            return methodDef != null
                ? this.GetMethodDefIndex(methodDef) << 1
                : (this.GetMemberRefIndex(methodReference) << 1) | 1;
        }

        public static ushort GetMethodFlags(IMethodDefinition methodDef)
        {
            ushort result = GetTypeMemberVisibilityFlags(methodDef);
            if (methodDef.IsStatic)
            {
                result |= 0x0010;
            }

            if (methodDef.IsSealed)
            {
                result |= 0x0020;
            }

            if (methodDef.IsVirtual)
            {
                result |= 0x0040;
            }

            if (methodDef.IsHiddenBySignature)
            {
                result |= 0x0080;
            }

            if (methodDef.IsNewSlot)
            {
                result |= 0x0100;
            }

            if (methodDef.IsAccessCheckedOnOverride)
            {
                result |= 0x0200;
            }

            if (methodDef.IsAbstract)
            {
                result |= 0x0400;
            }

            if (methodDef.IsSpecialName)
            {
                result |= 0x0800;
            }

            if (methodDef.IsRuntimeSpecial)
            {
                result |= 0x1000;
            }

            if (methodDef.IsPlatformInvoke)
            {
                result |= 0x2000;
            }

            if (methodDef.HasDeclarativeSecurity)
            {
                result |= 0x4000;
            }

            if (methodDef.RequiresSecurityObject)
            {
                result |= 0x8000;
            }

            return result;
        }

        internal uint GetMethodInstanceSignatureIndex(IGenericMethodInstanceReference methodInstanceReference)
        {
            uint result;
            if (_methodInstanceSignatureIndex.TryGetValue(methodInstanceReference, out result))
            {
                return result;
            }

            MemoryStream sig = MemoryStream.GetInstance();
            BinaryWriter writer = new BinaryWriter(sig);
            writer.WriteByte(0x0A);
            writer.WriteCompressedUInt(methodInstanceReference.GetGenericMethod(Context).GenericParameterCount);
            foreach (ITypeReference typeref in methodInstanceReference.GetGenericArguments(Context))
            {
                this.SerializeTypeReference(typeref, writer, false, true);
            }

            result = heaps.GetBlobIndex(sig);
            _methodInstanceSignatureIndex.Add(methodInstanceReference, result);
            sig.Free();
            return result;
        }

        private uint GetMarshallingDescriptorIndex(IMarshallingInformation marshallingInformation)
        {
            uint result;
            if (_marshallingDescriptorIndex.TryGetValue(marshallingInformation, out result))
            {
                return result;
            }

            MemoryStream sig = MemoryStream.GetInstance();
            BinaryWriter writer = new BinaryWriter(sig);
            this.SerializeMarshallingDescriptor(marshallingInformation, writer);
            result = heaps.GetBlobIndex(sig);
            _marshallingDescriptorIndex.Add(marshallingInformation, result);
            sig.Free();
            return result;
        }

        private uint GetMarshallingDescriptorIndex(ImmutableArray<byte> descriptor)
        {
            return heaps.GetBlobIndex(descriptor);
        }

        private uint GetMemberRefSignatureIndex(ITypeMemberReference memberRef)
        {
            IFieldReference fieldReference = memberRef as IFieldReference;
            if (fieldReference != null)
            {
                return this.GetFieldSignatureIndex(fieldReference);
            }

            IMethodReference methodReference = memberRef as IMethodReference;
            if (methodReference != null)
            {
                return this.GetMethodSignatureIndex(methodReference);
            }            // TODO: error

            return 0;
        }

        internal uint GetMethodSignatureIndex(IMethodReference methodReference)
        {
            uint result;
            ISpecializedMethodReference specializedMethodReference = methodReference.AsSpecializedMethodReference;
            if (specializedMethodReference != null)
            {
                methodReference = specializedMethodReference.UnspecializedVersion;
            }

            if (_signatureIndex.TryGetValue(methodReference, out result))
            {
                return result;
            }

            MemoryStream sig = MemoryStream.GetInstance();
            BinaryWriter writer = new BinaryWriter(sig);
            this.SerializeSignature(methodReference, methodReference.GenericParameterCount, methodReference.ExtraParameters, writer);
            result = heaps.GetBlobIndex(sig);
            _signatureIndex.Add(methodReference, result);
            sig.Free();
            return result;
        }

        internal byte[] GetMethodSignature(IMethodReference methodReference)
        {
            return heaps.GetExistingBlob((int)GetMethodSignatureIndex(methodReference));
        }

        private uint GetGenericMethodInstanceIndex(IGenericMethodInstanceReference genericMethodInstanceReference)
        {
            MemoryStream sig = MemoryStream.GetInstance();
            BinaryWriter writer = new BinaryWriter(sig);
            this.SerializeGenericMethodInstanceSignature(writer, genericMethodInstanceReference);
            uint result = heaps.GetBlobIndex(sig);
            sig.Free();
            return result;
        }

        private uint GetMethodSpecIndex(IGenericMethodInstanceReference methodSpec)
        {
            return this.GetOrAddMethodSpecIndex(methodSpec);
        }

        internal virtual uint GetMethodToken(IMethodReference methodReference)
        {
            uint methodDefIndex;
            IMethodDefinition methodDef = null;
            IUnitReference definingUnit = GetDefiningUnitReference(methodReference.GetContainingType(Context), Context);
            if (definingUnit != null && ReferenceEquals(definingUnit, this.module))
            {
                methodDef = methodReference.GetResolvedMethod(Context);
            }

            if (methodDef != null && (methodReference == methodDef || !methodReference.AcceptsExtraArguments) && this.TryGetMethodDefIndex(methodDef, out methodDefIndex))
            {
                return 0x06000000 | methodDefIndex;
            }

            IGenericMethodInstanceReference methodSpec = methodReference.AsGenericMethodInstanceReference;
            return methodSpec != null
                ? 0x2B000000 | this.GetMethodSpecIndex(methodSpec)
                : 0x0A000000 | this.GetMemberRefIndex(methodReference);
        }

        public static ushort GetParameterFlags(IParameterDefinition parDef)
        {
            ushort result = 0;
            if (parDef.IsIn)
            {
                result |= 0x0001;
            }

            if (parDef.IsOut)
            {
                result |= 0x0002;
            }

            if (parDef.IsOptional)
            {
                result |= 0x0010;
            }

            if (parDef.HasDefaultValue)
            {
                result |= 0x1000;
            }

            if (parDef.IsMarshalledExplicitly)
            {
                result |= 0x2000;
            }

            return result;
        }

        internal PrimitiveTypeCode GetConstantTypeCode(ILocalDefinition constant)
        {
            return constant.CompileTimeValue.Type.TypeCode(Context);
        }

        private uint GetPermissionSetIndex(ImmutableArray<ICustomAttribute> permissionSet)
        {
            MemoryStream sig = MemoryStream.GetInstance();
            uint result;
            try
            {
                BinaryWriter writer = new BinaryWriter(sig);
                writer.WriteByte((byte)'.');
                writer.WriteCompressedUInt((uint)permissionSet.Length);
                this.SerializePermissionSet(permissionSet, writer);
                result = heaps.GetBlobIndex(sig);
            }
            finally
            {
                sig.Free();
            }

            return result;
        }

        public static ushort GetPropertyFlags(IPropertyDefinition propertyDef)
        {
            ushort result = 0;
            if (propertyDef.IsSpecialName)
            {
                result |= 0x0200;
            }

            if (propertyDef.IsRuntimeSpecial)
            {
                result |= 0x0400;
            }

            if (propertyDef.HasDefaultValue)
            {
                result |= 0x1000;
            }

            return result;
        }

        private uint GetPropertySignatureIndex(IPropertyDefinition propertyDef)
        {
            uint result;
            if (_signatureIndex.TryGetValue(propertyDef, out result))
            {
                return result;
            }

            MemoryStream sig = MemoryStream.GetInstance();
            BinaryWriter writer = new BinaryWriter(sig);
            this.SerializeSignature(propertyDef, 0, ImmutableArray<IParameterTypeInformation>.Empty, writer);
            result = heaps.GetBlobIndex(sig);
            _signatureIndex.Add(propertyDef, result);
            sig.Free();
            return result;
        }

        private uint GetResolutionScopeCodedIndex(ITypeReference typeReference)
        {
            return (this.GetTypeRefIndex(typeReference) << 2) | 3;
        }

        private uint GetResolutionScopeCodedIndex(IUnitReference unitReference)
        {
            IAssemblyReference aref = unitReference as IAssemblyReference;
            if (aref != null)
            {
                return (this.GetAssemblyRefIndex(aref) << 2) | 2;
            }

            IModuleReference mref = unitReference as IModuleReference;
            if (mref != null)
            {
                // If this is a module from a referenced multi-module assembly,
                // the assembly should be used as the resolution scope.
                aref = mref.GetContainingAssembly(Context);

                if (aref != null && aref != module.AsAssembly)
                {
                    return (this.GetAssemblyRefIndex(aref) << 2) | 2;
                }

                return (this.GetModuleRefIndex(mref.Name) << 2) | 1;
            }

            // TODO: error
            return 0;
        }

        private StringIdx GetStringIndexForPathAndCheckLength(string path, INamedEntity errorEntity = null)
        {
            CheckPathLength(path, errorEntity);
            return heaps.GetStringIndex(path);
        }

        private StringIdx GetStringIndexForNameAndCheckLength(string name, INamedEntity errorEntity = null)
        {
            CheckNameLength(name, errorEntity);
            return heaps.GetStringIndex(name);
        }

        /// <summary>
        /// The Microsoft CLR requires that {namespace} + "." + {name} fit in MAX_CLASS_NAME 
        /// (even though the name and namespace are stored separately in the Microsoft
        /// implementation).  Note that the namespace name of a nested type is always blank
        /// (since comes from the container).
        /// </summary>
        /// <param name="namespaceType">We're trying to add the containing namespace of this type to the string heap.</param>
        /// <param name="mangledTypeName">Namespace names are never used on their own - this is the type that is adding the namespace name.
        /// Used only for length checking.</param>
        private StringIdx GetStringIndexForNamespaceAndCheckLength(INamespaceTypeReference namespaceType, string mangledTypeName)
        {
            string namespaceName = namespaceType.NamespaceName;
            if (namespaceName.Length == 0) // Optimization: CheckNamespaceLength is relatively expensive.
            {
                return default(StringIdx);
            }

            CheckNamespaceLength(namespaceName, mangledTypeName, namespaceType);
            return heaps.GetStringIndex(namespaceName);
        }

        private void CheckNameLength(string name, INamedEntity errorEntity)
        {
            // NOTE: ildasm shows quotes around some names (e.g. explicit implementations of members of generic interfaces)
            // but that seems to be tool-specific - they don't seem to and up in the string heap (so they don't count against
            // the length limit).

            if (IsTooLongInternal(name, NameLengthLimit))
            {
                Location location = GetNamedEntityLocation(errorEntity);
                this.Context.Diagnostics.Add(this.messageProvider.CreateDiagnostic(this.messageProvider.ERR_MetadataNameTooLong, location, name));
            }
        }

        private void CheckPathLength(string path, INamedEntity errorEntity = null)
        {
            if (IsTooLongInternal(path, PathLengthLimit))
            {
                Location location = GetNamedEntityLocation(errorEntity);
                this.Context.Diagnostics.Add(this.messageProvider.CreateDiagnostic(this.messageProvider.ERR_MetadataNameTooLong, location, path));
            }
        }

        private void CheckNamespaceLength(string namespaceName, string mangledTypeName, INamespaceTypeReference errorEntity)
        {
            // It's never useful to report that the namespace name is too long.
            // If it's too long, then the full name is too long and that string is
            // more helpful.

            // PERF: We expect to check this A LOT, so we'll aggressively inline some
            // of the helpers (esp IsTooLongInternal) in a way that allows us to forego
            // string concatenation (unless a diagnostic is actually reported).

            if (namespaceName.Length + 1 + mangledTypeName.Length > NameLengthLimit / 3)
            {
                int utf8Length =
                    s_utf8Encoding.GetByteCount(namespaceName) +
                    1 + // dot
                    s_utf8Encoding.GetByteCount(mangledTypeName);

                if (utf8Length > NameLengthLimit)
                {
                    Location location = GetNamedEntityLocation(errorEntity);
                    this.Context.Diagnostics.Add(this.messageProvider.CreateDiagnostic(this.messageProvider.ERR_MetadataNameTooLong, location, namespaceName + "." + mangledTypeName));
                }
            }
        }

        internal bool IsUsingStringTooLong(string usingString, INamedEntity errorEntity = null)
        {
            if (IsTooLongInternal(usingString, PdbLengthLimit))
            {
                Location location = GetNamedEntityLocation(errorEntity);
                this.Context.Diagnostics.Add(this.messageProvider.CreateDiagnostic(this.messageProvider.WRN_PdbUsingNameTooLong, location, usingString));
                return true;
            }

            return false;
        }

        internal bool IsLocalNameTooLong(ILocalDefinition localDefinition)
        {
            string name = localDefinition.Name;
            if (IsTooLongInternal(name, PdbLengthLimit))
            {
                this.Context.Diagnostics.Add(this.messageProvider.CreateDiagnostic(this.messageProvider.WRN_PdbLocalNameTooLong, localDefinition.Location, name));
                return true;
            }

            return false;
        }

        /// <summary>
        /// Test the given name to see if it fits in metadata.
        /// </summary>
        /// <param name="str">String to test (non-null).</param>
        /// <param name="maxLength">Max length for name.  (Expected to be at least 5.)</param>
        /// <returns>True if the name is too long.</returns>
        /// <remarks>Internal for test purposes.</remarks>
        internal static bool IsTooLongInternal(string str, int maxLength)
        {
            Debug.Assert(str != null); // No need to handle in an internal utility.

            if (str.Length < maxLength / 3) //UTF-8 uses at most 3 bytes per char
            {
                return false;
            }

            int utf8Length = s_utf8Encoding.GetByteCount(str);
            return utf8Length > maxLength;
        }

        private static Location GetNamedEntityLocation(INamedEntity errorEntity)
        {
            return GetSymbolLocation(errorEntity as ISymbol);
        }

        protected static Location GetSymbolLocation(ISymbol symbolOpt)
        {
            return symbolOpt != null && !symbolOpt.Locations.IsDefaultOrEmpty ? symbolOpt.Locations[0] : Location.None;
        }

        private static SignatureTypeCode GetConstantTypeCode(object val)
        {
            if (val == null)
            {
                // The encoding of Type for the nullref value for FieldInit is ELEMENT_TYPE_CLASS with a Value of a zero.
                return Constants.SignatureTypeCode_Class;
            }

            Debug.Assert(!val.GetType().GetTypeInfo().IsEnum);

            // Perf: Note that JIT optimizes each expression val.GetType() == typeof(T) to a single register comparison.
            // Also the checks are sorted by commonality of the checked types.

            if (val.GetType() == typeof(int))
            {
                return SignatureTypeCode.Int32;
            }

            if (val.GetType() == typeof(string))
            {
                return SignatureTypeCode.String;
            }

            if (val.GetType() == typeof(bool))
            {
                return SignatureTypeCode.Boolean;
            }

            if (val.GetType() == typeof(char))
            {
                return SignatureTypeCode.Char;
            }

            if (val.GetType() == typeof(byte))
            {
                return SignatureTypeCode.Byte;
            }

            if (val.GetType() == typeof(long))
            {
                return SignatureTypeCode.Int64;
            }

            if (val.GetType() == typeof(double))
            {
                return SignatureTypeCode.Double;
            }

            if (val.GetType() == typeof(short))
            {
                return SignatureTypeCode.Int16;
            }

            if (val.GetType() == typeof(ushort))
            {
                return SignatureTypeCode.UInt16;
            }

            if (val.GetType() == typeof(uint))
            {
                return SignatureTypeCode.UInt32;
            }

            if (val.GetType() == typeof(sbyte))
            {
                return SignatureTypeCode.SByte;
            }

            if (val.GetType() == typeof(ulong))
            {
                return SignatureTypeCode.UInt64;
            }

            if (val.GetType() == typeof(float))
            {
                return SignatureTypeCode.Single;
            }

            throw ExceptionUtilities.UnexpectedValue(val);
        }

        internal uint GetTypeDefFlags(ITypeDefinition typeDef)
        {
            return GetTypeDefFlags(typeDef, Context);
        }

        public static uint GetTypeDefFlags(ITypeDefinition typeDef, EmitContext context)
        {
            TypeAttributes result = default(TypeAttributes);

            switch (typeDef.Layout)
            {
                case LayoutKind.Sequential:
                    result |= TypeAttributes.SequentialLayout;
                    break;

                case LayoutKind.Explicit:
                    result |= TypeAttributes.ExplicitLayout;
                    break;
            }

            if (typeDef.IsInterface)
            {
                result |= TypeAttributes.Interface;
            }

            if (typeDef.IsAbstract)
            {
                result |= TypeAttributes.Abstract;
            }

            if (typeDef.IsSealed)
            {
                result |= TypeAttributes.Sealed;
            }

            if (typeDef.IsSpecialName)
            {
                result |= TypeAttributes.SpecialName;
            }

            if (typeDef.IsRuntimeSpecial)
            {
                result |= TypeAttributes.RTSpecialName;
            }

            if (typeDef.IsComObject)
            {
                result |= TypeAttributes.Import;
            }

            if (typeDef.IsSerializable)
            {
                result |= TypeAttributes.Serializable;
            }

            if (typeDef.IsWindowsRuntimeImport)
            {
                result |= TypeAttributes.WindowsRuntime;
            }

            switch (typeDef.StringFormat)
            {
                case CharSet.Unicode:
                    result |= TypeAttributes.UnicodeClass;
                    break;

                case Constants.CharSet_Auto:
                    result |= TypeAttributes.AutoClass;
                    break;
            }

            if (typeDef.HasDeclarativeSecurity)
            {
                result |= TypeAttributes.HasSecurity;
            }

            if (typeDef.IsBeforeFieldInit)
            {
                result |= TypeAttributes.BeforeFieldInit;
            }

            INestedTypeDefinition nestedTypeDef = typeDef.AsNestedTypeDefinition(context);
            if (nestedTypeDef != null)
            {
                switch (((ITypeDefinitionMember)typeDef).Visibility)
                {
                    case TypeMemberVisibility.Public:
                        result |= TypeAttributes.NestedPublic;
                        break;
                    case TypeMemberVisibility.Private:
                        result |= TypeAttributes.NestedPrivate;
                        break;
                    case TypeMemberVisibility.Family:
                        result |= TypeAttributes.NestedFamily;
                        break;
                    case TypeMemberVisibility.Assembly:
                        result |= TypeAttributes.NestedAssembly;
                        break;
                    case TypeMemberVisibility.FamilyAndAssembly:
                        result |= TypeAttributes.NestedFamANDAssem;
                        break;
                    case TypeMemberVisibility.FamilyOrAssembly:
                        result |= TypeAttributes.NestedFamORAssem;
                        break;
                }

                return (uint)result;
            }

            INamespaceTypeDefinition namespaceTypeDef = typeDef.AsNamespaceTypeDefinition(context);
            if (namespaceTypeDef != null && namespaceTypeDef.IsPublic)
            {
                result |= TypeAttributes.Public;
            }

            return (uint)result;
        }

        private uint GetTypeDefOrRefCodedIndex(ITypeReference typeReference, bool treatRefAsPotentialTypeSpec)
        {
            uint typeDefIndex;
            var typeDefinition = typeReference.AsTypeDefinition(this.Context);
            if ((typeDefinition != null) && this.TryGetTypeDefIndex(typeDefinition, out typeDefIndex))
            {
                return (typeDefIndex << 2) | 0;
            }

            return treatRefAsPotentialTypeSpec && typeReference.IsTypeSpecification()
                ? (this.GetTypeSpecIndex(typeReference) << 2) | 2
                : (this.GetTypeRefIndex(typeReference) << 2) | 1;
        }

        private static ushort GetTypeMemberVisibilityFlags(ITypeDefinitionMember member)
        {
            ushort result = 0;
            switch (member.Visibility)
            {
                case TypeMemberVisibility.Private:
                    result |= 0x00000001;
                    break;
                case TypeMemberVisibility.FamilyAndAssembly:
                    result |= 0x00000002;
                    break;
                case TypeMemberVisibility.Assembly:
                    result |= 0x00000003;
                    break;
                case TypeMemberVisibility.Family:
                    result |= 0x00000004;
                    break;
                case TypeMemberVisibility.FamilyOrAssembly:
                    result |= 0x00000005;
                    break;
                case TypeMemberVisibility.Public:
                    result |= 0x00000006;
                    break;
            }

            return result;
        }

        private uint GetTypeOrMethodDefCodedIndex(IGenericParameter genPar)
        {
            IGenericTypeParameter genTypePar = genPar.AsGenericTypeParameter;
            if (genTypePar != null)
            {
                return this.GetTypeDefIndex(genTypePar.DefiningType) << 1;
            }

            IGenericMethodParameter genMethPar = genPar.AsGenericMethodParameter;
            if (genMethPar != null)
            {
                return (this.GetMethodDefIndex(genMethPar.DefiningMethod) << 1) | 1;
            }            // TODO: error

            return 0;
        }

        private uint GetTypeRefIndex(ITypeReference typeReference)
        {
            uint result;
            if (this.TryGetTypeRefIndex(typeReference, out result))
            {
                return result;
            }

            // NOTE: Even though CLR documentation does not explicitly specify any requirements 
            // NOTE: to the order of records in TypeRef table, some tools and/or APIs (e.g. 
            // NOTE: IMetaDataEmit::MergeEnd) assume that the containing type referenced as 
            // NOTE: ResolutionScope for its nested types should appear in TypeRef table
            // NOTE: *before* any of its nested types.
            // SEE ALSO: bug#570975 and test Bug570975()
            INestedTypeReference nestedTypeRef = typeReference.AsNestedTypeReference;
            if (nestedTypeRef != null)
            {
                GetTypeRefIndex(nestedTypeRef.GetContainingType(this.Context));
            }

            return this.GetOrAddTypeRefIndex(typeReference);
        }

        private uint GetTypeSpecIndex(ITypeReference typeReference)
        {
            return this.GetOrAddTypeSpecIndex(typeReference);
        }

        internal ITypeDefinition GetTypeDefinition(uint token)
        {
            // The token must refer to a TypeDef row since we are
            // only handling indexes into the full metadata (in EnC)
            // for def tables. Other tables contain deltas only.
            Debug.Assert(TypeOnly(token) == TokenTypeIds.TypeDef);
            int index = (int)RowOnly(token) - 1;
            return this.GetTypeDef(index);
        }

        internal IMethodDefinition GetMethodDefinition(uint token)
        {
            // Must be a def table. (See comment in GetTypeDefinition.)
            Debug.Assert(TypeOnly(token) == TokenTypeIds.MethodDef);
            int index = (int)RowOnly(token) - 1;
            return this.GetMethodDef(index);
        }

        internal INestedTypeReference GetNestedTypeReference(uint token)
        {
            // Must be a def table. (See comment in GetTypeDefinition.)
            Debug.Assert(TypeOnly(token) == TokenTypeIds.TypeDef);
            int index = (int)RowOnly(token) - 1;
            var t = this.GetTypeDef(index);
            return t.AsNestedTypeReference;
        }

        internal uint GetTypeSpecSignatureIndex(ITypeReference typeReference)
        {
            uint result;
            if (_typeSpecSignatureIndex.TryGetValue(typeReference, out result))
            {
                return result;
            }

            MemoryStream sig = MemoryStream.GetInstance();
            BinaryWriter writer = new BinaryWriter(sig);
            this.SerializeTypeReference(typeReference, writer, false, true);
            result = heaps.GetBlobIndex(sig);
            _typeSpecSignatureIndex.Add(typeReference, result);
            sig.Free();
            return result;
        }

        internal void RecordTypeReference(ITypeReference typeReference)
        {
            var typeDefinition = typeReference.AsTypeDefinition(this.Context);
            uint token;
            if ((typeDefinition != null) && this.TryGetTypeDefIndex(typeDefinition, out token))
            {
                return;
            }

            if (!typeReference.IsTypeSpecification())
            {
                this.GetTypeRefIndex(typeReference);
            }
            else
            {
                this.GetTypeSpecIndex(typeReference);
            }
        }

        internal virtual uint GetTypeToken(ITypeReference typeReference)
        {
            uint typeDefIndex;
            var typeDefinition = typeReference.AsTypeDefinition(this.Context);
            if ((typeDefinition != null) && this.TryGetTypeDefIndex(typeDefinition, out typeDefIndex))
            {
                return 0x02000000 | typeDefIndex;
            }

            return typeReference.IsTypeSpecification()
                ? 0x1B000000 | this.GetTypeSpecIndex(typeReference)
                : 0x01000000 | this.GetTypeRefIndex(typeReference);
        }

        internal uint GetTokenForDefinition(IDefinition definition)
        {
            ITypeDefinition typeDef = definition as ITypeDefinition;
            if (typeDef != null)
            {
                return TokenTypeIds.TypeDef | this.GetTypeDefIndex(typeDef);
            }

            IMethodDefinition methodDef = definition as IMethodDefinition;
            if (methodDef != null)
            {
                return TokenTypeIds.MethodDef | this.GetMethodDefIndex(methodDef);
            }

            IFieldDefinition fieldDef = definition as IFieldDefinition;
            if (fieldDef != null)
            {
                return TokenTypeIds.FieldDef | this.GetFieldDefIndex(fieldDef);
            }

            IEventDefinition eventDef = definition as IEventDefinition;
            if (eventDef != null)
            {
                return TokenTypeIds.Event | this.GetEventDefIndex(eventDef);
            }

            IPropertyDefinition propertyDef = definition as IPropertyDefinition;
            if (propertyDef != null)
            {
                return TokenTypeIds.Property | this.GetPropertyDefIndex(propertyDef);
            }

            throw ExceptionUtilities.Unreachable;
        }

        private void SerializeCustomModifiers(ImmutableArray<ICustomModifier> customModifiers, BinaryWriter writer)
        {
            foreach (ICustomModifier customModifier in customModifiers)
            {
                this.SerializeCustomModifier(customModifier, writer);
            }
        }

        private void SerializeCustomModifier(ICustomModifier customModifier, BinaryWriter writer)
        {
            if (customModifier.IsOptional)
            {
                writer.WriteByte(0x20);
            }
            else
            {
                writer.WriteByte(0x1f);
            }

            writer.WriteCompressedUInt(this.GetTypeDefOrRefCodedIndex(customModifier.GetModifier(Context), true));
        }

        private void SerializeMetadataHeader(BinaryWriter writer, MetadataSizes metadataSizes, bool isPortablePdb)
        {
            uint startOffset = writer.BaseStream.Position;

            // Storage signature
            writer.WriteUint(0x424A5342); // Signature 4
            writer.WriteUshort(1); // metadata version major 6
            writer.WriteUshort(1); // metadata version minor 8
            writer.WriteUint(0); // reserved 12

            writer.WriteUint(12); // version must be 12 chars long (TODO: this observation is not supported by the standard or the ILAsm book). 16
            string targetRuntimeVersion = isPortablePdb ? "PDB v0.1" : this.module.TargetRuntimeVersion;

            int n = targetRuntimeVersion.Length;
            for (int i = 0; i < 12 && i < n; i++)
            {
                writer.WriteByte((byte)targetRuntimeVersion[i]);
            }

            for (int i = n; i < 12; i++)
            {
                writer.WriteByte(0); // 28
            }

            // Storage header
            writer.WriteByte(0); // flags 29
            writer.WriteByte(0); // padding 30
            writer.WriteUshort((ushort)(this.IsMinimalDelta ? 6 : 5)); // number of streams 32

            // Stream headers
            int offsetFromStartOfMetadata = metadataSizes.MetadataHeaderSize;
            SerializeStreamHeader(ref offsetFromStartOfMetadata, metadataSizes.MetadataTableStreamSize, (this.CompressMetadataStream ? "#~" : "#-"), writer);
            SerializeStreamHeader(ref offsetFromStartOfMetadata, metadataSizes.GetAlignedHeapSize(HeapIndex.String), "#Strings", writer);
            SerializeStreamHeader(ref offsetFromStartOfMetadata, metadataSizes.GetAlignedHeapSize(HeapIndex.UserString), "#US", writer);
            SerializeStreamHeader(ref offsetFromStartOfMetadata, metadataSizes.GetAlignedHeapSize(HeapIndex.Guid), "#GUID", writer);
            SerializeStreamHeader(ref offsetFromStartOfMetadata, metadataSizes.GetAlignedHeapSize(HeapIndex.Blob), "#Blob", writer);
            if (this.IsMinimalDelta)
            {
                SerializeStreamHeader(ref offsetFromStartOfMetadata, 0, "#JTD", writer);
            }

            uint endOffset = writer.BaseStream.Position;
            Debug.Assert(endOffset - startOffset == metadataSizes.MetadataHeaderSize);
        }

        private static void SerializeStreamHeader(ref int offsetFromStartOfMetadata, int alignedStreamSize, string streamName, BinaryWriter writer)
        {
            // 4 for the first uint (offset), 4 for the second uint (padded size), length of stream name + 1 for null terminator (then padded)
            int sizeOfStreamHeader = 8 + BitArithmeticUtilities.Align(streamName.Length + 1, 4);
            writer.WriteInt(offsetFromStartOfMetadata);
            writer.WriteInt(alignedStreamSize);
            foreach (char ch in streamName)
            {
                writer.WriteByte((byte)ch);
            }

            // After offset, size, and stream name, write 0-bytes until we reach our padded size.
            for (uint i = 8 + (uint)streamName.Length; i < sizeOfStreamHeader; i++)
            {
                writer.WriteByte(0);
            }

            offsetFromStartOfMetadata += alignedStreamSize;
        }

        public void WriteMetadataAndIL(PdbWriter pdbWriterOpt, Stream metadataStream, Stream ilStream, out MetadataSizes metadataSizes)
        {
            pdbWriterOpt?.SetMetadataEmitter(this);

            // TODO: we can precalculate the exact size of IL stream
            var ilBuffer = new MemoryStream(1024);
            var ilWriter = new BinaryWriter(ilBuffer);
            var metadataBuffer = new MemoryStream(4 * 1024);
            var metadataWriter = new BinaryWriter(metadataBuffer);
            var mappedFieldDataBuffer = new MemoryStream(0);
            var mappedFieldDataWriter = new BinaryWriter(mappedFieldDataBuffer);
            var managedResourceDataBuffer = new MemoryStream(0);
            var managedResourceDataWriter = new BinaryWriter(managedResourceDataBuffer);

            // Add 4B of padding to the start of the separated IL stream, 
            // so that method RVAs, which are offsets to this stream, are never 0.
            ilWriter.WriteUint(0);

            // this is used to handle edit-and-continue emit, so we should have a module
            // version ID that is imposed by the caller (the same as the previous module version ID).
            // Therefore we do not have to fill in a new module version ID in the generated metadata
            // stream.
            Debug.Assert(this.module.PersistentIdentifier != default(Guid));

            uint moduleVersionIdOffsetInMetadataStream;
            uint entryPointToken;

            SerializeMetadataAndIL(
                metadataWriter,
                default(BinaryWriter),
                pdbWriterOpt,
                ilWriter,
                mappedFieldDataWriter,
                managedResourceDataWriter,
                calculateMethodBodyStreamRva: _ => 0,
                calculateMappedFieldDataStreamRva: _ => 0,
                moduleVersionIdOffsetInMetadataStream: out moduleVersionIdOffsetInMetadataStream,
                metadataSizes: out metadataSizes,
                entryPointToken: out entryPointToken);

            ilBuffer.WriteTo(ilStream);
            metadataBuffer.WriteTo(metadataStream);

            Debug.Assert(entryPointToken == 0);
            Debug.Assert(mappedFieldDataBuffer.Length == 0);
            Debug.Assert(managedResourceDataBuffer.Length == 0);
        }

        public void SerializeMetadataAndIL(
            BinaryWriter metadataWriter,
            BinaryWriter debugMetadataWriterOpt,
            PdbWriter nativePdbWriterOpt,
            BinaryWriter ilWriter,
            BinaryWriter mappedFieldDataWriter,
            BinaryWriter managedResourceDataWriter,
            Func<MetadataSizes, int> calculateMethodBodyStreamRva,
            Func<MetadataSizes, int> calculateMappedFieldDataStreamRva,
            out uint moduleVersionIdOffsetInMetadataStream,
            out uint entryPointToken,
            out MetadataSizes metadataSizes)
        {
            bool emitSeparateDebugMetadata = debugHeapsOpt != null;
            bool emitEmbeddedDebugMetadata = heaps == debugHeapsOpt;

            // Extract information from object model into tables, indices and streams
            CreateIndices();

            if (debugHeapsOpt != null)
            {
                DefineModuleImportScope();
            }

            uint[] methodBodyRvas = SerializeMethodBodies(ilWriter, nativePdbWriterOpt);

            _cancellationToken.ThrowIfCancellationRequested();

            // method body serialization adds Stand Alone Signatures
            _tableIndicesAreComplete = true;

            ReportReferencesToAddedSymbols();

            PopulateTables(methodBodyRvas, mappedFieldDataWriter, managedResourceDataWriter);

            IMethodReference entryPoint = this.module.EntryPoint;
            if (IsFullMetadata && entryPoint?.GetResolvedMethod(Context) != null)
            {
                entryPointToken = GetMethodToken(entryPoint);
                nativePdbWriterOpt?.SetEntryPoint(entryPointToken);

                if (debugHeapsOpt != null)
                {
                    DefineEntryPointCustomDebugInformation((int)entryPointToken);
                }
            }
            else
            {
                entryPointToken = 0;
            }

            heaps.Complete();

            metadataSizes = new MetadataSizes(
                GetRowCounts(includeTypeSystemTables: true, includeDebugTables: emitEmbeddedDebugMetadata),
                heaps.GetHeapSizes(),
                ilStreamSize: (int)ilWriter.BaseStream.Length,
                mappedFieldDataSize: (int)mappedFieldDataWriter.BaseStream.Length,
                resourceDataSize: (int)managedResourceDataWriter.BaseStream.Length,
                isMinimalDelta: IsMinimalDelta);

            int methodBodyStreamRva = calculateMethodBodyStreamRva(metadataSizes);
            int mappedFieldDataStreamRva = calculateMappedFieldDataStreamRva(metadataSizes);

            uint guidHeapStartOffset;
            SerializeMetadata(metadataWriter, metadataSizes, methodBodyStreamRva, mappedFieldDataStreamRva, out guidHeapStartOffset, isPortablePdb: false);
            moduleVersionIdOffsetInMetadataStream = GetModuleVersionGuidOffsetInMetadataStream(guidHeapStartOffset);

            if (!emitSeparateDebugMetadata)
            {
                return;
            }

            // serialize debug metadata stream

            Debug.Assert(debugHeapsOpt != null);
            debugHeapsOpt.Complete();

            var debugMetadataSizes = new MetadataSizes(
                GetRowCounts(includeTypeSystemTables: false, includeDebugTables: true),
                debugHeapsOpt.GetHeapSizes(),
                ilStreamSize: 0,
                mappedFieldDataSize: 0,
                resourceDataSize: 0,
                isMinimalDelta: IsMinimalDelta);

            SerializeMetadata(debugMetadataWriterOpt, debugMetadataSizes, 0, 0, out guidHeapStartOffset, isPortablePdb: true);
        }

        private void SerializeMetadata(
            BinaryWriter metadataWriter, 
            MetadataSizes metadataSizes, 
            int methodBodyStreamRva, 
            int mappedFieldDataStreamRva,
            out uint guidHeapStartOffset,
            bool isPortablePdb)
        {
            uint metadataStartOffset = metadataWriter.BaseStream.Position;

            // Leave space for the metadata header. We need to fill in the sizes of all tables and heaps.
            // It's easier to write it at the end then to precalculate the sizes.
            metadataWriter.BaseStream.Position = metadataStartOffset + (uint)metadataSizes.MetadataHeaderSize;

            // #~ or #- stream:
            this.SerializeMetadataTables(metadataWriter, metadataSizes, methodBodyStreamRva, mappedFieldDataStreamRva, isPortablePdb);

            // #Strings, #US, #Guid and #Blob streams:
            (isPortablePdb ? debugHeapsOpt : heaps).WriteTo(metadataWriter.BaseStream, out guidHeapStartOffset);
            
            uint metadataSize = metadataWriter.BaseStream.Position;

            // write header at the start of the metadata stream:
            metadataWriter.BaseStream.Position = 0;
            this.SerializeMetadataHeader(metadataWriter, metadataSizes, isPortablePdb);

            metadataWriter.BaseStream.Position = metadataSize;
        }

        private uint GetModuleVersionGuidOffsetInMetadataStream(uint guidHeapOffsetInMetadataStream)
        {
            // index of module version ID in the guidWriter stream
            uint moduleVersionIdIndex = _moduleRow.ModuleVersionId;

            // offset into the guidWriter stream of the module version ID
            uint moduleVersionOffsetInGuidTable = (moduleVersionIdIndex - 1) << 4;

            return guidHeapOffsetInMetadataStream + moduleVersionOffsetInGuidTable;
        }

        private void SerializeMetadataTables(
            BinaryWriter writer, 
            MetadataSizes metadataSizes, 
            int methodBodyStreamRva, 
            int mappedFieldDataStreamRva,
            bool isPortablePdb)
        {
            uint startPosition = writer.BaseStream.Position;

            this.SerializeTablesHeader(writer, metadataSizes);

            Debug.Assert(!metadataSizes.IsEmpty(TableIndex.Module));
            if (isPortablePdb)
            {
                SerializeModuleTable(writer, metadataSizes, debugHeapsOpt, ref _debugModuleRow);
            }
            else
            {
                SerializeModuleTable(writer, metadataSizes, heaps, ref _moduleRow);
            }

            if (!metadataSizes.IsEmpty(TableIndex.TypeRef))
            {
                this.SerializeTypeRefTable(writer, metadataSizes);
            }

            if (!metadataSizes.IsEmpty(TableIndex.TypeDef))
            {
                this.SerializeTypeDefTable(writer, metadataSizes);
            }

            if (!metadataSizes.IsEmpty(TableIndex.Field))
            {
                this.SerializeFieldTable(writer, metadataSizes);
            }

            if (!metadataSizes.IsEmpty(TableIndex.MethodDef))
            {
                this.SerializeMethodDefTable(writer, metadataSizes, methodBodyStreamRva);
            }

            if (!metadataSizes.IsEmpty(TableIndex.Param))
            {
                this.SerializeParamTable(writer, metadataSizes);
            }

            if (!metadataSizes.IsEmpty(TableIndex.InterfaceImpl))
            {
                this.SerializeInterfaceImplTable(writer, metadataSizes);
            }

            if (!metadataSizes.IsEmpty(TableIndex.MemberRef))
            {
                this.SerializeMemberRefTable(writer, metadataSizes);
            }

            if (!metadataSizes.IsEmpty(TableIndex.Constant))
            {
                this.SerializeConstantTable(writer, metadataSizes);
            }

            if (!metadataSizes.IsEmpty(TableIndex.CustomAttribute))
            {
                this.SerializeCustomAttributeTable(writer, metadataSizes);
            }

            if (!metadataSizes.IsEmpty(TableIndex.FieldMarshal))
            {
                this.SerializeFieldMarshalTable(writer, metadataSizes);
            }

            if (!metadataSizes.IsEmpty(TableIndex.DeclSecurity))
            {
                this.SerializeDeclSecurityTable(writer, metadataSizes);
            }

            if (!metadataSizes.IsEmpty(TableIndex.ClassLayout))
            {
                this.SerializeClassLayoutTable(writer, metadataSizes);
            }

            if (!metadataSizes.IsEmpty(TableIndex.FieldLayout))
            {
                this.SerializeFieldLayoutTable(writer, metadataSizes);
            }

            if (!metadataSizes.IsEmpty(TableIndex.StandAloneSig))
            {
                this.SerializeStandAloneSigTable(writer, metadataSizes);
            }

            if (!metadataSizes.IsEmpty(TableIndex.EventMap))
            {
                this.SerializeEventMapTable(writer, metadataSizes);
            }

            if (!metadataSizes.IsEmpty(TableIndex.Event))
            {
                this.SerializeEventTable(writer, metadataSizes);
            }

            if (!metadataSizes.IsEmpty(TableIndex.PropertyMap))
            {
                this.SerializePropertyMapTable(writer, metadataSizes);
            }

            if (!metadataSizes.IsEmpty(TableIndex.Property))
            {
                this.SerializePropertyTable(writer, metadataSizes);
            }

            if (!metadataSizes.IsEmpty(TableIndex.MethodSemantics))
            {
                this.SerializeMethodSemanticsTable(writer, metadataSizes);
            }

            if (!metadataSizes.IsEmpty(TableIndex.MethodImpl))
            {
                this.SerializeMethodImplTable(writer, metadataSizes);
            }

            if (!metadataSizes.IsEmpty(TableIndex.ModuleRef))
            {
                this.SerializeModuleRefTable(writer, metadataSizes);
            }

            if (!metadataSizes.IsEmpty(TableIndex.TypeSpec))
            {
                this.SerializeTypeSpecTable(writer, metadataSizes);
            }

            if (!metadataSizes.IsEmpty(TableIndex.ImplMap))
            {
                this.SerializeImplMapTable(writer, metadataSizes);
            }

            if (!metadataSizes.IsEmpty(TableIndex.FieldRva))
            {
                this.SerializeFieldRvaTable(writer, metadataSizes, mappedFieldDataStreamRva);
            }

            if (!metadataSizes.IsEmpty(TableIndex.EncLog))
            {
                this.SerializeEncLogTable(writer);
            }

            if (!metadataSizes.IsEmpty(TableIndex.EncMap))
            {
                this.SerializeEncMapTable(writer);
            }

            if (!metadataSizes.IsEmpty(TableIndex.Assembly))
            {
                this.SerializeAssemblyTable(writer, metadataSizes);
            }

            if (!metadataSizes.IsEmpty(TableIndex.AssemblyRef))
            {
                this.SerializeAssemblyRefTable(writer, metadataSizes);
            }

            if (!metadataSizes.IsEmpty(TableIndex.File))
            {
                this.SerializeFileTable(writer, metadataSizes);
            }

            if (!metadataSizes.IsEmpty(TableIndex.ExportedType))
            {
                this.SerializeExportedTypeTable(writer, metadataSizes);
            }

            if (!metadataSizes.IsEmpty(TableIndex.ManifestResource))
            {
                this.SerializeManifestResourceTable(writer, metadataSizes);
            }

            if (!metadataSizes.IsEmpty(TableIndex.NestedClass))
            {
                this.SerializeNestedClassTable(writer, metadataSizes);
            }

            if (!metadataSizes.IsEmpty(TableIndex.GenericParam))
            {
                this.SerializeGenericParamTable(writer, metadataSizes);
            }

            if (!metadataSizes.IsEmpty(TableIndex.MethodSpec))
            {
                this.SerializeMethodSpecTable(writer, metadataSizes);
            }

            if (!metadataSizes.IsEmpty(TableIndex.GenericParamConstraint))
            {
                this.SerializeGenericParamConstraintTable(writer, metadataSizes);
            }

            // debug tables

            if (!metadataSizes.IsEmpty(TableIndex.Document))
            {
                this.SerializeDocumentTable(writer, metadataSizes);
            }

            if (!metadataSizes.IsEmpty(TableIndex.MethodBody))
            {
                this.SerializeMethodBodyTable(writer, metadataSizes);
            }

            if (!metadataSizes.IsEmpty(TableIndex.LocalScope))
            {
                this.SerializeLocalScopeTable(writer, metadataSizes);
            }

            if (!metadataSizes.IsEmpty(TableIndex.LocalVariable))
            {
                this.SerializeLocalVariableTable(writer, metadataSizes);
            }

            if (!metadataSizes.IsEmpty(TableIndex.LocalConstant))
            {
                this.SerializeLocalConstantTable(writer, metadataSizes);
            }

            if (!metadataSizes.IsEmpty(TableIndex.ImportScope))
            {
                this.SerializeImportScopeTable(writer, metadataSizes);
            }

            if (!metadataSizes.IsEmpty(TableIndex.AsyncMethod))
            {
                this.SerializeAsyncMethodTable(writer, metadataSizes);
            }

            if (!metadataSizes.IsEmpty(TableIndex.CustomDebugInformation))
            {
                this.SerializeCustomDebugInformationTable(writer, metadataSizes);
            }

            writer.WriteByte(0);
            writer.Align(4);

            uint endPosition = writer.BaseStream.Position;
            Debug.Assert(metadataSizes.MetadataTableStreamSize == endPosition - startPosition);
        }

        private void PopulateTables(uint[] methodBodyRvas, BinaryWriter mappedFieldDataWriter, BinaryWriter resourceWriter)
        {
            this.PopulateAssemblyRefTableRows();
            this.PopulateAssemblyTableRows();
            this.PopulateClassLayoutTableRows();
            this.PopulateConstantTableRows();
            this.PopulateDeclSecurityTableRows();
            this.PopulateEventMapTableRows();
            this.PopulateEventTableRows();
            this.PopulateExportedTypeTableRows();
            this.PopulateFieldLayoutTableRows();
            this.PopulateFieldMarshalTableRows();
            this.PopulateFieldRvaTableRows(mappedFieldDataWriter);
            this.PopulateFieldTableRows();
            this.PopulateFileTableRows();
            this.PopulateGenericParamTableRows();
            this.PopulateGenericParamConstraintTableRows();
            this.PopulateImplMapTableRows();
            this.PopulateInterfaceImplTableRows();
            this.PopulateManifestResourceTableRows(resourceWriter);
            this.PopulateMemberRefTableRows();
            this.PopulateMethodImplTableRows();
            this.PopulateMethodTableRows(methodBodyRvas);
            this.PopulateMethodSemanticsTableRows();
            this.PopulateMethodSpecTableRows();
            this.PopulateModuleRefTableRows();
            this.PopulateModuleTableRow();
            this.PopulateNestedClassTableRows();
            this.PopulateParamTableRows();
            this.PopulatePropertyMapTableRows();
            this.PopulatePropertyTableRows();
            this.PopulateTypeDefTableRows();
            this.PopulateTypeRefTableRows();
            this.PopulateTypeSpecTableRows();

            // This table is populated after the others because it depends on the order of the entries of the generic parameter table.
            this.PopulateCustomAttributeTableRows();

            ImmutableArray<int> rowCounts = GetRowCounts(includeTypeSystemTables: true, includeDebugTables: true);
            Debug.Assert(rowCounts[(int)TableIndex.EncLog] == 0 && rowCounts[(int)TableIndex.EncMap] == 0);

            this.PopulateEncLogTableRows(_encLogTable, rowCounts);
            this.PopulateEncMapTableRows(_encMapTable, rowCounts);
        }

        private struct AssemblyRefTableRow
        {
            public Version Version;
            public uint PublicKeyToken;
            public StringIdx Name;
            public StringIdx Culture;
            public AssemblyContentType ContentType;
            public bool IsRetargetable;
        }

        private void PopulateAssemblyRefTableRows()
        {
            var assemblyRefs = this.GetAssemblyRefs();
            _assemblyRefTable.Capacity = assemblyRefs.Count;

            foreach (var assemblyRef in assemblyRefs)
            {
                AssemblyRefTableRow r = new AssemblyRefTableRow();
                r.Version = assemblyRef.Version;
                r.PublicKeyToken = heaps.GetBlobIndex(assemblyRef.PublicKeyToken);

                Debug.Assert(!string.IsNullOrEmpty(assemblyRef.Name));
                r.Name = this.GetStringIndexForPathAndCheckLength(assemblyRef.Name, assemblyRef);

                r.Culture = heaps.GetStringIndex(assemblyRef.Culture);

                r.IsRetargetable = assemblyRef.IsRetargetable;
                r.ContentType = assemblyRef.ContentType;
                _assemblyRefTable.Add(r);
            }
        }

        /// <summary>
        /// Compares quality of assembly references to achieve unique rows in AssemblyRef table.
        /// Metadata spec: "The AssemblyRef table shall contain no duplicates (where duplicate rows are deemd to 
        /// be those having the same MajorVersion, MinorVersion, BuildNumber, RevisionNumber, PublicKeyOrToken, 
        /// Name, and Culture)".
        /// </summary>
        protected sealed class AssemblyReferenceComparer : IEqualityComparer<IAssemblyReference>
        {
            internal static readonly AssemblyReferenceComparer Instance = new AssemblyReferenceComparer();

            public bool Equals(IAssemblyReference x, IAssemblyReference y)
            {
                if (ReferenceEquals(x, y))
                {
                    return true;
                }

                return
                    x.Version.Equals(y.Version) &&
                    ByteSequenceComparer.Equals(x.PublicKeyToken, y.PublicKeyToken) &&
                    x.Name == y.Name &&
                    x.Culture == y.Culture;
            }

            public int GetHashCode(IAssemblyReference reference)
            {
                return Hash.Combine(reference.Version,
                       Hash.Combine(ByteSequenceComparer.GetHashCode(reference.PublicKeyToken),
                       Hash.Combine(reference.Name.GetHashCode(),
                       Hash.Combine(reference.Culture, 0))));
            }
        }

        private readonly List<AssemblyRefTableRow> _assemblyRefTable = new List<AssemblyRefTableRow>();

        private void PopulateAssemblyTableRows()
        {
            IAssembly assembly = this.module.AsAssembly;
            if (assembly == null)
            {
                return;
            }

            _assemblyKey = heaps.GetBlobIndex(assembly.PublicKey);
            _assemblyName = this.GetStringIndexForPathAndCheckLength(assembly.Name, assembly);
            _assemblyCulture = heaps.GetStringIndex(assembly.Culture);
        }

        private uint _assemblyKey;
        private StringIdx _assemblyName;
        private StringIdx _assemblyCulture;

        private void PopulateClassLayoutTableRows()
        {
            foreach (ITypeDefinition typeDef in this.GetTypeDefs())
            {
                if (typeDef.Alignment == 0 && typeDef.SizeOf == 0)
                {
                    continue;
                }

                uint typeDefIndex = this.GetTypeDefIndex(typeDef);
                ClassLayoutRow r = new ClassLayoutRow();
                r.PackingSize = typeDef.Alignment;
                r.ClassSize = typeDef.SizeOf;
                r.Parent = typeDefIndex;
                _classLayoutTable.Add(r);
            }
        }

        private struct ClassLayoutRow { public ushort PackingSize; public uint ClassSize; public uint Parent; }

        private readonly List<ClassLayoutRow> _classLayoutTable = new List<ClassLayoutRow>();

        private void PopulateConstantTableRows()
        {
            foreach (IFieldDefinition fieldDef in this.GetFieldDefs())
            {
                var constant = fieldDef.GetCompileTimeValue(Context);
                if (constant == null)
                {
                    continue;
                }

                uint fieldDefIndex = this.GetFieldDefIndex(fieldDef);
                _constantTable.Add(CreateConstantRow(constant.Value, parent: fieldDefIndex << 2));
            }

            int sizeWithOnlyFields = _constantTable.Count;
            foreach (IParameterDefinition parDef in this.GetParameterDefs())
            {
                var defaultValue = parDef.GetDefaultValue(Context);
                if (defaultValue == null)
                {
                    continue;
                }

                uint parameterDefIndex = this.GetParameterDefIndex(parDef);
                _constantTable.Add(CreateConstantRow(defaultValue.Value, parent: (parameterDefIndex << 2) | 1));
            }

            foreach (IPropertyDefinition propDef in this.GetPropertyDefs())
            {
                if (!propDef.HasDefaultValue)
                {
                    continue;
                }

                uint propertyDefIndex = this.GetPropertyDefIndex(propDef);
                _constantTable.Add(CreateConstantRow(propDef.DefaultValue.Value, parent: (propertyDefIndex << 2) | 2));
            }

            if (sizeWithOnlyFields > 0 && sizeWithOnlyFields < _constantTable.Count)
            {
                _constantTable.Sort(new ConstantRowComparer());
            }
        }

        private class ConstantRowComparer : Comparer<ConstantRow>
        {
            public override int Compare(ConstantRow x, ConstantRow y)
            {
                return ((int)x.Parent) - (int)y.Parent;
            }
        }

        private struct ConstantRow { public byte Type; public uint Parent; public uint Value; }

        private ConstantRow CreateConstantRow(object value, uint parent)
        {
            return new ConstantRow
            {
                Type = (byte)GetConstantTypeCode(value),
                Parent = parent,
                Value = heaps.GetConstantBlobIndex(value)
            };
        }

        private readonly List<ConstantRow> _constantTable = new List<ConstantRow>();

        private void PopulateCustomAttributeTableRows()
        {
            if (this.IsFullMetadata)
            {
                this.AddAssemblyAttributesToTable();
            }

            this.AddCustomAttributesToTable(this.GetMethodDefs(), 0, this.GetMethodDefIndex);
            this.AddCustomAttributesToTable(this.GetFieldDefs(), 1, this.GetFieldDefIndex);

            // this.AddCustomAttributesToTable(this.typeRefList, 2);
            this.AddCustomAttributesToTable(this.GetTypeDefs(), 3, this.GetTypeDefIndex);
            this.AddCustomAttributesToTable(this.GetParameterDefs(), 4, this.GetParameterDefIndex);

            // TODO: attributes on interface implementation entries 5
            // TODO: attributes on member reference entries 6
            if (this.IsFullMetadata)
            {
                this.AddModuleAttributesToTable(this.module, 7);
            }

            // TODO: declarative security entries 8
            this.AddCustomAttributesToTable(this.GetPropertyDefs(), 9, this.GetPropertyDefIndex);
            this.AddCustomAttributesToTable(this.GetEventDefs(), 10, this.GetEventDefIndex);

            // TODO: standalone signature entries 11
            if (this.IsFullMetadata)
            {
                this.AddCustomAttributesToTable(this.module.ModuleReferences, 12);
            }

            // TODO: type spec entries 13
            // this.AddCustomAttributesToTable(this.module.AssemblyReferences, 15);
            // TODO: this.AddCustomAttributesToTable(assembly.Files, 16);
            // TODO: exported types 17
            // TODO: this.AddCustomAttributesToTable(assembly.Resources, 18);

            // The indices of this.GetGenericParameters() do not correspond to the table indices because the
            // the table may be sorted after the list has been constructed.
            // Note that in all other cases, tables that are sorted are sorted in an order that depends
            // only on list indices. The generic parameter table is the sole exception.
            List<IGenericParameter> sortedGenericParameterList = new List<IGenericParameter>();
            foreach (GenericParamRow genericParamRow in _genericParamTable)
            {
                sortedGenericParameterList.Add(genericParamRow.GenericParameter);
            }

            this.AddCustomAttributesToTable(sortedGenericParameterList, 19);

            _customAttributeTable.Sort(new CustomAttributeRowComparer());
        }

        private void AddAssemblyAttributesToTable()
        {
            bool writingNetModule = (null == this.module.AsAssembly);
            if (writingNetModule)
            {
                // When writing netmodules, assembly security attributes are not emitted by PopulateDeclSecurityTableRows().
                // Instead, here we make sure they are emitted as regular attributes, attached off the appropriate placeholder
                // System.Runtime.CompilerServices.AssemblyAttributesGoHere* type refs.  This is the contract for publishing
                // assembly attributes in netmodules so they may be migrated to containing/referencing multi-module assemblies,
                // at multi-module assembly build time.
                AddAssemblyAttributesToTable(
                    this.module.AssemblySecurityAttributes.Select(sa => sa.Attribute),
                    true,               // needsDummyParent
                    true);              // isSecurity
            }

            AddAssemblyAttributesToTable(
                this.module.AssemblyAttributes,
                writingNetModule,   // needsDummyParent
                false);             // IsSecurity
        }

        private void AddAssemblyAttributesToTable(IEnumerable<ICustomAttribute> assemblyAttributes, bool needsDummyParent, bool isSecurity)
        {
            Debug.Assert(this.IsFullMetadata); // parentToken is not relative
            uint parentToken = (1 << 5) | 14;
            foreach (ICustomAttribute customAttribute in assemblyAttributes)
            {
                if (needsDummyParent)
                {
                    // When writing netmodules, assembly attributes are attached off the appropriate placeholder
                    // System.Runtime.CompilerServices.AssemblyAttributesGoHere* type refs.  This is the contract for publishing
                    // assembly attributes in netmodules so they may be migrated to containing/referencing multi-module assemblies,
                    // at multi-module assembly build time.
                    parentToken = GetDummyAssemblyAttributeParent(isSecurity, customAttribute.AllowMultiple);
                }
                AddCustomAttributeToTable(parentToken, customAttribute);
            }
        }

        private uint GetDummyAssemblyAttributeParent(bool isSecurity, bool allowMultiple)
        {
            // Lazily get or create placeholder assembly attribute parent type ref for the given combination of
            // whether isSecurity and allowMultiple.  Convert type ref row id to corresponding attribute parent tag.
            // Note that according to the defacto contract, although the placeholder type refs have CorLibrary as their
            // resolution scope, the types backing the placeholder type refs need not actually exist.
            int iS = isSecurity ? 1 : 0;
            int iM = allowMultiple ? 1 : 0;
            if (_dummyAssemblyAttributeParent[iS, iM] == 0)
            {
                TypeRefRow r = new TypeRefRow();
                r.ResolutionScope = this.GetResolutionScopeCodedIndex(this.module.GetCorLibrary(Context));
                r.Name = heaps.GetStringIndex(dummyAssemblyAttributeParentName + dummyAssemblyAttributeParentQualifier[iS, iM]);
                r.Namespace = heaps.GetStringIndex(dummyAssemblyAttributeParentNamespace);
                _typeRefTable.Add(r);
                _dummyAssemblyAttributeParent[iS, iM] = ((uint)_typeRefTable.Count << 5) | 2;
            }
            return _dummyAssemblyAttributeParent[iS, iM];
        }

        private void AddModuleAttributesToTable(IModule module, uint tag)
        {
            Debug.Assert(this.IsFullMetadata); // parentToken is not relative
            uint parentToken = (1 << 5) | tag;
            foreach (ICustomAttribute customAttribute in module.ModuleAttributes)
            {
                AddCustomAttributeToTable(parentToken, customAttribute);
            }
        }

        private void AddCustomAttributesToTable<T>(IEnumerable<T> parentList, uint tag)
            where T : IReference
        {
            uint parentIndex = 0;
            foreach (var parent in parentList)
            {
                parentIndex++;
                uint parentToken = (parentIndex << 5) | tag;
                foreach (ICustomAttribute customAttribute in parent.GetAttributes(Context))
                {
                    AddCustomAttributeToTable(parentToken, customAttribute);
                }
            }
        }

        private void AddCustomAttributesToTable<T>(IEnumerable<T> parentList, uint tag, Func<T, uint> getDefIndex)
            where T : IReference
        {
            foreach (var parent in parentList)
            {
                uint parentIndex = getDefIndex(parent);
                uint parentToken = (parentIndex << 5) | tag;
                foreach (ICustomAttribute customAttribute in parent.GetAttributes(Context))
                {
                    AddCustomAttributeToTable(parentToken, customAttribute);
                }
            }
        }

        private void AddCustomAttributeToTable(uint parentToken, ICustomAttribute customAttribute)
        {
            CustomAttributeRow r = new CustomAttributeRow();
            r.Parent = parentToken;
            var ctor = customAttribute.Constructor(Context);
            r.Type = this.GetCustomAttributeTypeCodedIndex(ctor);
            r.Value = this.GetCustomAttributeSignatureIndex(customAttribute);
            r.OriginalPosition = _customAttributeTable.Count;
            _customAttributeTable.Add(r);
        }

        private class CustomAttributeRowComparer : Comparer<CustomAttributeRow>
        {
            public override int Compare(CustomAttributeRow x, CustomAttributeRow y)
            {
                int result = ((int)x.Parent) - (int)y.Parent;
                if (result == 0)
                {
                    result = x.OriginalPosition - y.OriginalPosition;
                }

                return result;
            }
        }

        private struct CustomAttributeRow { public uint Parent; public uint Type; public uint Value; public int OriginalPosition; }

        private readonly List<CustomAttributeRow> _customAttributeTable = new List<CustomAttributeRow>();

        private void PopulateDeclSecurityTableRows()
        {
            IAssembly assembly = this.module.AsAssembly;
            if (assembly != null)
            {
                this.PopulateDeclSecurityTableRowsFor((1 << 2) | 2, assembly.AssemblySecurityAttributes);
            }

            foreach (ITypeDefinition typeDef in this.GetTypeDefs())
            {
                if (!typeDef.HasDeclarativeSecurity)
                {
                    continue;
                }

                uint typeDefIndex = this.GetTypeDefIndex(typeDef);
                this.PopulateDeclSecurityTableRowsFor(typeDefIndex << 2, typeDef.SecurityAttributes);
            }

            foreach (IMethodDefinition methodDef in this.GetMethodDefs())
            {
                if (!methodDef.HasDeclarativeSecurity)
                {
                    continue;
                }

                uint methodDefIndex = this.GetMethodDefIndex(methodDef);
                this.PopulateDeclSecurityTableRowsFor((methodDefIndex << 2) | 1, methodDef.SecurityAttributes);
            }

            _declSecurityTable.Sort(new DeclSecurityRowComparer());
        }

        private void PopulateDeclSecurityTableRowsFor(uint parent, IEnumerable<SecurityAttribute> attributes)
        {
            OrderPreservingMultiDictionary<SecurityAction, ICustomAttribute> groupedSecurityAttributes = null;

            foreach (SecurityAttribute securityAttribute in attributes)
            {
                groupedSecurityAttributes = groupedSecurityAttributes ?? OrderPreservingMultiDictionary<SecurityAction, ICustomAttribute>.GetInstance();
                groupedSecurityAttributes.Add(securityAttribute.Action, securityAttribute.Attribute);
            }

            if (groupedSecurityAttributes == null)
            {
                return;
            }

            DeclSecurityRow r = new DeclSecurityRow();
            r.Parent = parent;

            foreach (SecurityAction securityAction in groupedSecurityAttributes.Keys)
            {
                r.Action = (ushort)securityAction;
                r.PermissionSet = this.GetPermissionSetIndex(groupedSecurityAttributes[securityAction]);
                r.OriginalIndex = _declSecurityTable.Count;
                _declSecurityTable.Add(r);
            }

            groupedSecurityAttributes.Free();
        }

        private class DeclSecurityRowComparer : Comparer<DeclSecurityRow>
        {
            public override int Compare(DeclSecurityRow x, DeclSecurityRow y)
            {
                int result = (int)x.Parent - (int)y.Parent;
                if (result == 0)
                {
                    result = x.OriginalIndex - y.OriginalIndex;
                }

                return result;
            }
        }

        private struct DeclSecurityRow { public ushort Action; public uint Parent; public uint PermissionSet; public int OriginalIndex; }

        private readonly List<DeclSecurityRow> _declSecurityTable = new List<DeclSecurityRow>();

        protected struct EncLogRow { public uint Token; public EncFuncCode FuncCode; }

        private readonly List<EncLogRow> _encLogTable = new List<EncLogRow>();

        protected struct EncMapRow { public uint Token; }

        private readonly List<EncMapRow> _encMapTable = new List<EncMapRow>();

        private void PopulateEventMapTableRows()
        {
            this.PopulateEventMapTableRows(_eventMapTable);
        }

        protected struct EventMapRow { public uint Parent; public uint EventList; }

        private readonly List<EventMapRow> _eventMapTable = new List<EventMapRow>();

        private void PopulateEventTableRows()
        {
            var eventDefs = this.GetEventDefs();
            _eventTable.Capacity = eventDefs.Count;

            foreach (IEventDefinition eventDef in eventDefs)
            {
                EventRow r = new EventRow();
                r.EventFlags = GetEventFlags(eventDef);
                r.Name = this.GetStringIndexForNameAndCheckLength(eventDef.Name, eventDef);
                r.EventType = this.GetTypeDefOrRefCodedIndex(eventDef.GetType(Context), true);
                _eventTable.Add(r);
            }
        }

        private struct EventRow { public ushort EventFlags; public StringIdx Name; public uint EventType; }

        private readonly List<EventRow> _eventTable = new List<EventRow>();

        private void PopulateExportedTypeTableRows()
        {
            if (this.IsFullMetadata)
            {
                _exportedTypeTable.Capacity = this.NumberOfTypeDefsEstimate;

                foreach (ITypeExport typeExport in this.module.GetExportedTypes(Context))
                {
                    ITypeReference exportedType = typeExport.ExportedType;
                    INestedTypeReference nestedRef;
                    INamespaceTypeReference namespaceTypeRef;
                    ExportedTypeRow r = new ExportedTypeRow();
                    r.TypeDefId = (uint)MetadataTokens.GetToken(exportedType.TypeDef);
                    if ((namespaceTypeRef = exportedType.AsNamespaceTypeReference) != null)
                    {
                        r.Flags = TypeFlags.PublicAccess;
                        string mangledTypeName = GetMangledName(namespaceTypeRef);
                        r.TypeName = this.GetStringIndexForNameAndCheckLength(mangledTypeName, namespaceTypeRef);
                        r.TypeNamespace = this.GetStringIndexForNamespaceAndCheckLength(namespaceTypeRef, mangledTypeName);
                        r.Implementation = this.GetImplementationCodedIndex(namespaceTypeRef);
                        if ((r.Implementation & 1) == 1)
                        {
                            r.Flags = TypeFlags.PrivateAccess | TypeFlags.ForwarderImplementation;
                            r.TypeDefId = 0; // Must be cleared for type forwarders.
                        }
                    }
                    else if ((nestedRef = exportedType.AsNestedTypeReference) != null)
                    {
                        r.Flags = TypeFlags.NestedPublicAccess;
                        r.TypeName = this.GetStringIndexForNameAndCheckLength(GetMangledName(nestedRef), nestedRef);
                        r.TypeNamespace = default(StringIdx);

                        var containingType = nestedRef.GetContainingType(Context);
                        uint ci = this.GetExportedTypeIndex(containingType);
                        r.Implementation = (ci << 2) | 2;

                        var parentFlags = _exportedTypeTable[((int)ci) - 1].Flags;
                        if (parentFlags == TypeFlags.PrivateAccess)
                        {
                            r.Flags = TypeFlags.PrivateAccess;
                        }

                        ITypeReference topLevelType = containingType;
                        INestedTypeReference tmp;
                        while ((tmp = topLevelType.AsNestedTypeReference) != null)
                        {
                            topLevelType = tmp.GetContainingType(Context);
                        }

                        var topLevelFlags = _exportedTypeTable[(int)this.GetExportedTypeIndex(topLevelType) - 1].Flags;
                        if ((topLevelFlags & TypeFlags.ForwarderImplementation) != 0)
                        {
                            r.Flags = TypeFlags.PrivateAccess;
                            r.TypeDefId = 0; // Must be cleared for type forwarders and types they contain.
                        }
                    }
                    else
                    {
                        throw ExceptionUtilities.UnexpectedValue(exportedType);
                    }

                    _exportedTypeTable.Add(r);
                }
            }
        }

        private struct ExportedTypeRow { public TypeFlags Flags; public uint TypeDefId; public StringIdx TypeName; public StringIdx TypeNamespace; public uint Implementation; }

        private readonly List<ExportedTypeRow> _exportedTypeTable = new List<ExportedTypeRow>();

        private void PopulateFieldLayoutTableRows()
        {
            foreach (IFieldDefinition fieldDef in this.GetFieldDefs())
            {
                if (fieldDef.ContainingTypeDefinition.Layout != LayoutKind.Explicit || fieldDef.IsStatic)
                {
                    continue;
                }

                uint fieldDefIndex = this.GetFieldDefIndex(fieldDef);
                FieldLayoutRow r = new FieldLayoutRow();
                r.Offset = fieldDef.Offset;
                r.Field = fieldDefIndex;
                _fieldLayoutTable.Add(r);
            }
        }

        private struct FieldLayoutRow { public uint Offset; public uint Field; }

        private readonly List<FieldLayoutRow> _fieldLayoutTable = new List<FieldLayoutRow>();

        private void PopulateFieldMarshalTableRows()
        {
            foreach (IFieldDefinition fieldDef in this.GetFieldDefs())
            {
                if (!fieldDef.IsMarshalledExplicitly)
                {
                    continue;
                }

                FieldMarshalRow r = new FieldMarshalRow();

                var marshallingInformation = fieldDef.MarshallingInformation;

                r.NativeType = marshallingInformation != null 
                    ? this.GetMarshallingDescriptorIndex(marshallingInformation) 
                    : this.GetMarshallingDescriptorIndex(fieldDef.MarshallingDescriptor);

                uint fieldDefIndex = this.GetFieldDefIndex(fieldDef);
                r.Parent = fieldDefIndex << 1;
                _fieldMarshalTable.Add(r);
            }

            int sizeWithOnlyFields = _fieldMarshalTable.Count;
            foreach (IParameterDefinition parDef in this.GetParameterDefs())
            {
                if (!parDef.IsMarshalledExplicitly)
                {
                    continue;
                }

                FieldMarshalRow r = new FieldMarshalRow();

                var marshallingInformation = parDef.MarshallingInformation;

                r.NativeType = marshallingInformation != null 
                    ? this.GetMarshallingDescriptorIndex(marshallingInformation) 
                    : this.GetMarshallingDescriptorIndex(parDef.MarshallingDescriptor);

                uint parameterDefIndex = this.GetParameterDefIndex(parDef);
                r.Parent = (parameterDefIndex << 1) | 1;
                _fieldMarshalTable.Add(r);
            }

            if (sizeWithOnlyFields > 0 && sizeWithOnlyFields < _fieldMarshalTable.Count)
            {
                _fieldMarshalTable.Sort(new FieldMarshalRowComparer());
            }
        }

        private class FieldMarshalRowComparer : Comparer<FieldMarshalRow>
        {
            public override int Compare(FieldMarshalRow x, FieldMarshalRow y)
            {
                return ((int)x.Parent) - (int)y.Parent;
            }
        }

        private struct FieldMarshalRow { public uint Parent; public uint NativeType; }

        private readonly List<FieldMarshalRow> _fieldMarshalTable = new List<FieldMarshalRow>();

        private void PopulateFieldRvaTableRows(BinaryWriter mappedFieldDataWriter)
        {
            foreach (IFieldDefinition fieldDef in this.GetFieldDefs())
            {
                if (fieldDef.MappedData.IsDefault)
                {
                    continue;
                }

                uint fieldIndex = this.GetFieldDefIndex(fieldDef);
                FieldRvaRow r = new FieldRvaRow();

                r.Offset = mappedFieldDataWriter.BaseStream.Position;
                mappedFieldDataWriter.WriteBytes(fieldDef.MappedData);
                mappedFieldDataWriter.Align(MappedFieldDataAlignment);

                r.Field = fieldIndex;
                _fieldRvaTable.Add(r);
            }
        }

        private struct FieldRvaRow { public uint Offset; public uint Field; }

        private readonly List<FieldRvaRow> _fieldRvaTable = new List<FieldRvaRow>();

        private void PopulateFieldTableRows()
        {
            var fieldDefs = this.GetFieldDefs();
            _fieldDefTable.Capacity = fieldDefs.Count;

            foreach (IFieldDefinition fieldDef in fieldDefs)
            {
                FieldDefRow r = new FieldDefRow();
                r.Flags = GetFieldFlags(fieldDef);

                if (fieldDef.IsContextualNamedEntity)
                {
                    ((IContextualNamedEntity)fieldDef).AssociateWithMetadataWriter(this);
                }

                r.Name = this.GetStringIndexForNameAndCheckLength(fieldDef.Name, fieldDef);
                r.Signature = this.GetFieldSignatureIndex(fieldDef);
                _fieldDefTable.Add(r);
            }
        }

        private struct FieldDefRow { public ushort Flags; public StringIdx Name; public uint Signature; }

        private readonly List<FieldDefRow> _fieldDefTable = new List<FieldDefRow>();

        private void PopulateFileTableRows()
        {
            IAssembly assembly = this.module.AsAssembly;
            if (assembly == null)
            {
                return;
            }

            var hashAlgorithm = assembly.HashAlgorithm;
            _fileTable.Capacity = _fileRefList.Count;

            foreach (IFileReference fileReference in _fileRefList)
            {
                FileTableRow r = new FileTableRow();
                r.Flags = fileReference.HasMetadata ? 0u : 1u;
                r.FileName = this.GetStringIndexForPathAndCheckLength(fileReference.FileName);
                r.HashValue = heaps.GetBlobIndex(fileReference.GetHashValue(hashAlgorithm));
                _fileTable.Add(r);
            }
        }

        private struct FileTableRow { public uint Flags; public StringIdx FileName; public uint HashValue; }

        private readonly List<FileTableRow> _fileTable = new List<FileTableRow>();

        private void PopulateGenericParamConstraintTableRows()
        {
            uint genericParamIndex = 0;
            foreach (GenericParamRow genericParameterRow in _genericParamTable)
            {
                genericParamIndex++;
                GenericParamConstraintRow r = new GenericParamConstraintRow();
                r.Owner = genericParamIndex;
                foreach (ITypeReference constraint in genericParameterRow.GenericParameter.GetConstraints(Context))
                {
                    r.Constraint = this.GetTypeDefOrRefCodedIndex(constraint, true);
                    _genericParamConstraintTable.Add(r);
                }
            }
        }

        private struct GenericParamConstraintRow { public uint Owner; public uint Constraint; }

        private readonly List<GenericParamConstraintRow> _genericParamConstraintTable = new List<GenericParamConstraintRow>();

        private void PopulateGenericParamTableRows()
        {
            var genericParameters = this.GetGenericParameters();
            _genericParamTable.Capacity = genericParameters.Count;

            foreach (IGenericParameter genPar in genericParameters)
            {
                GenericParamRow r = new GenericParamRow();
                r.Number = genPar.Index;
                r.Flags = GetGenericParamFlags(genPar);
                r.Owner = this.GetTypeOrMethodDefCodedIndex(genPar);

                // CONSIDER: The CLI spec doesn't mention a restriction on the Name column of the GenericParam table,
                // but they go in the same string heap as all the other declaration names, so it stands to reason that
                // they should be restricted in the same way.
                r.Name = this.GetStringIndexForNameAndCheckLength(genPar.Name, genPar);

                r.GenericParameter = genPar;
                _genericParamTable.Add(r);
            }

            _genericParamTable.Sort(new GenericParamRowComparer());
        }

        private class GenericParamRowComparer : Comparer<GenericParamRow>
        {
            public override int Compare(GenericParamRow x, GenericParamRow y)
            {
                int result = ((int)x.Owner) - (int)y.Owner;
                if (result != 0)
                {
                    return result;
                }

                return x.Number - y.Number;
            }
        }

        private struct GenericParamRow { public ushort Number; public ushort Flags; public uint Owner; public StringIdx Name; public IGenericParameter GenericParameter; }

        private readonly List<GenericParamRow> _genericParamTable = new List<GenericParamRow>();

        private void PopulateImplMapTableRows()
        {
            foreach (IMethodDefinition methodDef in this.GetMethodDefs())
            {
                if (!methodDef.IsPlatformInvoke)
                {
                    continue;
                }

                var data = methodDef.PlatformInvokeData;
                uint methodDefIndex = this.GetMethodDefIndex(methodDef);
                var r = new ImplMapRow();
                r.MappingFlags = (ushort)data.Flags;
                r.MemberForwarded = (methodDefIndex << 1) | 1;

                string entryPointName = data.EntryPointName;
                r.ImportName = entryPointName != null 
                    ? this.GetStringIndexForNameAndCheckLength(entryPointName, methodDef) 
                    : heaps.GetStringIndex(methodDef.Name); // Length checked while populating the method def table.

                r.ImportScope = this.GetModuleRefIndex(data.ModuleName);
                _implMapTable.Add(r);
            }
        }

        private struct ImplMapRow { public ushort MappingFlags; public uint MemberForwarded; public StringIdx ImportName; public uint ImportScope; }

        private readonly List<ImplMapRow> _implMapTable = new List<ImplMapRow>();

        private void PopulateInterfaceImplTableRows()
        {
            foreach (ITypeDefinition typeDef in this.GetTypeDefs())
            {
                uint typeDefIndex = this.GetTypeDefIndex(typeDef);
                foreach (ITypeReference interfaceRef in typeDef.Interfaces(Context))
                {
                    InterfaceImplRow r = new InterfaceImplRow();
                    r.Class = typeDefIndex;
                    r.Interface = this.GetTypeDefOrRefCodedIndex(interfaceRef, true);
                    _interfaceImplTable.Add(r);
                }
            }
        }

        private struct InterfaceImplRow { public uint Class; public uint Interface; }

        private readonly List<InterfaceImplRow> _interfaceImplTable = new List<InterfaceImplRow>();

        private void PopulateManifestResourceTableRows(BinaryWriter resourceDataWriter)
        {
            foreach (var resource in this.module.GetResources(Context))
            {
                ManifestResourceRow r = new ManifestResourceRow();
                r.Offset = GetManagedResourceOffset(resource, resourceDataWriter);
                r.Flags = resource.IsPublic ? 1u : 2u;
                r.Name = this.GetStringIndexForNameAndCheckLength(resource.Name);

                if (resource.ExternalFile != null)
                {
                    IFileReference externalFile = resource.ExternalFile;
                    // Length checked on insertion into the file table.
                    r.Implementation = this.GetFileRefIndex(externalFile) << 2;
                }
                else
                {
                    // This is an embedded resource, we don't support references to resources from referenced assemblies.
                    r.Implementation = 0;
                }

                _manifestResourceTable.Add(r);
            }

            // the stream should be aligned:
            Debug.Assert((resourceDataWriter.BaseStream.Length % 8) == 0);
        }

        private struct ManifestResourceRow { public uint Offset; public uint Flags; public StringIdx Name; public uint Implementation; }

        private readonly List<ManifestResourceRow> _manifestResourceTable = new List<ManifestResourceRow>();

        private void PopulateMemberRefTableRows()
        {
            var memberRefs = this.GetMemberRefs();
            _memberRefTable.Capacity = memberRefs.Count;

            foreach (ITypeMemberReference memberRef in memberRefs)
            {
                MemberRefRow r = new MemberRefRow();
                r.Class = this.GetMemberRefParentCodedIndex(memberRef);
                r.Name = this.GetStringIndexForNameAndCheckLength(memberRef.Name, memberRef);
                r.Signature = this.GetMemberRefSignatureIndex(memberRef);
                _memberRefTable.Add(r);
            }
        }

        private struct MemberRefRow { public uint Class; public StringIdx Name; public uint Signature; }

        private readonly List<MemberRefRow> _memberRefTable = new List<MemberRefRow>();

        private void PopulateMethodImplTableRows()
        {
            _methodImplTable.Capacity = this.methodImplList.Count;

            foreach (MethodImplementation methodImplementation in this.methodImplList)
            {
                MethodImplRow r = new MethodImplRow();
                r.Class = this.GetTypeDefIndex(methodImplementation.ContainingType);
                r.MethodBody = this.GetMethodDefOrRefCodedIndex(methodImplementation.ImplementingMethod);
                r.MethodDecl = this.GetMethodDefOrRefCodedIndex(methodImplementation.ImplementedMethod);
                _methodImplTable.Add(r);
            }
        }

        private struct MethodImplRow { public uint Class; public uint MethodBody; public uint MethodDecl; }

        private readonly List<MethodImplRow> _methodImplTable = new List<MethodImplRow>();

        private void PopulateMethodSemanticsTableRows()
        {
            var propertyDefs = this.GetPropertyDefs();
            var eventDefs = this.GetEventDefs();

            //EDMAURER an estimate, not necessarily accurate.
            _methodSemanticsTable.Capacity = propertyDefs.Count * 2 + eventDefs.Count * 2;

            uint i = 0;
            foreach (IPropertyDefinition propertyDef in this.GetPropertyDefs())
            {
                uint propertyIndex = this.GetPropertyDefIndex(propertyDef);
                var r = new MethodSemanticsRow();
                r.Association = (propertyIndex << 1) | 1;
                foreach (IMethodReference accessorMethod in propertyDef.Accessors)
                {
                    if (accessorMethod == propertyDef.Setter)
                    {
                        r.Semantic = 0x0001;
                    }
                    else if (accessorMethod == propertyDef.Getter)
                    {
                        r.Semantic = 0x0002;
                    }
                    else
                    {
                        r.Semantic = 0x0004;
                    }

                    r.Method = this.GetMethodDefIndex(accessorMethod.GetResolvedMethod(Context));
                    r.OriginalIndex = i++;
                    _methodSemanticsTable.Add(r);
                }
            }

            int propertiesOnlyTableCount = _methodSemanticsTable.Count;
            foreach (IEventDefinition eventDef in this.GetEventDefs())
            {
                uint eventIndex = this.GetEventDefIndex(eventDef);
                var r = new MethodSemanticsRow();
                r.Association = eventIndex << 1;
                foreach (IMethodReference accessorMethod in eventDef.Accessors)
                {
                    r.Semantic = 0x0004;
                    if (accessorMethod == eventDef.Adder)
                    {
                        r.Semantic = 0x0008;
                    }
                    else if (accessorMethod == eventDef.Remover)
                    {
                        r.Semantic = 0x0010;
                    }
                    else if (accessorMethod == eventDef.Caller)
                    {
                        r.Semantic = 0x0020;
                    }

                    r.Method = this.GetMethodDefIndex(accessorMethod.GetResolvedMethod(Context));
                    r.OriginalIndex = i++;
                    _methodSemanticsTable.Add(r);
                }
            }

            if (_methodSemanticsTable.Count > propertiesOnlyTableCount)
            {
                _methodSemanticsTable.Sort(new MethodSemanticsRowComparer());
            }
        }

        private class MethodSemanticsRowComparer : Comparer<MethodSemanticsRow>
        {
            public override int Compare(MethodSemanticsRow x, MethodSemanticsRow y)
            {
                int result = ((int)x.Association) - (int)y.Association;
                if (result == 0)
                {
                    result = ((int)x.OriginalIndex) - (int)y.OriginalIndex;
                }

                return result;
            }
        }

        private struct MethodSemanticsRow { public ushort Semantic; public uint Method; public uint Association; public uint OriginalIndex; }

        private readonly List<MethodSemanticsRow> _methodSemanticsTable = new List<MethodSemanticsRow>();

        private void PopulateMethodSpecTableRows()
        {
            var methodSpecs = this.GetMethodSpecs();
            _methodSpecTable.Capacity = methodSpecs.Count;

            foreach (IGenericMethodInstanceReference genericMethodInstanceReference in methodSpecs)
            {
                MethodSpecRow r = new MethodSpecRow();
                r.Method = this.GetMethodDefOrRefCodedIndex(genericMethodInstanceReference.GetGenericMethod(Context));
                r.Instantiation = this.GetGenericMethodInstanceIndex(genericMethodInstanceReference);
                _methodSpecTable.Add(r);
            }
        }

        private struct MethodSpecRow { public uint Method; public uint Instantiation; }

        private readonly List<MethodSpecRow> _methodSpecTable = new List<MethodSpecRow>();

        private void PopulateMethodTableRows(uint[] methodBodyRvas)
        {
            var methodDefs = this.GetMethodDefs();
            _methodTable = new MethodRow[methodDefs.Count];

            int i = 0;
            foreach (IMethodDefinition methodDef in methodDefs)
            {
                _methodTable[i] = new MethodRow
                {
                    Rva = methodBodyRvas[i],
                    ImplFlags = (ushort)methodDef.GetImplementationAttributes(Context),
                    Flags = GetMethodFlags(methodDef),
                    Name = this.GetStringIndexForNameAndCheckLength(methodDef.Name, methodDef),
                    Signature = this.GetMethodSignatureIndex(methodDef),
                    ParamList = this.GetParameterDefIndex(methodDef),
                };

                i++;
            }
        }

        private struct MethodRow { public uint Rva; public ushort ImplFlags; public ushort Flags; public StringIdx Name; public uint Signature; public uint ParamList; }

        private MethodRow[] _methodTable;

        private void PopulateModuleRefTableRows()
        {
            var moduleRefs = this.GetModuleRefs();
            _moduleRefTable.Capacity = moduleRefs.Count;

            foreach (string moduleName in moduleRefs)
            {
                ModuleRefRow r = new ModuleRefRow();
                r.Name = this.GetStringIndexForPathAndCheckLength(moduleName);
                _moduleRefTable.Add(r);
            }
        }

        private struct ModuleRefRow { public StringIdx Name; }

        private readonly List<ModuleRefRow> _moduleRefTable = new List<ModuleRefRow>();

        private void PopulateModuleTableRow()
        {
            CheckPathLength(this.module.ModuleName);

            // MVID is specified upfront when emitting EnC delta:
            Guid mvid = this.module.PersistentIdentifier;

            if (mvid == default(Guid) && !_deterministic)
            {
                // If we are being nondeterministic, generate random
                mvid = Guid.NewGuid();
            }

            _moduleRow = MakeModuleRow(heaps, mvid);

            if (debugHeapsOpt != null)
            {
                _debugModuleRow = MakeModuleRow(debugHeapsOpt, mvid);
            }
        }

        private ModuleRow MakeModuleRow(MetadataHeapsBuilder heaps, Guid mvid)
        {
            return new ModuleRow
            {
                Generation = this.Generation,
                Name = heaps.GetStringIndex(this.module.ModuleName),
                ModuleVersionId = heaps.AllocateGuid(mvid),
                EncId = heaps.GetGuidIndex(this.EncId),
                EncBaseId = heaps.GetGuidIndex(this.EncBaseId),
            };
        }

        private struct ModuleRow { public ushort Generation; public StringIdx Name; public uint ModuleVersionId; public uint EncId; public uint EncBaseId; }

        private ModuleRow _moduleRow;
        private ModuleRow _debugModuleRow;

        private void PopulateNestedClassTableRows()
        {
            foreach (ITypeDefinition typeDef in this.GetTypeDefs())
            {
                INestedTypeDefinition nestedTypeDef = typeDef.AsNestedTypeDefinition(Context);
                if (nestedTypeDef == null)
                {
                    continue;
                }

                NestedClassRow r = new NestedClassRow();
                uint typeDefIndex = this.GetTypeDefIndex(typeDef);
                r.NestedClass = typeDefIndex;
                r.EnclosingClass = this.GetTypeDefIndex(nestedTypeDef.ContainingTypeDefinition);
                _nestedClassTable.Add(r);
            }
        }

        private struct NestedClassRow { public uint NestedClass; public uint EnclosingClass; }

        private readonly List<NestedClassRow> _nestedClassTable = new List<NestedClassRow>();

        private void PopulateParamTableRows()
        {
            var parameterDefs = this.GetParameterDefs();
            _paramTable.Capacity = parameterDefs.Count;

            foreach (IParameterDefinition parDef in parameterDefs)
            {
                ParamRow r = new ParamRow();
                r.Flags = GetParameterFlags(parDef);
                r.Sequence = (ushort)(parDef is ReturnValueParameter ? 0 : parDef.Index + 1);
                r.Name = this.GetStringIndexForNameAndCheckLength(parDef.Name, parDef);
                _paramTable.Add(r);
            }
        }

        private struct ParamRow { public ushort Flags; public ushort Sequence; public StringIdx Name; }

        private readonly List<ParamRow> _paramTable = new List<ParamRow>();

        private void PopulatePropertyMapTableRows()
        {
            this.PopulatePropertyMapTableRows(_propertyMapTable);
        }

        protected struct PropertyMapRow { public uint Parent; public uint PropertyList; }

        private readonly List<PropertyMapRow> _propertyMapTable = new List<PropertyMapRow>();

        private void PopulatePropertyTableRows()
        {
            var propertyDefs = this.GetPropertyDefs();
            _propertyTable.Capacity = propertyDefs.Count;

            foreach (IPropertyDefinition propertyDef in propertyDefs)
            {
                var r = new PropertyRow();
                r.PropFlags = GetPropertyFlags(propertyDef);
                r.Name = this.GetStringIndexForNameAndCheckLength(propertyDef.Name, propertyDef);
                r.Type = this.GetPropertySignatureIndex(propertyDef);
                _propertyTable.Add(r);
            }
        }

        [StructLayout(LayoutKind.Auto)]
        private struct PropertyRow { public ushort PropFlags; public StringIdx Name; public uint Type; }

        private readonly List<PropertyRow> _propertyTable = new List<PropertyRow>();

        private void PopulateTypeDefTableRows()
        {
            var typeDefs = this.GetTypeDefs();
            _typeDefTable.Capacity = typeDefs.Count;

            foreach (INamedTypeDefinition typeDef in typeDefs)
            {
                var r = new TypeDefRow();
                INamespaceTypeDefinition namespaceType = typeDef.AsNamespaceTypeDefinition(Context);
                r.Flags = GetTypeDefFlags(typeDef);
                string mangledTypeName = GetMangledName(typeDef);
                r.Name = this.GetStringIndexForNameAndCheckLength(mangledTypeName, typeDef);
                r.Namespace = namespaceType == null
                    ? default(StringIdx)
                    : this.GetStringIndexForNamespaceAndCheckLength(namespaceType, mangledTypeName);
                ITypeReference baseType = typeDef.GetBaseClass(Context);
                r.Extends = (baseType != null) ? this.GetTypeDefOrRefCodedIndex(baseType, true) : 0;

                r.FieldList = this.GetFieldDefIndex(typeDef);
                r.MethodList = this.GetMethodDefIndex(typeDef);

                _typeDefTable.Add(r);
            }
        }

        private struct TypeDefRow { public uint Flags; public StringIdx Name; public StringIdx Namespace; public uint Extends; public uint FieldList; public uint MethodList; }

        private readonly List<TypeDefRow> _typeDefTable = new List<TypeDefRow>();

        private void PopulateTypeRefTableRows()
        {
            var typeRefs = this.GetTypeRefs();
            _typeRefTable.Capacity = typeRefs.Count;

            foreach (ITypeReference typeRef in typeRefs)
            {
                TypeRefRow r = new TypeRefRow();
                INestedTypeReference nestedTypeRef = typeRef.AsNestedTypeReference;
                if (nestedTypeRef != null)
                {
                    ISpecializedNestedTypeReference sneTypeRef = nestedTypeRef.AsSpecializedNestedTypeReference;
                    if (sneTypeRef != null)
                    {
                        r.ResolutionScope = this.GetResolutionScopeCodedIndex(sneTypeRef.UnspecializedVersion.GetContainingType(Context));
                    }
                    else
                    {
                        r.ResolutionScope = this.GetResolutionScopeCodedIndex(nestedTypeRef.GetContainingType(Context));
                    }

                    r.Name = this.GetStringIndexForNameAndCheckLength(GetMangledName(nestedTypeRef), nestedTypeRef);
                    r.Namespace = default(StringIdx);
                }
                else
                {
                    INamespaceTypeReference namespaceTypeRef = typeRef.AsNamespaceTypeReference;
                    if (namespaceTypeRef == null)
                    {
                        throw ExceptionUtilities.UnexpectedValue(typeRef);
                    }

                    r.ResolutionScope = this.GetResolutionScopeCodedIndex(namespaceTypeRef.GetUnit(Context));
                    string mangledTypeName = GetMangledName(namespaceTypeRef);
                    r.Name = this.GetStringIndexForNameAndCheckLength(mangledTypeName, namespaceTypeRef);
                    r.Namespace = this.GetStringIndexForNamespaceAndCheckLength(namespaceTypeRef, mangledTypeName);
                }

                _typeRefTable.Add(r);
            }
        }

        private struct TypeRefRow { public uint ResolutionScope; public StringIdx Name; public StringIdx Namespace; }

        private readonly List<TypeRefRow> _typeRefTable = new List<TypeRefRow>();

        private void PopulateTypeSpecTableRows()
        {
            var typeSpecs = this.GetTypeSpecs();
            _typeSpecTable.Capacity = typeSpecs.Count;

            foreach (ITypeReference typeSpec in typeSpecs)
            {
                TypeSpecRow r = new TypeSpecRow();
                r.Signature = this.GetTypeSpecSignatureIndex(typeSpec);
                _typeSpecTable.Add(r);
            }
        }

        private struct TypeSpecRow { public uint Signature; }

        private readonly List<TypeSpecRow> _typeSpecTable = new List<TypeSpecRow>();

        private void SerializeTablesHeader(BinaryWriter writer, MetadataSizes metadataSizes)
        {
            uint startPosition = writer.BaseStream.Position;

            HeapSizeFlag heapSizes = 0;
            if (metadataSizes.StringIndexSize > 2)
            {
                heapSizes |= HeapSizeFlag.StringHeapLarge;
            }

            if (metadataSizes.GuidIndexSize > 2)
            {
                heapSizes |= HeapSizeFlag.GuidHeapLarge;
            }

            if (metadataSizes.BlobIndexSize > 2)
            {
                heapSizes |= HeapSizeFlag.BlobHeapLarge;
            }

            if (!this.IsFullMetadata)
            {
                heapSizes |= (HeapSizeFlag.EnCDeltas | HeapSizeFlag.DeletedMarks);
            }

            ulong validTables;
            ulong sortedTables;
            ComputeValidAndSortedMasks(metadataSizes, out validTables, out sortedTables);

            writer.WriteUint(0); // reserved
            writer.WriteByte(this.module.MetadataFormatMajorVersion);
            writer.WriteByte(this.module.MetadataFormatMinorVersion);
            writer.WriteByte((byte)heapSizes);
            writer.WriteByte(1); // reserved
            writer.WriteUlong(validTables);
            writer.WriteUlong(sortedTables);
            SerializeRowCounts(writer, metadataSizes);

            uint endPosition = writer.BaseStream.Position;
            Debug.Assert(metadataSizes.CalculateTableStreamHeaderSize() == endPosition - startPosition);
        }

        private static void ComputeValidAndSortedMasks(MetadataSizes metadataSizes, out ulong validTables, out ulong sortedTables)
        {
            validTables = 0;
            ulong validBit = 1;

            foreach (int rowCount in metadataSizes.RowCounts)
            {
                if (rowCount > 0)
                {
                    validTables |= validBit;
                }

                validBit <<= 1;
            }

            sortedTables = 0x16003301fa00/* & validTables*/;
        }

        private static void SerializeRowCounts(BinaryWriter writer, MetadataSizes tableSizes)
        {
            foreach (int rowCount in tableSizes.RowCounts)
            {
                if (rowCount > 0)
                {
                    writer.WriteInt(rowCount);
                }
            }
        }

        private static void SerializeModuleTable(BinaryWriter writer, MetadataSizes metadataSizes, MetadataHeapsBuilder heaps, ref ModuleRow moduleRow)
        {
            writer.WriteUshort(moduleRow.Generation);
            writer.WriteReference(heaps.ResolveStringIndex(moduleRow.Name), metadataSizes.StringIndexSize);
            writer.WriteReference(moduleRow.ModuleVersionId, metadataSizes.GuidIndexSize);
            writer.WriteReference(moduleRow.EncId, metadataSizes.GuidIndexSize);
            writer.WriteReference(moduleRow.EncBaseId, metadataSizes.GuidIndexSize);
        }

        private void SerializeEncLogTable(BinaryWriter writer)
        {
            foreach (EncLogRow encLog in _encLogTable)
            {
                writer.WriteUint(encLog.Token);
                writer.WriteUint((uint)encLog.FuncCode);
            }
        }

        private void SerializeEncMapTable(BinaryWriter writer)
        {
            foreach (EncMapRow encMap in _encMapTable)
            {
                writer.WriteUint(encMap.Token);
            }
        }

        private void SerializeTypeRefTable(BinaryWriter writer, MetadataSizes metadataSizes)
        {
            foreach (TypeRefRow typeRef in _typeRefTable)
            {
                writer.WriteReference(typeRef.ResolutionScope, metadataSizes.ResolutionScopeCodedIndexSize);
                writer.WriteReference(heaps.ResolveStringIndex(typeRef.Name), metadataSizes.StringIndexSize);
                writer.WriteReference(heaps.ResolveStringIndex(typeRef.Namespace), metadataSizes.StringIndexSize);
            }
        }

        private void SerializeTypeDefTable(BinaryWriter writer, MetadataSizes metadataSizes)
        {
            foreach (TypeDefRow typeDef in _typeDefTable)
            {
                writer.WriteUint(typeDef.Flags);
                writer.WriteReference(heaps.ResolveStringIndex(typeDef.Name), metadataSizes.StringIndexSize);
                writer.WriteReference(heaps.ResolveStringIndex(typeDef.Namespace), metadataSizes.StringIndexSize);
                writer.WriteReference(typeDef.Extends, metadataSizes.TypeDefOrRefCodedIndexSize);
                writer.WriteReference(typeDef.FieldList, metadataSizes.FieldDefIndexSize);
                writer.WriteReference(typeDef.MethodList, metadataSizes.MethodDefIndexSize);
            }
        }

        private void SerializeFieldTable(BinaryWriter writer, MetadataSizes metadataSizes)
        {
            foreach (FieldDefRow fieldDef in _fieldDefTable)
            {
                writer.WriteUshort(fieldDef.Flags);
                writer.WriteReference(heaps.ResolveStringIndex(fieldDef.Name), metadataSizes.StringIndexSize);
                writer.WriteReference(fieldDef.Signature, metadataSizes.BlobIndexSize);
            }
        }

        private void SerializeMethodDefTable(BinaryWriter writer, MetadataSizes metadataSizes, int methodBodyStreamRva)
        {
            foreach (MethodRow method in _methodTable)
            {
                if (method.Rva == uint.MaxValue)
                {
                    writer.WriteUint(0);
                }
                else
                {
                    writer.WriteUint((uint)methodBodyStreamRva + method.Rva);
                }

                writer.WriteUshort(method.ImplFlags);
                writer.WriteUshort(method.Flags);
                writer.WriteReference(heaps.ResolveStringIndex(method.Name), metadataSizes.StringIndexSize);
                writer.WriteReference(method.Signature, metadataSizes.BlobIndexSize);
                writer.WriteReference(method.ParamList, metadataSizes.ParameterIndexSize);
            }
        }

        private void SerializeParamTable(BinaryWriter writer, MetadataSizes metadataSizes)
        {
            foreach (ParamRow param in _paramTable)
            {
                writer.WriteUshort(param.Flags);
                writer.WriteUshort(param.Sequence);
                writer.WriteReference(heaps.ResolveStringIndex(param.Name), metadataSizes.StringIndexSize);
            }
        }

        private void SerializeInterfaceImplTable(BinaryWriter writer, MetadataSizes metadataSizes)
        {
            foreach (InterfaceImplRow interfaceImpl in _interfaceImplTable)
            {
                writer.WriteReference(interfaceImpl.Class, metadataSizes.TypeDefIndexSize);
                writer.WriteReference(interfaceImpl.Interface, metadataSizes.TypeDefOrRefCodedIndexSize);
            }
        }

        private void SerializeMemberRefTable(BinaryWriter writer, MetadataSizes metadataSizes)
        {
            foreach (MemberRefRow memberRef in _memberRefTable)
            {
                writer.WriteReference(memberRef.Class, metadataSizes.MemberRefParentCodedIndexSize);
                writer.WriteReference(heaps.ResolveStringIndex(memberRef.Name), metadataSizes.StringIndexSize);
                writer.WriteReference(memberRef.Signature, metadataSizes.BlobIndexSize);
            }
        }

        private void SerializeConstantTable(BinaryWriter writer, MetadataSizes metadataSizes)
        {
            foreach (ConstantRow constant in _constantTable)
            {
                writer.WriteByte(constant.Type);
                writer.WriteByte(0);
                writer.WriteReference(constant.Parent, metadataSizes.HasConstantCodedIndexSize);
                writer.WriteReference(constant.Value, metadataSizes.BlobIndexSize);
            }
        }

        private void SerializeCustomAttributeTable(BinaryWriter writer, MetadataSizes metadataSizes)
        {
            foreach (CustomAttributeRow customAttribute in _customAttributeTable)
            {
                writer.WriteReference(customAttribute.Parent, metadataSizes.HasCustomAttributeCodedIndexSize);
                writer.WriteReference(customAttribute.Type, metadataSizes.CustomAttributeTypeCodedIndexSize);
                writer.WriteReference(customAttribute.Value, metadataSizes.BlobIndexSize);
            }
        }

        private void SerializeFieldMarshalTable(BinaryWriter writer, MetadataSizes metadataSizes)
        {
            foreach (FieldMarshalRow fieldMarshal in _fieldMarshalTable)
            {
                writer.WriteReference(fieldMarshal.Parent, metadataSizes.HasFieldMarshalCodedIndexSize);
                writer.WriteReference(fieldMarshal.NativeType, metadataSizes.BlobIndexSize);
            }
        }

        private void SerializeDeclSecurityTable(BinaryWriter writer, MetadataSizes metadataSizes)
        {
            foreach (DeclSecurityRow declSecurity in _declSecurityTable)
            {
                writer.WriteUshort(declSecurity.Action);
                writer.WriteReference(declSecurity.Parent, metadataSizes.DeclSecurityCodedIndexSize);
                writer.WriteReference(declSecurity.PermissionSet, metadataSizes.BlobIndexSize);
            }
        }

        private void SerializeClassLayoutTable(BinaryWriter writer, MetadataSizes metadataSizes)
        {
            foreach (ClassLayoutRow classLayout in _classLayoutTable)
            {
                writer.WriteUshort(classLayout.PackingSize);
                writer.WriteUint(classLayout.ClassSize);
                writer.WriteReference(classLayout.Parent, metadataSizes.TypeDefIndexSize);
            }
        }

        private void SerializeFieldLayoutTable(BinaryWriter writer, MetadataSizes metadataSizes)
        {
            foreach (FieldLayoutRow fieldLayout in _fieldLayoutTable)
            {
                writer.WriteUint(fieldLayout.Offset);
                writer.WriteReference(fieldLayout.Field, metadataSizes.FieldDefIndexSize);
            }
        }

        private void SerializeStandAloneSigTable(BinaryWriter writer, MetadataSizes metadataSizes)
        {
            foreach (uint blobIndex in this.GetStandAloneSignatures())
            {
                writer.WriteReference(blobIndex, metadataSizes.BlobIndexSize);
            }
        }

        private void SerializeEventMapTable(BinaryWriter writer, MetadataSizes metadataSizes)
        {
            foreach (EventMapRow eventMap in _eventMapTable)
            {
                writer.WriteReference(eventMap.Parent, metadataSizes.TypeDefIndexSize);
                writer.WriteReference(eventMap.EventList, metadataSizes.EventDefIndexSize);
            }
        }

        private void SerializeEventTable(BinaryWriter writer, MetadataSizes metadataSizes)
        {
            foreach (EventRow eventRow in _eventTable)
            {
                writer.WriteUshort(eventRow.EventFlags);
                writer.WriteReference(heaps.ResolveStringIndex(eventRow.Name), metadataSizes.StringIndexSize);
                writer.WriteReference(eventRow.EventType, metadataSizes.TypeDefOrRefCodedIndexSize);
            }
        }

        private void SerializePropertyMapTable(BinaryWriter writer, MetadataSizes metadataSizes)
        {
            foreach (PropertyMapRow propertyMap in _propertyMapTable)
            {
                writer.WriteReference(propertyMap.Parent, metadataSizes.TypeDefIndexSize);
                writer.WriteReference(propertyMap.PropertyList, metadataSizes.PropertyDefIndexSize);
            }
        }

        private void SerializePropertyTable(BinaryWriter writer, MetadataSizes metadataSizes)
        {
            foreach (PropertyRow property in _propertyTable)
            {
                writer.WriteUshort(property.PropFlags);
                writer.WriteReference(heaps.ResolveStringIndex(property.Name), metadataSizes.StringIndexSize);
                writer.WriteReference(property.Type, metadataSizes.BlobIndexSize);
            }
        }

        private void SerializeMethodSemanticsTable(BinaryWriter writer, MetadataSizes metadataSizes)
        {
            foreach (MethodSemanticsRow methodSemantic in _methodSemanticsTable)
            {
                writer.WriteUshort(methodSemantic.Semantic);
                writer.WriteReference(methodSemantic.Method, metadataSizes.MethodDefIndexSize);
                writer.WriteReference(methodSemantic.Association, metadataSizes.HasSemanticsCodedIndexSize);
            }
        }

        private void SerializeMethodImplTable(BinaryWriter writer, MetadataSizes metadataSizes)
        {
            foreach (MethodImplRow methodImpl in _methodImplTable)
            {
                writer.WriteReference(methodImpl.Class, metadataSizes.TypeDefIndexSize);
                writer.WriteReference(methodImpl.MethodBody, metadataSizes.MethodDefOrRefCodedIndexSize);
                writer.WriteReference(methodImpl.MethodDecl, metadataSizes.MethodDefOrRefCodedIndexSize);
            }
        }

        private void SerializeModuleRefTable(BinaryWriter writer, MetadataSizes metadataSizes)
        {
            foreach (ModuleRefRow moduleRef in _moduleRefTable)
            {
                writer.WriteReference(heaps.ResolveStringIndex(moduleRef.Name), metadataSizes.StringIndexSize);
            }
        }

        private void SerializeTypeSpecTable(BinaryWriter writer, MetadataSizes metadataSizes)
        {
            foreach (TypeSpecRow typeSpec in _typeSpecTable)
            {
                writer.WriteReference(typeSpec.Signature, metadataSizes.BlobIndexSize);
            }
        }

        private void SerializeImplMapTable(BinaryWriter writer, MetadataSizes metadataSizes)
        {
            foreach (ImplMapRow implMap in _implMapTable)
            {
                writer.WriteUshort(implMap.MappingFlags);
                writer.WriteReference(implMap.MemberForwarded, metadataSizes.MemberForwardedCodedIndexSize);
                writer.WriteReference(heaps.ResolveStringIndex(implMap.ImportName), metadataSizes.StringIndexSize);
                writer.WriteReference(implMap.ImportScope, metadataSizes.ModuleRefIndexSize);
            }
        }

        private void SerializeFieldRvaTable(BinaryWriter writer, MetadataSizes metadataSizes, int mappedFieldDataStreamRva)
        {
            foreach (FieldRvaRow fieldRva in _fieldRvaTable)
            {
                writer.WriteUint((uint)mappedFieldDataStreamRva + fieldRva.Offset);
                writer.WriteReference(fieldRva.Field, metadataSizes.FieldDefIndexSize);
            }
        }

        private void SerializeAssemblyTable(BinaryWriter writer, MetadataSizes metadataSizes)
        {
            IAssembly assembly = this.module.AsAssembly;
            if (assembly == null)
            {
                return;
            }

            writer.WriteUint((uint)assembly.HashAlgorithm);
            writer.WriteUshort((ushort)assembly.Version.Major);
            writer.WriteUshort((ushort)assembly.Version.Minor);
            writer.WriteUshort((ushort)assembly.Version.Build);
            writer.WriteUshort((ushort)assembly.Version.Revision);
            writer.WriteUint(assembly.Flags);
            writer.WriteReference(_assemblyKey, metadataSizes.BlobIndexSize);
            writer.WriteReference(heaps.ResolveStringIndex(_assemblyName), metadataSizes.StringIndexSize);
            writer.WriteReference(heaps.ResolveStringIndex(_assemblyCulture), metadataSizes.StringIndexSize);
        }

        private void SerializeAssemblyRefTable(BinaryWriter writer, MetadataSizes metadataSizes)
        {
            foreach (AssemblyRefTableRow assemblyRef in _assemblyRefTable)
            {
                writer.WriteUshort((ushort)assemblyRef.Version.Major);
                writer.WriteUshort((ushort)assemblyRef.Version.Minor);
                writer.WriteUshort((ushort)assemblyRef.Version.Build);
                writer.WriteUshort((ushort)assemblyRef.Version.Revision);

                // flags: reference has token, not full public key
                uint flags = 0;
                if (assemblyRef.IsRetargetable)
                {
                    flags |= (uint)AssemblyFlags.Retargetable;
                }

                flags |= (uint)assemblyRef.ContentType << 9;

                writer.WriteUint(flags);

                writer.WriteReference(assemblyRef.PublicKeyToken, metadataSizes.BlobIndexSize);
                writer.WriteReference(heaps.ResolveStringIndex(assemblyRef.Name), metadataSizes.StringIndexSize);
                writer.WriteReference(heaps.ResolveStringIndex(assemblyRef.Culture), metadataSizes.StringIndexSize);
                writer.WriteReference(0, metadataSizes.BlobIndexSize); // hash of referenced assembly. Omitted.
            }
        }

        private void SerializeFileTable(BinaryWriter writer, MetadataSizes metadataSizes)
        {
            foreach (FileTableRow fileReference in _fileTable)
            {
                writer.WriteUint(fileReference.Flags);
                writer.WriteReference(heaps.ResolveStringIndex(fileReference.FileName), metadataSizes.StringIndexSize);
                writer.WriteReference(fileReference.HashValue, metadataSizes.BlobIndexSize);
            }
        }

        private void SerializeExportedTypeTable(BinaryWriter writer, MetadataSizes metadataSizes)
        {
            foreach (ExportedTypeRow exportedType in _exportedTypeTable)
            {
                writer.WriteUint((uint)exportedType.Flags);
                writer.WriteUint(exportedType.TypeDefId);
                writer.WriteReference(heaps.ResolveStringIndex(exportedType.TypeName), metadataSizes.StringIndexSize);
                writer.WriteReference(heaps.ResolveStringIndex(exportedType.TypeNamespace), metadataSizes.StringIndexSize);
                writer.WriteReference(exportedType.Implementation, metadataSizes.ImplementationCodedIndexSize);
            }
        }

        private void SerializeManifestResourceTable(BinaryWriter writer, MetadataSizes metadataSizes)
        {
            foreach (ManifestResourceRow manifestResource in _manifestResourceTable)
            {
                writer.WriteUint(manifestResource.Offset);
                writer.WriteUint(manifestResource.Flags);
                writer.WriteReference(heaps.ResolveStringIndex(manifestResource.Name), metadataSizes.StringIndexSize);
                writer.WriteReference(manifestResource.Implementation, metadataSizes.ImplementationCodedIndexSize);
            }
        }

        private void SerializeNestedClassTable(BinaryWriter writer, MetadataSizes metadataSizes)
        {
            foreach (NestedClassRow nestedClass in _nestedClassTable)
            {
                writer.WriteReference(nestedClass.NestedClass, metadataSizes.TypeDefIndexSize);
                writer.WriteReference(nestedClass.EnclosingClass, metadataSizes.TypeDefIndexSize);
            }
        }

        private void SerializeGenericParamTable(BinaryWriter writer, MetadataSizes metadataSizes)
        {
            foreach (GenericParamRow genericParam in _genericParamTable)
            {
                writer.WriteUshort(genericParam.Number);
                writer.WriteUshort(genericParam.Flags);
                writer.WriteReference(genericParam.Owner, metadataSizes.TypeOrMethodDefCodedIndexSize);
                writer.WriteReference(heaps.ResolveStringIndex(genericParam.Name), metadataSizes.StringIndexSize);
            }
        }

        private void SerializeMethodSpecTable(BinaryWriter writer, MetadataSizes metadataSizes)
        {
            foreach (MethodSpecRow methodSpec in _methodSpecTable)
            {
                writer.WriteReference(methodSpec.Method, metadataSizes.MethodDefOrRefCodedIndexSize);
                writer.WriteReference(methodSpec.Instantiation, metadataSizes.BlobIndexSize);
            }
        }

        private void SerializeGenericParamConstraintTable(BinaryWriter writer, MetadataSizes metadataSizes)
        {
            foreach (GenericParamConstraintRow genericParamConstraint in _genericParamConstraintTable)
            {
                writer.WriteReference(genericParamConstraint.Owner, metadataSizes.GenericParamIndexSize);
                writer.WriteReference(genericParamConstraint.Constraint, metadataSizes.TypeDefOrRefCodedIndexSize);
            }
        }

        private uint[] SerializeMethodBodies(BinaryWriter writer, PdbWriter pdbWriterOpt)
        {
            CustomDebugInfoWriter customDebugInfoWriter = (pdbWriterOpt != null) ? new CustomDebugInfoWriter(pdbWriterOpt) : null;

            var methods = this.GetMethodDefs();
            uint[] rvas = new uint[methods.Count];

            int methodRid = 1;
            foreach (IMethodDefinition method in methods)
            {
                _cancellationToken.ThrowIfCancellationRequested();
                uint rva;
                IMethodBody body;

                if (method.HasBody())
                {
                    body = method.GetBody(Context);
                    Debug.Assert(body != null || allowMissingMethodBodies);

                    if (body != null)
                    {
                        uint localSignatureToken = this.SerializeLocalVariablesSignature(body);

                        // TODO: consider parallelizing these (local signature tokens can be piped into IL serialization & debug info generation)
                        rva = this.SerializeMethodBody(body, writer, localSignatureToken);

                        pdbWriterOpt?.SerializeDebugInfo(body, localSignatureToken, customDebugInfoWriter);
                    }
                    else
                    {
                        rva = 0;
                    }
                }
                else
                {
                    // 0 is actually written to metadata when the row is serialized
                    rva = uint.MaxValue;
                    body = null;
                }

                if (debugHeapsOpt != null)
                {
                    SerializeMethodDebugInfo(body, methodRid);
                }

                rvas[methodRid - 1] = rva;

                methodRid++;
            }

            return rvas;
        }

        private uint SerializeMethodBody(IMethodBody methodBody, BinaryWriter writer, uint localSignatureToken)
        {
            int ilLength = methodBody.IL.Length;
            uint numberOfExceptionHandlers = (uint)methodBody.ExceptionRegions.Length;
            bool isSmallBody = ilLength < 64 && methodBody.MaxStack <= 8 && localSignatureToken == 0 && numberOfExceptionHandlers == 0;

            byte[] il = this.SerializeMethodBodyIL(methodBody);

            // serialization only replaces fake tokens with real tokens, it doesn't remove/insert bytecodes:
            Debug.Assert(il.Length == ilLength);

            uint bodyRva;
            if (isSmallBody)
            {
                // Check if an identical method body has already been serialized. 
                // If so, use the RVA of the already serialized one.
                if (_smallMethodBodies.TryGetValue(il, out bodyRva))
                {
                    return bodyRva;
                }

                bodyRva = writer.BaseStream.Position;
                _smallMethodBodies.Add(il, bodyRva);
                writer.WriteByte((byte)((ilLength << 2) | 2));
            }
            else
            {
                writer.Align(4);
                bodyRva = writer.BaseStream.Position;
                ushort flags = (3 << 12) | 0x3;
                if (numberOfExceptionHandlers > 0)
                {
                    flags |= 0x08;
                }

                if (methodBody.LocalsAreZeroed)
                {
                    flags |= 0x10;
                }

                writer.WriteUshort(flags);
                writer.WriteUshort(methodBody.MaxStack);
                writer.WriteUint((uint)ilLength);
                writer.WriteUint(localSignatureToken);
            }

            writer.WriteBytes(il);
            if (numberOfExceptionHandlers > 0)
            {
                this.SerializeMethodBodyExceptionHandlerTable(methodBody, numberOfExceptionHandlers, writer);
            }

            return bodyRva;
        }

        /// <summary>
        /// Serialize the method local signature to the blob.
        /// </summary>
        /// <returns>Standalone signature token</returns>
        protected virtual uint SerializeLocalVariablesSignature(IMethodBody body)
        {
            Debug.Assert(!_tableIndicesAreComplete);

            var localVariables = body.LocalVariables;
            if (localVariables.Length == 0)
            {
                return 0;
            }

            MemoryStream stream = MemoryStream.GetInstance();
            BinaryWriter writer = new BinaryWriter(stream);
            writer.WriteByte(0x07);
            writer.WriteCompressedUInt((uint)localVariables.Length);
            foreach (ILocalDefinition local in localVariables)
            {
                this.SerializeLocalVariableSignature(writer, local);
            }

            uint blobIndex = heaps.GetBlobIndex(writer.BaseStream);
            uint signatureIndex = this.GetOrAddStandAloneSignatureIndex(blobIndex);
            stream.Free();

            return 0x11000000 | signatureIndex;
        }

        protected void SerializeLocalVariableSignature(BinaryWriter writer, ILocalDefinition local)
        {
            if (module.IsPlatformType(local.Type, PlatformType.SystemTypedReference))
            {
                writer.WriteByte(0x16);
            }
            else
            {
                foreach (ICustomModifier customModifier in local.CustomModifiers)
                {
                    this.SerializeCustomModifier(customModifier, writer);
                }

                if (local.IsPinned)
                {
                    writer.WriteByte(0x45);
                }

                if (local.IsReference)
                {
                    writer.WriteByte(0x10);
                }

                this.SerializeTypeReference(local.Type, writer, false, true);
            }
        }

        internal uint SerializeLocalConstantStandAloneSignature(ILocalDefinition localConstant)
        {
            MemoryStream sig = MemoryStream.GetInstance();
            BinaryWriter writer = new BinaryWriter(sig);
            writer.WriteByte(0x06);

            foreach (ICustomModifier modifier in localConstant.CustomModifiers)
            {
                this.SerializeCustomModifier(modifier, writer);
            }

            this.SerializeTypeReference(localConstant.Type, writer, false, true);
            uint blobIndex = heaps.GetBlobIndex(sig);
            uint signatureIndex = GetOrAddStandAloneSignatureIndex(blobIndex);
            sig.Free();

            return 0x11000000 | signatureIndex;
        }

        private static uint ReadUint(byte[] buffer, int pos)
        {
            uint result = buffer[pos];
            result |= (uint)buffer[pos + 1] << 8;
            result |= (uint)buffer[pos + 2] << 16;
            result |= (uint)buffer[pos + 3] << 24;
            return result;
        }

        private static void WriteUint(byte[] buffer, uint value, int pos)
        {
            unchecked
            {
                buffer[pos] = (byte)value;
                buffer[pos + 1] = (byte)(value >> 8);
                buffer[pos + 2] = (byte)(value >> 16);
                buffer[pos + 3] = (byte)(value >> 24);
            }
        }

        private uint ResolveTokenFromReference(IReference reference)
        {
            ITypeReference typeReference = reference as ITypeReference;

            if (typeReference != null)
            {
                return this.GetTypeToken(typeReference);
            }

            IFieldReference fieldReference = reference as IFieldReference;

            if (fieldReference != null)
            {
                return this.GetFieldToken(fieldReference);
            }

            IMethodReference methodReference = reference as IMethodReference;
            if (methodReference != null)
            {
                return this.GetMethodToken(methodReference);
            }

            throw ExceptionUtilities.UnexpectedValue(reference);
        }

        private uint ResolveSymbolTokenFromPseudoSymbolToken(uint pseudoSymbolToken)
        {
            var index = (int)pseudoSymbolToken;
            var reference = _pseudoSymbolTokenToReferenceMap[index];
            if (reference != null)
            {
                // EDMAURER since method bodies are not visited as they are in CCI, the operations
                // that would have been done on them are done here.
                _referenceVisitor.VisitMethodBodyReference(reference);

                var token = ResolveTokenFromReference(reference);
                _pseudoSymbolTokenToTokenMap[index] = token;
                _pseudoSymbolTokenToReferenceMap[index] = null; // Set to null to bypass next lookup
                return token;
            }

            return _pseudoSymbolTokenToTokenMap[index];
        }

        private uint ResolveStringTokenFromPseudoStringToken(uint pseudoStringToken)
        {
            var index = (int)pseudoStringToken;
            var str = _pseudoStringTokenToStringMap[index];
            if (str != null)
            {
                var token = heaps.GetUserStringToken(str);
                _pseudoStringTokenToTokenMap[index] = token;
                _pseudoStringTokenToStringMap[index] = null; // Set to null to bypass next lookup
                return token;
            }

            return _pseudoStringTokenToTokenMap[index];
        }

        private byte[] SerializeMethodBodyIL(IMethodBody methodBody)
        {
            // TODO: instead of writing into the byte[] on MethodBody we should write directly into MemoryStream
            byte[] methodBodyIL = methodBody.IL;

            int curIndex = 0;
            while (curIndex < methodBodyIL.Length)
            {
                OperandType operandType = InstructionOperandTypes.ReadOperandType(methodBodyIL, ref curIndex);
                switch (operandType)
                {
                    case OperandType.InlineField:
                    case OperandType.InlineMethod:
                    case OperandType.InlineTok:
                    case OperandType.InlineType:
                        {
                            uint currentToken = ReadUint(methodBodyIL, curIndex);
                            uint newToken = ResolveSymbolTokenFromPseudoSymbolToken(currentToken);
                            WriteUint(methodBodyIL, newToken, curIndex);
                            curIndex += 4;
                        }
                        break;

                    case OperandType.InlineString:
                        {
                            uint currentToken = ReadUint(methodBodyIL, curIndex);
                            uint newToken = ResolveStringTokenFromPseudoStringToken(currentToken);
                            WriteUint(methodBodyIL, newToken, curIndex);
                            curIndex += 4;
                        }
                        break;

                    case OperandType.InlineSig: // Calli
                    case OperandType.InlineBrTarget:
                    case OperandType.InlineI:
                    case OperandType.ShortInlineR:
                        curIndex += 4;
                        break;

                    case OperandType.InlineSwitch:
                        int argCount = (int)ReadUint(methodBodyIL, curIndex);
                        // skip switch arguments count and arguments
                        curIndex += (argCount + 1) * 4;
                        break;

                    case OperandType.InlineI8:
                    case OperandType.InlineR:
                        curIndex += 8;
                        break;

                    case OperandType.InlineNone:
                        break;

                    case OperandType.InlineVar:
                        curIndex += 2;
                        break;

                    case OperandType.ShortInlineBrTarget:
                    case OperandType.ShortInlineI:
                    case OperandType.ShortInlineVar:
                        curIndex += 1;
                        break;

                    default:
                        throw ExceptionUtilities.UnexpectedValue(operandType);
                }
            }

            return methodBodyIL;
        }

        private void SerializeMethodBodyExceptionHandlerTable(IMethodBody methodBody, uint numberOfExceptionHandlers, BinaryWriter writer)
        {
            var regions = methodBody.ExceptionRegions;
            bool useSmallExceptionHeaders = MayUseSmallExceptionHeaders(numberOfExceptionHandlers, regions);
            writer.Align(4);
            if (useSmallExceptionHeaders)
            {
                uint dataSize = numberOfExceptionHandlers * 12 + 4;
                writer.WriteByte(0x01);
                writer.WriteByte((byte)(dataSize & 0xff));
                writer.WriteUshort(0);
            }
            else
            {
                uint dataSize = numberOfExceptionHandlers * 24 + 4;
                writer.WriteByte(0x41);
                writer.WriteByte((byte)(dataSize & 0xff));
                writer.WriteUshort((ushort)((dataSize >> 8) & 0xffff));
            }

            foreach (var region in regions)
            {
                this.SerializeExceptionRegion(region, useSmallExceptionHeaders, writer);
            }
        }

        private void SerializeExceptionRegion(ExceptionHandlerRegion region, bool useSmallExceptionHeaders, BinaryWriter writer)
        {
            writer.WriteUshort((ushort)region.HandlerKind);

            if (useSmallExceptionHeaders)
            {
                writer.WriteUshort((ushort)region.TryStartOffset);
                writer.WriteByte((byte)(region.TryEndOffset - region.TryStartOffset));
                writer.WriteUshort((ushort)region.HandlerStartOffset);
                writer.WriteByte((byte)(region.HandlerEndOffset - region.HandlerStartOffset));
            }
            else
            {
                writer.WriteUshort(0);
                writer.WriteUint((uint)region.TryStartOffset);
                writer.WriteUint((uint)(region.TryEndOffset - region.TryStartOffset));
                writer.WriteUint((uint)region.HandlerStartOffset);
                writer.WriteUint((uint)(region.HandlerEndOffset - region.HandlerStartOffset));
            }

            if (region.HandlerKind == ExceptionRegionKind.Catch)
            {
                writer.WriteUint(this.GetTypeToken(region.ExceptionType));
            }
            else
            {
                writer.WriteUint((uint)region.FilterDecisionStartOffset);
            }
        }

        private static bool MayUseSmallExceptionHeaders(uint numberOfExceptionHandlers, ImmutableArray<ExceptionHandlerRegion> exceptionRegions)
        {
            if (numberOfExceptionHandlers * 12 + 4 > 0xff)
            {
                return false;
            }

            foreach (var region in exceptionRegions)
            {
                if (region.TryStartOffset > 0xffff)
                {
                    return false;
                }

                if (region.TryEndOffset - region.TryStartOffset > 0xff)
                {
                    return false;
                }

                if (region.HandlerStartOffset > 0xffff)
                {
                    return false;
                }

                if (region.HandlerEndOffset - region.HandlerStartOffset > 0xff)
                {
                    return false;
                }
            }

            return true;
        }

        private void SerializeParameterInformation(IParameterTypeInformation parameterTypeInformation, BinaryWriter writer)
        {
            bool hasByRefBeforeCustomModifiers = parameterTypeInformation.HasByRefBeforeCustomModifiers;

            Debug.Assert(!hasByRefBeforeCustomModifiers || parameterTypeInformation.IsByReference);

            if (hasByRefBeforeCustomModifiers && parameterTypeInformation.IsByReference)
            {
                writer.WriteByte(0x10);
            }

            foreach (ICustomModifier customModifier in parameterTypeInformation.CustomModifiers)
            {
                this.SerializeCustomModifier(customModifier, writer);
            }

            if (!hasByRefBeforeCustomModifiers && parameterTypeInformation.IsByReference)
            {
                writer.WriteByte(0x10);
            }

            this.SerializeTypeReference(parameterTypeInformation.GetType(Context), writer, false, true);
        }

        private void SerializeFieldSignature(IFieldReference fieldReference, BinaryWriter writer)
        {
            writer.WriteByte(0x06);

            this.SerializeTypeReference(fieldReference.GetType(Context), writer, false, true);
        }

        private void SerializeGenericMethodInstanceSignature(BinaryWriter writer, IGenericMethodInstanceReference genericMethodInstanceReference)
        {
            writer.WriteByte(0x0a);
            writer.WriteCompressedUInt(genericMethodInstanceReference.GetGenericMethod(Context).GenericParameterCount);
            foreach (ITypeReference genericArgument in genericMethodInstanceReference.GetGenericArguments(Context))
            {
                this.SerializeTypeReference(genericArgument, writer, false, true);
            }
        }

        private void SerializeCustomAttributeSignature(ICustomAttribute customAttribute, bool writeOnlyNamedArguments, BinaryWriter writer)
        {
            if (!writeOnlyNamedArguments)
            {
                writer.WriteUshort(0x0001);
                var parameters = customAttribute.Constructor(Context).GetParameters(Context).GetEnumerator();
                foreach (var argument in customAttribute.GetArguments(Context))
                {
                    var success = parameters.MoveNext();
                    Debug.Assert(success);
                    if (!success)
                    {
                        // TODO: md error    
                        break;
                    }

                    this.SerializeMetadataExpression(writer, argument, parameters.Current.GetType(Context));
                }

                Debug.Assert(!parameters.MoveNext());

                writer.WriteUshort(customAttribute.NamedArgumentCount);
            }
            else
            {
                writer.WriteCompressedUInt(customAttribute.NamedArgumentCount);
            }

            if (customAttribute.NamedArgumentCount > 0)
            {
                foreach (IMetadataNamedArgument namedArgument in customAttribute.GetNamedArguments(Context))
                {
                    writer.WriteByte(namedArgument.IsField ? (byte)0x53 : (byte)0x54);
                    if (this.module.IsPlatformType(namedArgument.Type, PlatformType.SystemObject))
                    {
                        writer.WriteByte(0x51);
                    }
                    else
                    {
                        this.SerializeTypeReference(namedArgument.Type, writer, true, true);
                    }

                    writer.WriteString(namedArgument.ArgumentName, emitNullTerminator: false);

                    this.SerializeMetadataExpression(writer, namedArgument.ArgumentValue, namedArgument.Type);
                }
            }
        }

        private void SerializeMetadataExpression(BinaryWriter writer, IMetadataExpression expression, ITypeReference targetType)
        {
            IMetadataCreateArray a = expression as IMetadataCreateArray;
            if (a != null)
            {
                ITypeReference targetElementType;
                var targetArrayType = targetType as IArrayTypeReference;

                if (targetArrayType == null)
                {
                    // implicit conversion from array to object
                    Debug.Assert(this.module.IsPlatformType(targetType, PlatformType.SystemObject));

                    targetElementType = a.ElementType;

                    writer.WriteByte(0x1d);
                    this.SerializeTypeReference(targetElementType, writer, true, true);
                }
                else
                {
                    targetElementType = targetArrayType.GetElementType(this.Context);
                }

                writer.WriteUint(a.ElementCount);

                foreach (IMetadataExpression elemValue in a.Elements)
                {
                    this.SerializeMetadataExpression(writer, elemValue, targetElementType);
                }
            }
            else
            {
                IMetadataConstant c = expression as IMetadataConstant;

                if (this.module.IsPlatformType(targetType, PlatformType.SystemObject))
                {
                    if (c != null &&
                        c.Value == null &&
                        this.module.IsPlatformType(c.Type, PlatformType.SystemObject))
                    {
                        // handle null case
                        writer.WriteByte(0x0e); // serialize string type
                        writer.WriteByte(0xFF); // null string
                        return;
                    }

                    this.SerializeTypeReference(expression.Type, writer, true, true);
                }

                if (c != null)
                {
                    if (c.Type is IArrayTypeReference)
                    {
                        writer.WriteInt(-1); // null array
                    }
                    else if (c.Type.TypeCode(Context) == PrimitiveTypeCode.String)
                    {
                        writer.WriteString((string)c.Value);
                    }
                    else if (this.module.IsPlatformType(c.Type, PlatformType.SystemType))
                    {
                        Debug.Assert(c.Value == null);
                        writer.WriteByte(0xFF); // null string
                    }
                    else
                    {
                        writer.WriteConstantValueBlob(c.Value);
                    }
                }
                else
                {
                    IMetadataTypeOf t = expression as IMetadataTypeOf;
                    if (t != null)
                    {
                        this.SerializeTypeName(t.TypeToGet, writer);
                    }
                    else
                    {
                        // TODO: error
                    }
                }
            }
        }

        private void SerializeMarshallingDescriptor(IMarshallingInformation marshallingInformation, BinaryWriter writer)
        {
            writer.WriteCompressedUInt((uint)marshallingInformation.UnmanagedType);
            switch (marshallingInformation.UnmanagedType)
            {
                case UnmanagedType.ByValArray: // NATIVE_TYPE_FIXEDARRAY
                    Debug.Assert(marshallingInformation.NumberOfElements >= 0);
                    writer.WriteCompressedUInt((uint)marshallingInformation.NumberOfElements);
                    if (marshallingInformation.ElementType >= 0)
                    {
                        writer.WriteCompressedUInt((uint)marshallingInformation.ElementType);
                    }

                    break;

                case Constants.UnmanagedType_CustomMarshaler:
                    writer.WriteUshort(0); // padding

                    object marshaller = marshallingInformation.GetCustomMarshaller(Context);
                    ITypeReference marshallerTypeRef = marshaller as ITypeReference;
                    if (marshallerTypeRef != null)
                    {
                        this.SerializeTypeName(marshallerTypeRef, writer);
                    }
                    else if (marshaller != null)
                    {
                        writer.WriteString((string)marshaller, emitNullTerminator: false);
                    }
                    else
                    {
                        writer.WriteByte(0);
                    }

                    var arg = marshallingInformation.CustomMarshallerRuntimeArgument;
                    if (arg != null)
                    {
                        writer.WriteString(arg, emitNullTerminator: false);
                    }
                    else
                    {
                        writer.WriteByte(0);
                    }

                    break;

                case UnmanagedType.LPArray: // NATIVE_TYPE_ARRAY
                    Debug.Assert(marshallingInformation.ElementType >= 0);
                    writer.WriteCompressedUInt((uint)marshallingInformation.ElementType);
                    if (marshallingInformation.ParamIndex >= 0)
                    {
                        writer.WriteCompressedUInt((uint)marshallingInformation.ParamIndex);
                        if (marshallingInformation.NumberOfElements >= 0)
                        {
                            writer.WriteCompressedUInt((uint)marshallingInformation.NumberOfElements);
                            writer.WriteByte(1); // The parameter number is valid
                        }
                    }
                    else if (marshallingInformation.NumberOfElements >= 0)
                    {
                        writer.WriteByte(0); // Dummy parameter value emitted so that NumberOfElements can be in a known position
                        writer.WriteCompressedUInt((uint)marshallingInformation.NumberOfElements);
                        writer.WriteByte(0); // The parameter number is not valid
                    }

                    break;

                case UnmanagedType.SafeArray:
                    if (marshallingInformation.SafeArrayElementSubtype >= 0)
                    {
                        writer.WriteCompressedUInt((uint)marshallingInformation.SafeArrayElementSubtype);
                        var elementType = marshallingInformation.GetSafeArrayElementUserDefinedSubtype(Context);
                        if (elementType != null)
                        {
                            this.SerializeTypeName(elementType, writer);
                        }
                    }

                    break;

                case UnmanagedType.ByValTStr: // NATIVE_TYPE_FIXEDSYSSTRING
                    writer.WriteCompressedUInt((uint)marshallingInformation.NumberOfElements);
                    break;

                case UnmanagedType.Interface:
                case UnmanagedType.IDispatch:
                case UnmanagedType.IUnknown:
                    if (marshallingInformation.IidParameterIndex >= 0)
                    {
                        writer.WriteCompressedUInt((uint)marshallingInformation.IidParameterIndex);
                    }

                    break;
            }
        }

        private void SerializeTypeName(ITypeReference typeReference, BinaryWriter writer)
        {
            writer.WriteString(typeReference.GetSerializedTypeName(this.Context), emitNullTerminator: false);
        }

        /// <summary>
        /// Computes the string representing the strong name of the given assembly reference.
        /// </summary>
        internal static string StrongName(IAssemblyReference assemblyReference)
        {
            var pooled = PooledStringBuilder.GetInstance();
            StringBuilder sb = pooled.Builder;
            sb.Append(assemblyReference.Name);
            sb.AppendFormat(CultureInfo.InvariantCulture, ", Version={0}.{1}.{2}.{3}", assemblyReference.Version.Major, assemblyReference.Version.Minor, assemblyReference.Version.Build, assemblyReference.Version.Revision);
            if (!string.IsNullOrEmpty(assemblyReference.Culture))
            {
                sb.AppendFormat(CultureInfo.InvariantCulture, ", Culture={0}", assemblyReference.Culture);
            }
            else
            {
                sb.Append(", Culture=neutral");
            }

            sb.Append(", PublicKeyToken=");
            if (assemblyReference.PublicKeyToken.Length > 0)
            {
                foreach (byte b in assemblyReference.PublicKeyToken)
                {
                    sb.Append(b.ToString("x2"));
                }
            }
            else
            {
                sb.Append("null");
            }

            if (assemblyReference.IsRetargetable)
            {
                sb.Append(", Retargetable=Yes");
            }

            return pooled.ToStringAndFree();
        }

        private void SerializePermissionSet(IEnumerable<ICustomAttribute> permissionSet, BinaryWriter writer)
        {
            EmitContext context = this.Context;
            foreach (ICustomAttribute customAttribute in permissionSet)
            {
                bool isAssemblyQualified = true;
                string typeName = customAttribute.GetType(context).GetSerializedTypeName(context, ref isAssemblyQualified);
                if (!isAssemblyQualified)
                {
                    INamespaceTypeReference namespaceType = customAttribute.GetType(context).AsNamespaceTypeReference;
                    var referencedAssembly = namespaceType?.GetUnit(context) as IAssemblyReference;
                    if (referencedAssembly != null)
                    {
                        typeName = typeName + ", " + StrongName(referencedAssembly);
                    }
                }

                writer.WriteString(typeName, emitNullTerminator: false);
                BinaryWriter customAttributeWriter = new BinaryWriter(new MemoryStream());
                this.SerializeCustomAttributeSignature(customAttribute, true, customAttributeWriter);
                writer.WriteCompressedUInt(customAttributeWriter.BaseStream.Length);
                customAttributeWriter.BaseStream.WriteTo(writer.BaseStream);
            }
            // TODO: xml for older platforms
        }

        private void SerializeSignature(ISignature signature, ushort genericParameterCount, ImmutableArray<IParameterTypeInformation> extraArgumentTypes, BinaryWriter writer)
        {
            byte header = (byte)signature.CallingConvention;
            if (signature is IPropertyDefinition)
            {
                header |= 0x08;
            }

            writer.WriteByte(header);
            if (genericParameterCount > 0)
            {
                writer.WriteCompressedUInt(genericParameterCount);
            }

            var @params = signature.GetParameters(Context);
            uint numberOfRequiredParameters = (uint)@params.Length;
            uint numberOfOptionalParameters = (uint)extraArgumentTypes.Length;
            writer.WriteCompressedUInt(numberOfRequiredParameters + numberOfOptionalParameters);

            foreach (ICustomModifier customModifier in signature.ReturnValueCustomModifiers)
            {
                this.SerializeCustomModifier(customModifier, writer);
            }

            if (signature.ReturnValueIsByRef)
            {
                writer.WriteByte(0x10);
            }

            this.SerializeTypeReference(signature.GetType(Context), writer, false, true);
            foreach (IParameterTypeInformation parameterTypeInformation in @params)
            {
                this.SerializeParameterInformation(parameterTypeInformation, writer);
            }

            if (numberOfOptionalParameters > 0)
            {
                writer.WriteByte(0x41);
                foreach (IParameterTypeInformation extraArgumentTypeInformation in extraArgumentTypes)
                {
                    this.SerializeParameterInformation(extraArgumentTypeInformation, writer);
                }
            }
        }

        private void SerializeTypeReference(ITypeReference typeReference, BinaryWriter writer, bool noTokens, bool treatRefAsPotentialTypeSpec)
        {
            while (true)
            {
                var modifiedTypeReference = typeReference as IModifiedTypeReference;
                if (modifiedTypeReference != null)
                {
                    foreach (ICustomModifier customModifier in modifiedTypeReference.CustomModifiers)
                    {
                        this.SerializeCustomModifier(customModifier, writer);
                    }

                    typeReference = modifiedTypeReference.UnmodifiedType;
                }

                switch (typeReference.TypeCode(Context))
                {
                    case PrimitiveTypeCode.Void:
                        writer.WriteByte(0x01);
                        return;
                    case PrimitiveTypeCode.Boolean:
                        writer.WriteByte(0x02);
                        return;
                    case PrimitiveTypeCode.Char:
                        writer.WriteByte(0x03);
                        return;
                    case PrimitiveTypeCode.Int8:
                        writer.WriteByte(0x04);
                        return;
                    case PrimitiveTypeCode.UInt8:
                        writer.WriteByte(0x05);
                        return;
                    case PrimitiveTypeCode.Int16:
                        writer.WriteByte(0x06);
                        return;
                    case PrimitiveTypeCode.UInt16:
                        writer.WriteByte(0x07);
                        return;
                    case PrimitiveTypeCode.Int32:
                        writer.WriteByte(0x08);
                        return;
                    case PrimitiveTypeCode.UInt32:
                        writer.WriteByte(0x09);
                        return;
                    case PrimitiveTypeCode.Int64:
                        writer.WriteByte(0x0a);
                        return;
                    case PrimitiveTypeCode.UInt64:
                        writer.WriteByte(0x0b);
                        return;
                    case PrimitiveTypeCode.Float32:
                        writer.WriteByte(0x0c);
                        return;
                    case PrimitiveTypeCode.Float64:
                        writer.WriteByte(0x0d);
                        return;
                    case PrimitiveTypeCode.String:
                        writer.WriteByte(0x0e);
                        return;
                    case PrimitiveTypeCode.Pointer:
                        var pointerTypeReference = typeReference as IPointerTypeReference;
                        if (pointerTypeReference != null)
                        {
                            if (noTokens)
                            {
                                this.SerializeTypeName(pointerTypeReference, writer);
                                return;
                            }

                            writer.WriteByte(0x0f);
                            typeReference = pointerTypeReference.GetTargetType(Context);
                            treatRefAsPotentialTypeSpec = true;
                            continue;
                        }

                        break;
                    case PrimitiveTypeCode.Reference:
                        var managedPointerTypeReference = typeReference as IManagedPointerTypeReference;
                        if (managedPointerTypeReference != null)
                        {
                            if (noTokens)
                            {
                                this.SerializeTypeName(managedPointerTypeReference, writer);
                                return;
                            }

                            writer.WriteByte(0x10);
                            typeReference = managedPointerTypeReference.GetTargetType(Context);
                            treatRefAsPotentialTypeSpec = true;
                            continue;
                        }

                        break;
                    case PrimitiveTypeCode.IntPtr:
                        writer.WriteByte(0x18);
                        return;
                    case PrimitiveTypeCode.UIntPtr:
                        writer.WriteByte(0x19);
                        return;
                }


                IGenericTypeParameterReference genericTypeParameterReference = typeReference.AsGenericTypeParameterReference;
                if (genericTypeParameterReference != null)
                {
                    writer.WriteByte(0x13);
                    uint numberOfInheritedParameters = GetNumberOfInheritedTypeParameters(genericTypeParameterReference.DefiningType);
                    writer.WriteCompressedUInt(numberOfInheritedParameters + genericTypeParameterReference.Index);
                    return;
                }

                var arrayTypeReference = typeReference as IArrayTypeReference;
                if (arrayTypeReference?.IsVector == false)
                {
                    Debug.Assert(noTokens == false, "Custom attributes cannot have multi-dimensional arrays");

                    writer.WriteByte(0x14);
                    this.SerializeTypeReference(arrayTypeReference.GetElementType(Context), writer, false, true);
                    writer.WriteCompressedUInt(arrayTypeReference.Rank);
                    writer.WriteCompressedUInt(IteratorHelper.EnumerableCount(arrayTypeReference.Sizes));
                    foreach (ulong size in arrayTypeReference.Sizes)
                    {
                        writer.WriteCompressedUInt((uint)size);
                    }

                    writer.WriteCompressedUInt(IteratorHelper.EnumerableCount(arrayTypeReference.LowerBounds));
                    foreach (int lowerBound in arrayTypeReference.LowerBounds)
                    {
                        writer.WriteCompressedSignedInteger(lowerBound);
                    }

                    return;
                }

                if (module.IsPlatformType(typeReference, PlatformType.SystemTypedReference))
                {
                    writer.WriteByte(0x16);
                    return;
                }

                if (module.IsPlatformType(typeReference, PlatformType.SystemObject))
                {
                    if (noTokens)
                    {
                        writer.WriteByte(0x51);
                    }
                    else
                    {
                        writer.WriteByte(0x1c);
                    }

                    return;
                }

                if (arrayTypeReference != null && arrayTypeReference.IsVector)
                {
                    writer.WriteByte(0x1d);
                    typeReference = arrayTypeReference.GetElementType(Context);
                    treatRefAsPotentialTypeSpec = true;
                    continue;
                }

                IGenericMethodParameterReference genericMethodParameterReference = typeReference.AsGenericMethodParameterReference;
                if (genericMethodParameterReference != null)
                {
                    writer.WriteByte(0x1e);
                    writer.WriteCompressedUInt(genericMethodParameterReference.Index);
                    return;
                }

                if (!noTokens && typeReference.IsTypeSpecification() && treatRefAsPotentialTypeSpec)
                {
                    ITypeReference uninstantiatedTypeReference = typeReference.GetUninstantiatedGenericType();

                    // Roslyn's uninstantiated type is the same object as the instantiated type for
                    // types closed over their type parameters, so to speak.

                    writer.WriteByte(0x15);
                    this.SerializeTypeReference(uninstantiatedTypeReference, writer, false, false);
                    var consolidatedTypeArguments = ArrayBuilder<ITypeReference>.GetInstance();
                    typeReference.GetConsolidatedTypeArguments(consolidatedTypeArguments, this.Context);
                    writer.WriteCompressedUInt((uint)consolidatedTypeArguments.Count);
                    foreach (ITypeReference typeArgument in consolidatedTypeArguments)
                    {
                        this.SerializeTypeReference(typeArgument, writer, false, true);
                    }

                    consolidatedTypeArguments.Free();

                    return;
                }

                if (noTokens)
                {
                    if (this.module.IsPlatformType(typeReference, PlatformType.SystemType))
                    {
                        writer.WriteByte(0x50);
                    }
                    else if (!typeReference.IsEnum)
                    {
                        writer.WriteByte(0x51);
                    }
                    else
                    {
                        writer.WriteByte(0x55);
                        this.SerializeTypeName(typeReference, writer);
                    }
                }
                else
                {
                    if (typeReference.IsValueType)
                    {
                        writer.WriteByte(0x11);
                    }
                    else
                    {
                        writer.WriteByte(0x12);
                    }

                    writer.WriteCompressedUInt(this.GetTypeDefOrRefCodedIndex(typeReference, treatRefAsPotentialTypeSpec));
                }

                return;
            }
        }

        private uint GetNumberOfInheritedTypeParameters(ITypeReference type)
        {
            INestedTypeReference nestedType = type.AsNestedTypeReference;
            if (nestedType == null)
            {
                return 0;
            }

            ISpecializedNestedTypeReference specializedNestedType = nestedType.AsSpecializedNestedTypeReference;
            if (specializedNestedType != null)
            {
                nestedType = specializedNestedType.UnspecializedVersion;
            }

            uint result = 0;
            type = nestedType.GetContainingType(Context);
            nestedType = type.AsNestedTypeReference;
            while (nestedType != null)
            {
                result += nestedType.GenericParameterCount;
                type = nestedType.GetContainingType(Context);
                nestedType = type.AsNestedTypeReference;
            }

            result += type.AsNamespaceTypeReference.GenericParameterCount;
            return result;
        }

        internal static EditAndContinueMethodDebugInformation GetEncMethodDebugInfo(IMethodBody methodBody)
        {
            ImmutableArray<LocalSlotDebugInfo> encLocalSlots;

            // Kickoff method of a state machine (async/iterator method) doens't have any interesting locals,
            // so we use its EnC method debug info to store information about locals hoisted to the state machine.
            var encSlotInfo = methodBody.StateMachineHoistedLocalSlots;
            if (encSlotInfo.IsDefault)
            {
                encLocalSlots = GetLocalSlotDebugInfos(methodBody.LocalVariables);
            }
            else
            {
                encLocalSlots = GetLocalSlotDebugInfos(encSlotInfo);
            }

            return new EditAndContinueMethodDebugInformation(methodBody.MethodId.Ordinal, encLocalSlots, methodBody.ClosureDebugInfo, methodBody.LambdaDebugInfo);
        }

        internal static ImmutableArray<LocalSlotDebugInfo> GetLocalSlotDebugInfos(ImmutableArray<ILocalDefinition> locals)
        {
            if (!locals.Any(variable => !variable.SlotInfo.Id.IsNone))
            {
                return ImmutableArray<LocalSlotDebugInfo>.Empty;
            }

            return locals.SelectAsArray(variable => variable.SlotInfo);
        }

        internal static ImmutableArray<LocalSlotDebugInfo> GetLocalSlotDebugInfos(ImmutableArray<EncHoistedLocalInfo> locals)
        {
            if (!locals.Any(variable => !variable.SlotInfo.Id.IsNone))
            {
                return ImmutableArray<LocalSlotDebugInfo>.Empty;
            }

            return locals.SelectAsArray(variable => variable.SlotInfo);
        }

        protected static uint RowOnly(uint token)
        {
            return token & 0xFFFFFF;
        }

        protected static uint TypeOnly(uint token)
        {
            return token & 0xFF000000;
        }

        protected abstract class HeapOrReferenceIndexBase<T>
        {
            private readonly MetadataWriter _writer;
            private readonly List<T> _rows;
            private readonly uint _firstRowId;

            protected HeapOrReferenceIndexBase(MetadataWriter writer, uint lastRowId)
            {
                _writer = writer;
                _rows = new List<T>();
                _firstRowId = lastRowId + 1;
            }

            public abstract bool TryGetValue(T item, out uint index);

            public uint GetOrAdd(T item)
            {
                uint index;
                if (!this.TryGetValue(item, out index))
                {
                    index = Add(item);
                }
                return index;
            }

            public IReadOnlyList<T> Rows
            {
                get { return _rows; }
            }

            public uint Add(T item)
            {
                Debug.Assert(!_writer._tableIndicesAreComplete);
#if DEBUG
                uint i;
                Debug.Assert(!this.TryGetValue(item, out i));
#endif
                uint index = _firstRowId + (uint)_rows.Count;
                this.AddItem(item, index);
                _rows.Add(item);
                return index;
            }

            protected abstract void AddItem(T item, uint index);
        }

        protected sealed class HeapOrReferenceIndex<T> : HeapOrReferenceIndexBase<T>
        {
            private readonly Dictionary<T, uint> _index;

            public HeapOrReferenceIndex(MetadataWriter writer, uint lastRowId = 0)
                : this(writer, new Dictionary<T, uint>(), lastRowId)
            {
            }

            public HeapOrReferenceIndex(MetadataWriter writer, IEqualityComparer<T> comparer, uint lastRowId = 0)
                : this(writer, new Dictionary<T, uint>(comparer), lastRowId)
            {
            }

            private HeapOrReferenceIndex(MetadataWriter writer, Dictionary<T, uint> index, uint lastRowId)
                : base(writer, lastRowId)
            {
                Debug.Assert(index.Count == 0);
                _index = index;
            }

            public override bool TryGetValue(T item, out uint index)
            {
                return _index.TryGetValue(item, out index);
            }

            protected override void AddItem(T item, uint index)
            {
                _index.Add(item, index);
            }
        }

        protected sealed class InstanceAndStructuralReferenceIndex<T> : HeapOrReferenceIndexBase<T> where T : IReference
        {
            private readonly Dictionary<T, uint> _instanceIndex;
            private readonly Dictionary<T, uint> _structuralIndex;

            public InstanceAndStructuralReferenceIndex(MetadataWriter writer, IEqualityComparer<T> structuralComparer, uint lastRowId = 0)
                : base(writer, lastRowId)
            {
                _instanceIndex = new Dictionary<T, uint>();
                _structuralIndex = new Dictionary<T, uint>(structuralComparer);
            }

            public override bool TryGetValue(T item, out uint index)
            {
                if (_instanceIndex.TryGetValue(item, out index))
                {
                    return true;
                }
                if (_structuralIndex.TryGetValue(item, out index))
                {
                    _instanceIndex.Add(item, index);
                    return true;
                }
                return false;
            }

            protected override void AddItem(T item, uint index)
            {
                _instanceIndex.Add(item, index);
                _structuralIndex.Add(item, index);
            }
        }
    }
}<|MERGE_RESOLUTION|>--- conflicted
+++ resolved
@@ -451,37 +451,7 @@
         {
             var rowCounts = new int[MetadataTokens.TableCount];
 
-<<<<<<< HEAD
             // module row is in both debug and regular metadata
-=======
-            rowCounts[(int)TableIndex.Assembly] = (this.module.AsAssembly != null) ? 1 : 0;
-            rowCounts[(int)TableIndex.AssemblyRef] = _assemblyRefTable.Count;
-            rowCounts[(int)TableIndex.ClassLayout] = _classLayoutTable.Count;
-            rowCounts[(int)TableIndex.Constant] = _constantTable.Count;
-            rowCounts[(int)TableIndex.CustomAttribute] = _customAttributeTable.Count;
-            rowCounts[(int)TableIndex.DeclSecurity] = _declSecurityTable.Count;
-            rowCounts[(int)TableIndex.EncLog] = _encLogTable.Count;
-            rowCounts[(int)TableIndex.EncMap] = _encMapTable.Count;
-            rowCounts[(int)TableIndex.EventMap] = _eventMapTable.Count;
-            rowCounts[(int)TableIndex.Event] = _eventTable.Count;
-            rowCounts[(int)TableIndex.ExportedType] = _exportedTypeTable.Count;
-            rowCounts[(int)TableIndex.FieldLayout] = _fieldLayoutTable.Count;
-            rowCounts[(int)TableIndex.FieldMarshal] = _fieldMarshalTable.Count;
-            rowCounts[(int)TableIndex.FieldRva] = _fieldRvaTable.Count;
-            rowCounts[(int)TableIndex.Field] = _fieldDefTable.Count;
-            rowCounts[(int)TableIndex.File] = _fileTable.Count;
-            rowCounts[(int)TableIndex.GenericParamConstraint] = _genericParamConstraintTable.Count;
-            rowCounts[(int)TableIndex.GenericParam] = _genericParamTable.Count;
-            rowCounts[(int)TableIndex.ImplMap] = _implMapTable.Count;
-            rowCounts[(int)TableIndex.InterfaceImpl] = _interfaceImplTable.Count;
-            rowCounts[(int)TableIndex.ManifestResource] = _manifestResourceTable.Count;
-            rowCounts[(int)TableIndex.MemberRef] = _memberRefTable.Count;
-            rowCounts[(int)TableIndex.MethodImpl] = _methodImplTable.Count;
-            rowCounts[(int)TableIndex.MethodSemantics] = _methodSemanticsTable.Count;
-            rowCounts[(int)TableIndex.MethodSpec] = _methodSpecTable.Count;
-            rowCounts[(int)TableIndex.MethodDef] = _methodTable.Length;
-            rowCounts[(int)TableIndex.ModuleRef] = _moduleRefTable.Count;
->>>>>>> 5e150be2
             rowCounts[(int)TableIndex.Module] = 1;
 
             if (includeTypeSystemTables)
@@ -491,7 +461,6 @@
                 rowCounts[(int)TableIndex.ClassLayout] = _classLayoutTable.Count;
                 rowCounts[(int)TableIndex.Constant] = _constantTable.Count;
                 rowCounts[(int)TableIndex.CustomAttribute] = _customAttributeTable.Count;
-                rowCounts[(int)TableIndex.TypeRef] = _typeRefTable.Count;
                 rowCounts[(int)TableIndex.DeclSecurity] = _declSecurityTable.Count;
                 rowCounts[(int)TableIndex.EncLog] = _encLogTable.Count;
                 rowCounts[(int)TableIndex.EncMap] = _encMapTable.Count;
