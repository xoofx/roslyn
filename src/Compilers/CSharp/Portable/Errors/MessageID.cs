﻿// Copyright (c) Microsoft.  All Rights Reserved.  Licensed under the Apache License, Version 2.0.  See License.txt in the project root for license information.

using System;
using System.Diagnostics;
using Roslyn.Utilities;

namespace Microsoft.CodeAnalysis.CSharp
{
    internal enum MessageID
    {
        None = 0,
        MessageBase = 1200,

        IDS_SK_METHOD = MessageBase + 2000,
        IDS_SK_TYPE = MessageBase + 2001,
        IDS_SK_NAMESPACE = MessageBase + 2002,
        IDS_SK_FIELD = MessageBase + 2003,
        IDS_SK_PROPERTY = MessageBase + 2004,
        IDS_SK_UNKNOWN = MessageBase + 2005,
        IDS_SK_VARIABLE = MessageBase + 2006,
        IDS_SK_EVENT = MessageBase + 2007,
        IDS_SK_TYVAR = MessageBase + 2008,
        //IDS_SK_GCLASS = MessageBase + 2009,
        IDS_SK_ALIAS = MessageBase + 2010,
        //IDS_SK_EXTERNALIAS = MessageBase + 2011,
        IDS_SK_LABEL = MessageBase + 2012,
        IDS_SK_CONSTRUCTOR = MessageBase + 2013,

        IDS_NULL = MessageBase + 10001,
        //IDS_RELATEDERROR = MessageBase + 10002,
        //IDS_RELATEDWARNING = MessageBase + 10003,
        IDS_XMLIGNORED = MessageBase + 10004,
        IDS_XMLIGNORED2 = MessageBase + 10005,
        IDS_XMLFAILEDINCLUDE = MessageBase + 10006,
        IDS_XMLBADINCLUDE = MessageBase + 10007,
        IDS_XMLNOINCLUDE = MessageBase + 10008,
        IDS_XMLMISSINGINCLUDEFILE = MessageBase + 10009,
        IDS_XMLMISSINGINCLUDEPATH = MessageBase + 10010,
        IDS_GlobalNamespace = MessageBase + 10011,
        IDS_FeatureGenerics = MessageBase + 12500,
        IDS_FeatureAnonDelegates = MessageBase + 12501,
        IDS_FeatureModuleAttrLoc = MessageBase + 12502,
        IDS_FeatureGlobalNamespace = MessageBase + 12503,
        IDS_FeatureFixedBuffer = MessageBase + 12504,
        IDS_FeaturePragma = MessageBase + 12505,
        IDS_FOREACHLOCAL = MessageBase + 12506,
        IDS_USINGLOCAL = MessageBase + 12507,
        IDS_FIXEDLOCAL = MessageBase + 12508,
        IDS_FeatureStaticClasses = MessageBase + 12511,
        IDS_FeaturePartialTypes = MessageBase + 12512,
        IDS_MethodGroup = MessageBase + 12513,
        IDS_AnonMethod = MessageBase + 12514,
        IDS_FeatureSwitchOnBool = MessageBase + 12517,
        //IDS_WarnAsError = MessageBase + 12518,
        IDS_Collection = MessageBase + 12520,
        IDS_FeaturePropertyAccessorMods = MessageBase + 12522,
        IDS_FeatureExternAlias = MessageBase + 12523,
        IDS_FeatureIterators = MessageBase + 12524,
        IDS_FeatureDefault = MessageBase + 12525,
        IDS_FeatureNullable = MessageBase + 12528,
        IDS_Lambda = MessageBase + 12531,
        IDS_FeaturePatternMatching = MessageBase + 12532,
        IDS_FeatureThrowExpression = MessageBase + 12533,

        IDS_FeatureImplicitArray = MessageBase + 12557,
        IDS_FeatureImplicitLocal = MessageBase + 12558,
        IDS_FeatureAnonymousTypes = MessageBase + 12559,
        IDS_FeatureAutoImplementedProperties = MessageBase + 12560,
        IDS_FeatureObjectInitializer = MessageBase + 12561,
        IDS_FeatureCollectionInitializer = MessageBase + 12562,
        IDS_FeatureLambda = MessageBase + 12563,
        IDS_FeatureQueryExpression = MessageBase + 12564,
        IDS_FeatureExtensionMethod = MessageBase + 12565,
        IDS_FeaturePartialMethod = MessageBase + 12566,
        IDS_FeatureDynamic = MessageBase + 12644,
        IDS_FeatureTypeVariance = MessageBase + 12645,
        IDS_FeatureNamedArgument = MessageBase + 12646,
        IDS_FeatureOptionalParameter = MessageBase + 12647,
        IDS_FeatureExceptionFilter = MessageBase + 12648,
        IDS_FeatureAutoPropertyInitializer = MessageBase + 12649,

        IDS_SK_TYPE_OR_NAMESPACE = MessageBase + 12652,
        IDS_Contravariant = MessageBase + 12659,
        IDS_Contravariantly = MessageBase + 12660,
        IDS_Covariant = MessageBase + 12661,
        IDS_Covariantly = MessageBase + 12662,
        IDS_Invariantly = MessageBase + 12663,

        IDS_FeatureAsync = MessageBase + 12668,

        IDS_LIB_ENV = MessageBase + 12680,
        IDS_LIB_OPTION = MessageBase + 12681,
        IDS_REFERENCEPATH_OPTION = MessageBase + 12682,
        IDS_DirectoryDoesNotExist = MessageBase + 12683,
        IDS_DirectoryHasInvalidPath = MessageBase + 12684,

        IDS_Namespace1 = MessageBase + 12685,
        IDS_PathList = MessageBase + 12686,
        IDS_Text = MessageBase + 12687,

        // available

        IDS_FeatureNullPropagatingOperator = MessageBase + 12690,
        IDS_FeatureExpressionBodiedMethod = MessageBase + 12691,
        IDS_FeatureExpressionBodiedProperty = MessageBase + 12692,
        IDS_FeatureExpressionBodiedIndexer = MessageBase + 12693,
        // IDS_VersionExperimental = MessageBase + 12694,
        IDS_FeatureNameof = MessageBase + 12695,
        IDS_FeatureDictionaryInitializer = MessageBase + 12696,

        IDS_ToolName = MessageBase + 12697,
        IDS_LogoLine1 = MessageBase + 12698,
        IDS_LogoLine2 = MessageBase + 12699,
        IDS_CSCHelp = MessageBase + 12700,

        IDS_FeatureUsingStatic = MessageBase + 12701,
        IDS_FeatureInterpolatedStrings = MessageBase + 12702,
        IDS_OperationCausedStackOverflow = MessageBase + 12703,
        IDS_AwaitInCatchAndFinally = MessageBase + 12704,
        IDS_FeatureReadonlyAutoImplementedProperties = MessageBase + 12705,
        IDS_FeatureBinaryLiteral = MessageBase + 12706,
        IDS_FeatureDigitSeparator = MessageBase + 12707,
        IDS_FeatureLocalFunctions = MessageBase + 12708,

        IDS_FeatureRefLocalsReturns = MessageBase + 12710,
        IDS_FeatureTuples = MessageBase + 12711,
        IDS_FeatureOutVar = MessageBase + 12713,

        IDS_FeatureIOperation = MessageBase + 12714,
        IDS_FeatureExpressionBodiedAccessor = MessageBase + 12715,
        IDS_FeatureExpressionBodiedDeOrConstructor = MessageBase + 12716,
        IDS_ThrowExpression = MessageBase + 12717,
        IDS_FeatureDefaultLiteral = MessageBase + 12718,
        IDS_FeatureInferredTupleNames = MessageBase + 12719,
        IDS_FeatureGenericPatternMatching = MessageBase + 12720,
        IDS_FeatureAsyncMain = MessageBase + 12721,
        IDS_LangVersions = MessageBase +  12722,

        IDS_FeatureLeadingDigitSeparator = MessageBase + 12723,
        IDS_FeatureNonTrailingNamedArguments = MessageBase + 12724,
<<<<<<< HEAD

        IDS_FeatureReadOnlyReferences = MessageBase + 12725,
        IDS_FeatureRefStructs = MessageBase + 12726,
        IDS_FeatureReadOnlyStructs = MessageBase + 12727,
        IDS_FeatureRefExtensionMethods = MessageBase + 12728,
        IDS_StackAllocExpression = MessageBase + 12729,
=======
        IDS_FeaturePrivateProtected = MessageBase + 12725,
>>>>>>> bdb6d269
    }

    // Message IDs may refer to strings that need to be localized.
    // This struct makes an IFormattable wrapper around a MessageID
    internal struct LocalizableErrorArgument : IFormattable, IMessageSerializable
    {
        private readonly MessageID _id;

        internal LocalizableErrorArgument(MessageID id)
        {
            _id = id;
        }

        public override string ToString()
        {
            return ToString(null, null);
        }

        public string ToString(string format, IFormatProvider formatProvider)
        {
            return ErrorFacts.GetMessage(_id, formatProvider as System.Globalization.CultureInfo);
        }
    }

    // And this extension method makes it easy to localize MessageIDs:

    internal static partial class MessageIDExtensions
    {
        public static LocalizableErrorArgument Localize(this MessageID id)
        {
            return new LocalizableErrorArgument(id);
        }

        // Returns the string to be used in the /features flag switch to enable the MessageID feature.
        // Always call this before RequiredVersion:
        //   If this method returns null, call RequiredVersion and use that.
        //   If this method returns non-null, use that.
        // Features should be mutually exclusive between RequiredFeature and RequiredVersion.
        //   (hence the above rule - RequiredVersion throws when RequiredFeature returns non-null)
        internal static string RequiredFeature(this MessageID feature)
        {
            switch (feature)
            {
                case MessageID.IDS_FeatureIOperation:
                    return "IOperation";
                default:
                    return null;
            }
        }

        internal static LanguageVersion RequiredVersion(this MessageID feature)
        {
            // Based on CSourceParser::GetFeatureUsage from SourceParser.cpp.
            // Checks are in the LanguageParser unless otherwise noted.
            switch (feature)
            {
                // C# 7.2 features.
                case MessageID.IDS_FeatureNonTrailingNamedArguments: // semantic check
                case MessageID.IDS_FeatureLeadingDigitSeparator:
<<<<<<< HEAD
                case MessageID.IDS_FeatureReadOnlyReferences:
                case MessageID.IDS_FeatureRefStructs:
                case MessageID.IDS_FeatureReadOnlyStructs:
                case MessageID.IDS_FeatureRefExtensionMethods:
=======
                case MessageID.IDS_FeaturePrivateProtected:
>>>>>>> bdb6d269
                    return LanguageVersion.CSharp7_2;

                // C# 7.1 features.
                case MessageID.IDS_FeatureAsyncMain:
                case MessageID.IDS_FeatureDefaultLiteral:
                case MessageID.IDS_FeatureInferredTupleNames:
                case MessageID.IDS_FeatureGenericPatternMatching:
                    return LanguageVersion.CSharp7_1;

                // C# 7 features.
                case MessageID.IDS_FeatureBinaryLiteral:
                case MessageID.IDS_FeatureDigitSeparator:
                case MessageID.IDS_FeatureLocalFunctions:
                case MessageID.IDS_FeatureRefLocalsReturns:
                case MessageID.IDS_FeaturePatternMatching:
                case MessageID.IDS_FeatureThrowExpression:
                case MessageID.IDS_FeatureTuples:
                case MessageID.IDS_FeatureOutVar:
                case MessageID.IDS_FeatureExpressionBodiedAccessor:
                case MessageID.IDS_FeatureExpressionBodiedDeOrConstructor:
                    return LanguageVersion.CSharp7;

                // C# 6 features.
                case MessageID.IDS_FeatureExceptionFilter:
                case MessageID.IDS_FeatureAutoPropertyInitializer:
                case MessageID.IDS_FeatureNullPropagatingOperator:
                case MessageID.IDS_FeatureExpressionBodiedMethod:
                case MessageID.IDS_FeatureExpressionBodiedProperty:
                case MessageID.IDS_FeatureExpressionBodiedIndexer:
                case MessageID.IDS_FeatureNameof:
                case MessageID.IDS_FeatureDictionaryInitializer:
                case MessageID.IDS_FeatureUsingStatic:
                case MessageID.IDS_FeatureInterpolatedStrings:
                case MessageID.IDS_AwaitInCatchAndFinally:
                case MessageID.IDS_FeatureReadonlyAutoImplementedProperties:
                    return LanguageVersion.CSharp6;

                // C# 5 features.
                case MessageID.IDS_FeatureAsync:
                    return LanguageVersion.CSharp5;

                // C# 4 features.
                case MessageID.IDS_FeatureDynamic: // Checked in the binder.
                case MessageID.IDS_FeatureTypeVariance:
                case MessageID.IDS_FeatureNamedArgument:
                case MessageID.IDS_FeatureOptionalParameter:
                    return LanguageVersion.CSharp4;

                // C# 3 features.
                case MessageID.IDS_FeatureImplicitArray:
                case MessageID.IDS_FeatureAnonymousTypes:
                case MessageID.IDS_FeatureObjectInitializer:
                case MessageID.IDS_FeatureCollectionInitializer:
                case MessageID.IDS_FeatureLambda:
                case MessageID.IDS_FeatureQueryExpression:
                case MessageID.IDS_FeatureExtensionMethod:
                case MessageID.IDS_FeaturePartialMethod:
                case MessageID.IDS_FeatureImplicitLocal: // Checked in the binder.
                case MessageID.IDS_FeatureAutoImplementedProperties:
                    return LanguageVersion.CSharp3;

                // C# 2 features.
                case MessageID.IDS_FeatureGenerics: // Also affects crefs.
                case MessageID.IDS_FeatureAnonDelegates:
                case MessageID.IDS_FeatureGlobalNamespace: // Also affects crefs.
                case MessageID.IDS_FeatureFixedBuffer:
                case MessageID.IDS_FeatureStaticClasses:
                case MessageID.IDS_FeaturePartialTypes:
                case MessageID.IDS_FeaturePropertyAccessorMods:
                case MessageID.IDS_FeatureExternAlias:
                case MessageID.IDS_FeatureIterators:
                case MessageID.IDS_FeatureDefault:
                case MessageID.IDS_FeatureNullable:
                case MessageID.IDS_FeaturePragma: // Checked in the directive parser.
                case MessageID.IDS_FeatureSwitchOnBool: // Checked in the binder.
                    return LanguageVersion.CSharp2;

                // Special C# 2 feature: only a warning in C# 1.
                case MessageID.IDS_FeatureModuleAttrLoc:
                    Debug.Assert(false, "Should be handled specially");
                    return LanguageVersion.CSharp1;

                default:
                    throw ExceptionUtilities.UnexpectedValue(feature);
            }
        }
    }
}<|MERGE_RESOLUTION|>--- conflicted
+++ resolved
@@ -138,16 +138,13 @@
 
         IDS_FeatureLeadingDigitSeparator = MessageBase + 12723,
         IDS_FeatureNonTrailingNamedArguments = MessageBase + 12724,
-<<<<<<< HEAD
 
         IDS_FeatureReadOnlyReferences = MessageBase + 12725,
         IDS_FeatureRefStructs = MessageBase + 12726,
         IDS_FeatureReadOnlyStructs = MessageBase + 12727,
         IDS_FeatureRefExtensionMethods = MessageBase + 12728,
         IDS_StackAllocExpression = MessageBase + 12729,
-=======
-        IDS_FeaturePrivateProtected = MessageBase + 12725,
->>>>>>> bdb6d269
+        IDS_FeaturePrivateProtected = MessageBase + 12730,
     }
 
     // Message IDs may refer to strings that need to be localized.
@@ -207,14 +204,11 @@
                 // C# 7.2 features.
                 case MessageID.IDS_FeatureNonTrailingNamedArguments: // semantic check
                 case MessageID.IDS_FeatureLeadingDigitSeparator:
-<<<<<<< HEAD
+                case MessageID.IDS_FeaturePrivateProtected:
                 case MessageID.IDS_FeatureReadOnlyReferences:
                 case MessageID.IDS_FeatureRefStructs:
                 case MessageID.IDS_FeatureReadOnlyStructs:
                 case MessageID.IDS_FeatureRefExtensionMethods:
-=======
-                case MessageID.IDS_FeaturePrivateProtected:
->>>>>>> bdb6d269
                     return LanguageVersion.CSharp7_2;
 
                 // C# 7.1 features.
