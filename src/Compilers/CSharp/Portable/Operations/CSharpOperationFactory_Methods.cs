--- conflicted
+++ resolved
@@ -259,7 +259,6 @@
                         OperationFactory.CreateVariableDeclaration(declaration.LocalSymbol, Create(declaration.InitializerOpt), declaration.Syntax)));
         }
 
-<<<<<<< HEAD
         private static readonly ConditionalWeakTable<BoundInterpolatedString, object> s_interpolatedStringExpressionMappings =
             new ConditionalWeakTable<BoundInterpolatedString, object>();
 
@@ -333,8 +332,6 @@
             return arguments.ToImmutableAndFree();
         }
 
-=======
->>>>>>> 4ea768f7
         internal class Helper
         {
             internal static BinaryOperationKind DeriveBinaryOperationKind(UnaryOperationKind incrementKind)
