﻿// Copyright (c) Microsoft.  All Rights Reserved.  Licensed under the Apache License, Version 2.0.  See License.txt in the project root for license information.

using System;
using System.Collections.Generic;
using System.Collections.Immutable;
using System.Diagnostics;
using System.Linq;
using System.Text;
using Microsoft.CodeAnalysis.Collections;
using Microsoft.CodeAnalysis.CSharp.Symbols;
using Microsoft.CodeAnalysis.CSharp.Syntax;
using Roslyn.Utilities;

namespace Microsoft.CodeAnalysis.CSharp
{
    internal partial class DataFlowPass : AbstractFlowPass<DataFlowPass.LocalState>
    {
        /// <summary>
        /// Some variables that should be considered initially assigned.  Used for region analysis.
        /// </summary>
        protected readonly HashSet<Symbol> initiallyAssignedVariables;

        /// <summary>
        /// Variables that were used anywhere, in the sense required to suppress warnings about
        /// unused variables.
        /// </summary>
        private readonly PooledHashSet<LocalSymbol> _usedVariables = PooledHashSet<LocalSymbol>.GetInstance();

        /// <summary>
        /// Variables that were used anywhere, in the sense required to suppress warnings about
        /// unused variables.
        /// </summary>
        private readonly PooledHashSet<LocalFunctionSymbol> _usedLocalFunctions = PooledHashSet<LocalFunctionSymbol>.GetInstance();

        /// <summary>
        /// Variables that were initialized or written anywhere.
        /// </summary>
        private readonly PooledHashSet<Symbol> _writtenVariables = PooledHashSet<Symbol>.GetInstance();

        /// <summary>
        /// Map from variables that had their addresses taken, to the location of the first corresponding
        /// address-of expression.
        /// </summary>
        /// <remarks>
        /// Doesn't include fixed statement address-of operands.
        /// </remarks>
        private readonly PooledDictionary<Symbol, Location> _unsafeAddressTakenVariables = PooledDictionary<Symbol, Location>.GetInstance();

        /// <summary>
        /// Variables that were captured by anonymous functions.
        /// </summary>
        private readonly PooledHashSet<Symbol> _capturedVariables = PooledHashSet<Symbol>.GetInstance();

        /// <summary>
        /// The current source assembly.
        /// </summary>
        private readonly SourceAssemblySymbol _sourceAssembly;

        /// <summary>
        /// A mapping from local variables to the index of their slot in a flow analysis local state.
        /// </summary>
        private readonly PooledDictionary<VariableIdentifier, int> _variableSlot = PooledDictionary<VariableIdentifier, int>.GetInstance();

        /// <summary>
        /// A set of address-of expressions for which the operand is not definitely assigned.
        /// </summary>
        private readonly HashSet<PrefixUnaryExpressionSyntax> _unassignedVariableAddressOfSyntaxes;

        /// <summary>
        /// A mapping from the local variable slot to the symbol for the local variable itself.  This
        /// is used in the implementation of region analysis (support for extract method) to compute
        /// the set of variables "always assigned" in a region of code.
        /// </summary>
        protected VariableIdentifier[] variableBySlot = new VariableIdentifier[1];

        /// <summary>
        /// Variable slots are allocated to local variables sequentially and never reused.  This is
        /// the index of the next slot number to use.
        /// </summary>
        protected int nextVariableSlot = 1;

        /// <summary>
        /// Tracks variables for which we have already reported a definite assignment error.  This
        /// allows us to report at most one such error per variable.
        /// </summary>
        private BitVector _alreadyReported;

        /// <summary>
        /// Reflects the enclosing method or lambda at the current location (in the bound tree).
        /// </summary>
        protected MethodSymbol currentMethodOrLambda { get; private set; }

        /// <summary>
        /// A cache for remember which structs are empty.
        /// </summary>
        private readonly EmptyStructTypeCache _emptyStructTypeCache;

        /// <summary>
        /// true if we should check to ensure that out parameters are assigned on every exit point.
        /// </summary>
        private readonly bool _requireOutParamsAssigned;

        /// <summary>
        /// The topmost method of this analysis.
        /// </summary>
        protected MethodSymbol topLevelMethod;

        protected bool _convertInsufficientExecutionStackExceptionToCancelledByStackGuardException = false; // By default, just let the original exception to bubble up.

        protected override void Free()
        {
            _usedVariables.Free();
            _usedLocalFunctions.Free();
            _writtenVariables.Free();
            _capturedVariables.Free();
            _unsafeAddressTakenVariables.Free();
            _variableSlot.Free();

            base.Free();
        }

        internal DataFlowPass(
            CSharpCompilation compilation,
            Symbol member,
            BoundNode node,
            bool trackUnassignments = false,
            HashSet<PrefixUnaryExpressionSyntax> unassignedVariableAddressOfSyntaxes = null,
            bool requireOutParamsAssigned = true)
            : base(compilation, member, node, trackUnassignments: trackUnassignments)
        {
            this.initiallyAssignedVariables = null;
            _sourceAssembly = ((object)member == null) ? null : (SourceAssemblySymbol)member.ContainingAssembly;
            this.currentMethodOrLambda = member as MethodSymbol;
            _unassignedVariableAddressOfSyntaxes = unassignedVariableAddressOfSyntaxes;
            bool strict = compilation.FeatureStrictEnabled; // Compiler flag /features:strict removes the relaxed DA checking we have for backward compatibility
            _emptyStructTypeCache = new EmptyStructTypeCache(compilation, !strict);
            _requireOutParamsAssigned = requireOutParamsAssigned;
            this.topLevelMethod = member as MethodSymbol;
        }

        internal DataFlowPass(
            CSharpCompilation compilation,
            Symbol member,
            BoundNode node,
            EmptyStructTypeCache emptyStructs,
            bool trackUnassignments = false,
            HashSet<Symbol> initiallyAssignedVariables = null)
            : base(compilation, member, node, trackUnassignments: trackUnassignments)
        {
            this.initiallyAssignedVariables = initiallyAssignedVariables;
            _sourceAssembly = ((object)member == null) ? null : (SourceAssemblySymbol)member.ContainingAssembly;
            this.currentMethodOrLambda = member as MethodSymbol;
            _unassignedVariableAddressOfSyntaxes = null;
            bool strict = compilation.FeatureStrictEnabled; // Compiler flag /features:strict removes the relaxed DA checking we have for backward compatibility
            _emptyStructTypeCache = emptyStructs ?? new EmptyStructTypeCache(compilation, !strict);
            _requireOutParamsAssigned = true;
            this.topLevelMethod = member as MethodSymbol;
        }

        /// <summary>
        /// Constructor to be used for region analysis, for which a struct type should never be considered empty.
        /// </summary>
        internal DataFlowPass(
            CSharpCompilation compilation,
            Symbol member,
            BoundNode node,
            BoundNode firstInRegion,
            BoundNode lastInRegion,
            HashSet<Symbol> initiallyAssignedVariables = null,
            HashSet<PrefixUnaryExpressionSyntax> unassignedVariableAddressOfSyntaxes = null,
            bool trackUnassignments = false)
            : base(compilation, member, node, firstInRegion, lastInRegion, trackUnassignments: trackUnassignments)
        {
            this.initiallyAssignedVariables = initiallyAssignedVariables;
            _sourceAssembly = null;
            this.currentMethodOrLambda = member as MethodSymbol;
            _unassignedVariableAddressOfSyntaxes = unassignedVariableAddressOfSyntaxes;
            _emptyStructTypeCache = new NeverEmptyStructTypeCache();
        }

        protected override bool ConvertInsufficientExecutionStackExceptionToCancelledByStackGuardException()
        {
            return _convertInsufficientExecutionStackExceptionToCancelledByStackGuardException;
        }

        protected override ImmutableArray<PendingBranch> Scan(ref bool badRegion)
        {
            this.Diagnostics.Clear();
            ImmutableArray<ParameterSymbol> methodParameters = MethodParameters;
            ParameterSymbol methodThisParameter = MethodThisParameter;
            _alreadyReported = BitVector.Empty;           // no variables yet reported unassigned
            this.State = ReachableState();                   // entry point is reachable
            this.regionPlace = RegionPlace.Before;
            EnterParameters(methodParameters);               // with parameters assigned
            if ((object)methodThisParameter != null)
            {
                EnterParameter(methodThisParameter);
                if (methodThisParameter.Type.SpecialType != SpecialType.None)
                {
                    int slot = GetOrCreateSlot(methodThisParameter);
                    SetSlotState(slot, true);
                }
            }

            this.backwardBranchChanged = false;              // prepare to detect backward goto statements

            ImmutableArray<PendingBranch> pendingReturns = base.Scan(ref badRegion);

            // check that each out parameter is definitely assigned at the end of the method.  If
            // there's more than one location, then the method is partial and we prefer to report an
            // out parameter in partial method error.
            Location location;
            if (ShouldAnalyzeOutParameters(out location))
            {
                LeaveParameters(methodParameters, null, location);
                if ((object)methodThisParameter != null) LeaveParameter(methodThisParameter, null, location);

                var savedState = this.State;
                foreach (PendingBranch returnBranch in pendingReturns)
                {
                    this.State = returnBranch.State;
                    LeaveParameters(methodParameters, returnBranch.Branch.Syntax, null);
                    if ((object)methodThisParameter != null) LeaveParameter(methodThisParameter, returnBranch.Branch.Syntax, null);
                    IntersectWith(ref savedState, ref this.State);
                }

                this.State = savedState;
            }

            return pendingReturns;
        }

        protected override ImmutableArray<PendingBranch> RemoveReturns()
        {
            var result = base.RemoveReturns();

            if ((object)currentMethodOrLambda != null &&
                currentMethodOrLambda.IsAsync &&
                !currentMethodOrLambda.IsImplicitlyDeclared)
            {
                var foundAwait = result.Any(pending => pending.Branch != null && pending.Branch.Kind == BoundKind.AwaitExpression);
                if (!foundAwait)
                {
                    Diagnostics.Add(ErrorCode.WRN_AsyncLacksAwaits, currentMethodOrLambda.Locations[0]);
                }
            }

            return result;
        }

        protected virtual void ReportUnassignedOutParameter(ParameterSymbol parameter, CSharpSyntaxNode node, Location location)
        {
            if (!_requireOutParamsAssigned && topLevelMethod == currentMethodOrLambda) return;
            if (Diagnostics != null && this.State.Reachable)
            {
                if (location == null)
                {
                    location = new SourceLocation(node);
                }

                bool reported = false;
                if (parameter.IsThis)
                {
                    // if it is a "this" parameter in a struct constructor, we use a different diagnostic reflecting which pieces are not assigned
                    int thisSlot = VariableSlot(parameter);
                    Debug.Assert(thisSlot > 0);
                    if (!this.State.IsAssigned(thisSlot))
                    {
                        foreach (var field in _emptyStructTypeCache.GetStructInstanceFields(parameter.Type))
                        {
                            if (_emptyStructTypeCache.IsEmptyStructType(field.Type)) continue;

                            var sourceField = field as SourceMemberFieldSymbol;
                            if ((object)sourceField != null && sourceField.HasInitializer) continue;

                            var backingField = field as SynthesizedBackingFieldSymbol;
                            if ((object)backingField != null && backingField.HasInitializer) continue;

                            int fieldSlot = VariableSlot(field, thisSlot);
                            if (fieldSlot == -1 || !this.State.IsAssigned(fieldSlot))
                            {
                                Symbol associatedPropertyOrEvent = field.AssociatedSymbol;
                                if ((object)associatedPropertyOrEvent != null && associatedPropertyOrEvent.Kind == SymbolKind.Property)
                                {
                                    Diagnostics.Add(ErrorCode.ERR_UnassignedThisAutoProperty, location, associatedPropertyOrEvent);
                                }
                                else
                                {
                                    Diagnostics.Add(ErrorCode.ERR_UnassignedThis, location, field);
                                }
                            }
                        }
                        reported = true;
                    }
                }

                if (!reported)
                {
                    Debug.Assert(!parameter.IsThis);
                    Diagnostics.Add(ErrorCode.ERR_ParamUnassigned, location, parameter.Name);
                }
            }
        }

        /// <summary>
        /// Perform data flow analysis, reporting all necessary diagnostics.
        /// </summary>
        public static void Analyze(CSharpCompilation compilation, Symbol member, BoundNode node, DiagnosticBag diagnostics, bool requireOutParamsAssigned = true)
        {
            var walker = new DataFlowPass(compilation, member, node, requireOutParamsAssigned: requireOutParamsAssigned);

            if (diagnostics != null)
            {
                walker._convertInsufficientExecutionStackExceptionToCancelledByStackGuardException = true;
            }

            try
            {
                bool badRegion = false;
                walker.Analyze(ref badRegion, diagnostics);
                Debug.Assert(!badRegion);
            }
            catch (BoundTreeVisitor.CancelledByStackGuardException ex) when (diagnostics != null)
            {
                ex.AddAnError(diagnostics);
            }
            finally
            {
                walker.Free();
            }
        }

        /// <summary>
        /// Analyze the body, reporting all necessary diagnostics.
        /// </summary>
        protected void Analyze(ref bool badRegion, DiagnosticBag diagnostics)
        {
            ImmutableArray<PendingBranch> returns = Analyze(ref badRegion);
            if (diagnostics != null)
            {
                foreach (Symbol captured in _capturedVariables)
                {
                    Location location;
                    if (_unsafeAddressTakenVariables.TryGetValue(captured, out location))
                    {
                        Debug.Assert(captured.Kind == SymbolKind.Parameter || captured.Kind == SymbolKind.Local || captured.Kind == SymbolKind.RangeVariable);
                        diagnostics.Add(ErrorCode.ERR_LocalCantBeFixedAndHoisted, location, captured.Name);
                    }
                }

                diagnostics.AddRange(this.Diagnostics);
            }
        }

        /// <summary>
        /// Check if the variable is captured and, if so, add it to this._capturedVariables.
        /// </summary>
        /// <param name="variable">The variable to be checked</param>
        /// <param name="rangeVariableUnderlyingParameter">If variable.Kind is RangeVariable, its underlying lambda parameter. Else null.</param>
        private void CheckCaptured(Symbol variable, ParameterSymbol rangeVariableUnderlyingParameter = null)
        {
            switch (variable.Kind)
            {
                case SymbolKind.Local:
                    if (((LocalSymbol)variable).IsConst) break;
                    goto case SymbolKind.Parameter;
                case SymbolKind.Parameter:
                    if (currentMethodOrLambda != variable.ContainingSymbol)
                    {
                        NoteCaptured(variable);
                    }
                    break;
                case SymbolKind.RangeVariable:
                    if (rangeVariableUnderlyingParameter != null && currentMethodOrLambda != rangeVariableUnderlyingParameter.ContainingSymbol)
                    {
                        NoteCaptured(variable);
                    }
                    break;
            }
        }

        /// <summary>
        /// Add the variable to the captured set. For range variables we only add it if inside the region.
        /// </summary>
        /// <param name="variable"></param>
        private void NoteCaptured(Symbol variable)
        {
            if (variable.Kind != SymbolKind.RangeVariable || this.regionPlace == PreciseAbstractFlowPass<LocalState>.RegionPlace.Inside)
            {
                _capturedVariables.Add(variable);
            }
        }

        protected IEnumerable<Symbol> GetCaptured()
        {
            // do not expose poolable capturedVariables outside of this class
            return _capturedVariables.ToArray();
        }

        protected IEnumerable<Symbol> GetUnsafeAddressTaken()
        {
            // do not expose poolable unsafeAddressTakenVariables outside of this class
            return _unsafeAddressTakenVariables.Keys.ToArray();
        }

        #region Tracking reads/writes of variables for warnings

        protected virtual void NoteRead(Symbol variable, ParameterSymbol rangeVariableUnderlyingParameter = null)
        {
            var local = variable as LocalSymbol;
            if ((object)local != null)
            {
                _usedVariables.Add(local);
            }
            var localFunction = variable as LocalFunctionSymbol;
            if ((object)localFunction != null)
            {
                _usedLocalFunctions.Add(localFunction);
            }

            if ((object)variable != null)
            {
                if ((object)_sourceAssembly != null && variable.Kind == SymbolKind.Field)
                {
                    _sourceAssembly.NoteFieldAccess((FieldSymbol)variable.OriginalDefinition, read: true, write: false);
                }

                CheckCaptured(variable, rangeVariableUnderlyingParameter);
            }
        }

        private void NoteRead(BoundNode fieldOrEventAccess)
        {
            Debug.Assert(fieldOrEventAccess.Kind == BoundKind.FieldAccess || fieldOrEventAccess.Kind == BoundKind.EventAccess);
            BoundNode n = fieldOrEventAccess;
            while (n != null)
            {
                switch (n.Kind)
                {
                    case BoundKind.FieldAccess:
                        {
                            var fieldAccess = (BoundFieldAccess)n;
                            NoteRead(fieldAccess.FieldSymbol);
                            if (MayRequireTracking(fieldAccess.ReceiverOpt, fieldAccess.FieldSymbol))
                            {
                                n = fieldAccess.ReceiverOpt;
                                continue;
                            }
                            else
                            {
                                return;
                            }
                        }

                    case BoundKind.EventAccess:
                        {
                            var eventAccess = (BoundEventAccess)n;
                            FieldSymbol associatedField = eventAccess.EventSymbol.AssociatedField;
                            if ((object)associatedField != null)
                            {
                                NoteRead(associatedField);
                                if (MayRequireTracking(eventAccess.ReceiverOpt, associatedField))
                                {
                                    n = eventAccess.ReceiverOpt;
                                    continue;
                                }
                            }
                            return;
                        }

                    case BoundKind.ThisReference:
                        NoteRead(MethodThisParameter);
                        return;

                    case BoundKind.Local:
                        NoteRead(((BoundLocal)n).LocalSymbol);
                        return;

                    case BoundKind.Parameter:
                        NoteRead(((BoundParameter)n).ParameterSymbol);
                        return;

                    default:
                        return;
                }
            }
        }

        protected virtual void NoteWrite(Symbol variable, BoundExpression value, bool read)
        {
            if ((object)variable != null)
            {
                _writtenVariables.Add(variable);
                if ((object)_sourceAssembly != null && variable.Kind == SymbolKind.Field)
                {
                    var field = (FieldSymbol)variable.OriginalDefinition;
                    _sourceAssembly.NoteFieldAccess(field, read: read && WriteConsideredUse(field.Type, value), write: true);
                }

                var local = variable as LocalSymbol;
                if ((object)local != null && read && WriteConsideredUse(local.Type, value))
                {
                    // A local variable that is written to is considered to also be read,
                    // unless the written value is always a constant. The reasons for this
                    // unusual behavior are:
                    //
                    // * The debugger does not make it easy to see the returned value of 
                    //   a method. Often a call whose returned value would normally be
                    //   discarded is written into a local variable so that it can be
                    //   easily inspected in the debugger.
                    // 
                    // * An otherwise unread local variable that contains a reference to an
                    //   object can keep the object alive longer, particularly if the jitter
                    //   is not optimizing the lifetimes of locals. (Because, for example,
                    //   the debugger is running.) Again, this can be useful when debugging
                    //   because an otherwise unused object might be finalized later, allowing
                    //   the developer to more easily examine its state.
                    //
                    // * A developer who wishes to deliberately discard a value returned by
                    //   a method can do so in a self-documenting manner via 
                    //   "var unread = M();"
                    //
                    // We suppress the "written but not read" message on locals unless what is
                    // written is a constant, a null, a default(T) expression, a default constructor
                    // of a value type, or a built-in conversion operating on a constant, etc.

                    _usedVariables.Add(local);
                }

                CheckCaptured(variable);
            }
        }

        /// <summary>
        /// This reflects the Dev10 compiler's rules for when a variable initialization is considered a "use"
        /// for the purpose of suppressing the warning about unused variables.
        /// </summary>
        internal static bool WriteConsideredUse(TypeSymbol type, BoundExpression value)
        {
            if (value == null || value.HasAnyErrors) return true;
            if ((object)type != null && type.IsReferenceType && type.SpecialType != SpecialType.System_String)
            {
                return value.ConstantValue != ConstantValue.Null;
            }

            if ((object)type != null && type.IsPointerType())
            {
                // We always suppress the warning for pointer types. 
                return true;
            }

            if (value.ConstantValue != null) return false;
            switch (value.Kind)
            {
                case BoundKind.Conversion:
                    {
                        BoundConversion boundConversion = (BoundConversion)value;
                        // The native compiler suppresses the warning for all user defined
                        // conversions. A cast from int to IntPtr is also treated as an explicit
                        // user-defined conversion. Therefore the IntPtr ConversionKind is included
                        // here.
                        if (boundConversion.ConversionKind.IsUserDefinedConversion() ||
                            boundConversion.ConversionKind == ConversionKind.IntPtr)
                        {
                            return true;
                        }
                        return WriteConsideredUse(null, boundConversion.Operand);
                    }
                case BoundKind.DefaultOperator:
                    return false;
                case BoundKind.ObjectCreationExpression:
                    var init = (BoundObjectCreationExpression)value;
                    return !init.Constructor.IsImplicitlyDeclared || init.InitializerExpressionOpt != null;
                default:
                    return true;
            }
        }

        private void NoteWrite(BoundExpression n, BoundExpression value, bool read)
        {
            while (n != null)
            {
                switch (n.Kind)
                {
                    case BoundKind.FieldAccess:
                        {
                            var fieldAccess = (BoundFieldAccess)n;
                            if ((object)_sourceAssembly != null)
                            {
                                var field = fieldAccess.FieldSymbol.OriginalDefinition;
                                _sourceAssembly.NoteFieldAccess(field, read: value == null || WriteConsideredUse(fieldAccess.FieldSymbol.Type, value), write: true);
                            }

                            if (MayRequireTracking(fieldAccess.ReceiverOpt, fieldAccess.FieldSymbol))
                            {
                                n = fieldAccess.ReceiverOpt;
                                if (n.Kind == BoundKind.Local)
                                {
                                    _usedVariables.Add(((BoundLocal)n).LocalSymbol);
                                }
                                continue;
                            }
                            else
                            {
                                return;
                            }
                        }

                    case BoundKind.EventAccess:
                        {
                            var eventAccess = (BoundEventAccess)n;
                            FieldSymbol associatedField = eventAccess.EventSymbol.AssociatedField;
                            if ((object)associatedField != null)
                            {
                                if ((object)_sourceAssembly != null)
                                {
                                    var field = associatedField.OriginalDefinition;
                                    _sourceAssembly.NoteFieldAccess(field, read: value == null || WriteConsideredUse(associatedField.Type, value), write: true);
                                }

                                if (MayRequireTracking(eventAccess.ReceiverOpt, associatedField))
                                {
                                    n = eventAccess.ReceiverOpt;
                                    continue;
                                }
                            }
                            return;
                        }

                    case BoundKind.ThisReference:
                        NoteWrite(MethodThisParameter, value, read);
                        return;

                    case BoundKind.Local:
                        NoteWrite(((BoundLocal)n).LocalSymbol, value, read);
                        return;

                    case BoundKind.Parameter:
                        NoteWrite(((BoundParameter)n).ParameterSymbol, value, read);
                        return;

                    case BoundKind.RangeVariable:
                        NoteWrite(((BoundRangeVariable)n).Value, value, read);
                        return;

                    default:
                        return;
                }
            }
        }

        #endregion Tracking reads/writes of variables for warnings

        /// <summary>
        /// Locals are given slots when their declarations are encountered.  We only need give slots
        /// to local variables, out parameters, and the "this" variable of a struct constructs.
        /// Other variables are not given slots, and are therefore not tracked by the analysis.  This
        /// returns -1 for a variable that is not tracked, for fields of structs that have the same
        /// assigned status as the container, and for structs that (recursively) contain no data members.
        /// We do not need to track references to
        /// variables that occur before the variable is declared, as those are reported in an
        /// earlier phase as "use before declaration". That allows us to avoid giving slots to local
        /// variables before processing their declarations.
        /// </summary>
        protected int VariableSlot(Symbol symbol, int containingSlot = 0)
        {
            int slot;
            return (_variableSlot.TryGetValue(new VariableIdentifier(symbol, containingSlot), out slot)) ? slot : -1;
        }

        /// <summary>
        /// Force a variable to have a slot.  Returns -1 if the variable has an empty struct type.
        /// </summary>
        protected int GetOrCreateSlot(Symbol symbol, int containingSlot = 0)
        {
            if (symbol is RangeVariableSymbol) return -1;
            VariableIdentifier identifier = new VariableIdentifier(symbol, containingSlot);
            int slot;

            // Since analysis may proceed in multiple passes, it is possible the slot is already assigned.
            if (!_variableSlot.TryGetValue(identifier, out slot))
            {
                TypeSymbol variableType = VariableType(symbol);
                if (_emptyStructTypeCache.IsEmptyStructType(variableType))
                {
                    return -1;
                }

                slot = nextVariableSlot++;
                _variableSlot.Add(identifier, slot);
                if (slot >= variableBySlot.Length)
                {
                    Array.Resize(ref this.variableBySlot, slot * 2);
                }

                variableBySlot[slot] = identifier;
            }

            Normalize(ref this.State);
            return slot;
        }

        private void Normalize(ref LocalState state)
        {
            int oldNext = state.Assigned.Capacity;
            state.Assigned.EnsureCapacity(nextVariableSlot);
            for (int i = oldNext; i < nextVariableSlot; i++)
            {
                var id = variableBySlot[i];
                state.Assigned[i] = (id.ContainingSlot > 0) && state.Assigned[id.ContainingSlot];
            }
        }

        /// <summary>
        /// Return the slot for a variable, or -1 if it is not tracked (because, for example, it is an empty struct).
        /// </summary>
        /// <param name="node"></param>
        /// <returns></returns>
        protected int MakeSlot(BoundExpression node)
        {
            switch (node.Kind)
            {
                case BoundKind.ThisReference:
                    return (object)MethodThisParameter != null ? GetOrCreateSlot(MethodThisParameter) : -1;
                case BoundKind.BaseReference:
                    return GetOrCreateSlot(MethodThisParameter);
                case BoundKind.Local:
                    return GetOrCreateSlot(((BoundLocal)node).LocalSymbol);
                case BoundKind.Parameter:
                    return GetOrCreateSlot(((BoundParameter)node).ParameterSymbol);
                case BoundKind.RangeVariable:
                    return MakeSlot(((BoundRangeVariable)node).Value);
                case BoundKind.FieldAccess:
                    {
                        var fieldAccess = (BoundFieldAccess)node;
                        var fieldSymbol = fieldAccess.FieldSymbol;
                        var receiverOpt = fieldAccess.ReceiverOpt;
                        if (fieldSymbol.IsStatic || receiverOpt == null || receiverOpt.Kind == BoundKind.TypeExpression) return -1; // access of static field
                        if (fieldSymbol.IsFixed) return -1; // fixed buffers are not tracked
                        if ((object)receiverOpt.Type == null || receiverOpt.Type.TypeKind != TypeKind.Struct) return -1; // field of non-struct
                        int containingSlot = MakeSlot(receiverOpt);
                        return (containingSlot == -1) ? -1 : GetOrCreateSlot(fieldSymbol, containingSlot);
                    }
                case BoundKind.EventAccess:
                    {
                        var eventAccess = (BoundEventAccess)node;
                        var eventSymbol = eventAccess.EventSymbol;
                        var receiverOpt = eventAccess.ReceiverOpt;
                        if (eventSymbol.IsStatic || receiverOpt == null || receiverOpt.Kind == BoundKind.TypeExpression) return -1; // access of static event
                        if ((object)receiverOpt.Type == null || receiverOpt.Type.TypeKind != TypeKind.Struct) return -1; // event of non-struct
                        if (!eventSymbol.HasAssociatedField) return -1;
                        int containingSlot = MakeSlot(receiverOpt);
                        return (containingSlot == -1) ? -1 : GetOrCreateSlot(eventSymbol.AssociatedField, containingSlot);
                    }
                case BoundKind.PropertyAccess:
                    {
                        var propAccess = (BoundPropertyAccess)node;

                        if (Binder.AccessingAutopropertyFromConstructor(propAccess, this.currentMethodOrLambda))
                        {
                            var propSymbol = propAccess.PropertySymbol;
                            var backingField = (propSymbol as SourcePropertySymbol)?.BackingField;
                            if (backingField != null)
                            {
                                var receiverOpt = propAccess.ReceiverOpt;
                                if (propSymbol.IsStatic || receiverOpt == null || receiverOpt.Kind == BoundKind.TypeExpression) return -1; // access of static property
                                if ((object)receiverOpt.Type == null || receiverOpt.Type.TypeKind != TypeKind.Struct) return -1; // property of non-struct
                                int containingSlot = MakeSlot(receiverOpt);
                                return (containingSlot == -1) ? -1 : GetOrCreateSlot(backingField, containingSlot);
                            }
                        }

                        goto default;
                    }
                default:
                    return -1;
            }
        }

        /// <summary>
        /// Check that the given variable is definitely assigned.  If not, produce an error.
        /// </summary>
        /// <param name="symbol"></param>
        /// <param name="node"></param>
        protected void CheckAssigned(Symbol symbol, CSharpSyntaxNode node)
        {
            Debug.Assert(!IsConditionalState);
            if ((object)symbol != null)
            {
                if (this.State.Reachable)
                {
                    int slot = VariableSlot(symbol);
                    if (slot >= this.State.Assigned.Capacity) Normalize(ref this.State);
                    if (slot > 0 && !this.State.IsAssigned(slot))
                    {
                        ReportUnassigned(symbol, node);
                    }
                }

                NoteRead(symbol);
            }
        }

        /// <summary>
        /// Report a given variable as not definitely assigned.  Once a variable has been so
        /// reported, we suppress further reports of that variable.
        /// </summary>
        /// <param name="symbol"></param>
        /// <param name="node"></param>
        protected virtual void ReportUnassigned(Symbol symbol, CSharpSyntaxNode node)
        {
            int slot = VariableSlot(symbol);
            if (slot <= 0) return;
            if (slot >= _alreadyReported.Capacity) _alreadyReported.EnsureCapacity(nextVariableSlot);
            if (symbol.Kind == SymbolKind.Local && (symbol.Locations.Length == 0 || node.Span.End < symbol.Locations[0].SourceSpan.Start))
            {
                // We've already reported the use of a local before its declaration.  No need to emit
                // another diagnostic for the same issue.
            }
            else if (!_alreadyReported[slot])
            {
                // CONSIDER: could suppress this diagnostic in cases where the local was declared in a using
                // or fixed statement because there's a special error code for not initializing those.

                ErrorCode errorCode =
                    (symbol.Kind == SymbolKind.Parameter && ((ParameterSymbol)symbol).RefKind == RefKind.Out) ?
                    (((ParameterSymbol)symbol).IsThis) ? ErrorCode.ERR_UseDefViolationThis : ErrorCode.ERR_UseDefViolationOut :
                        ErrorCode.ERR_UseDefViolation;
                Diagnostics.Add(errorCode, new SourceLocation(node), symbol.Name);
            }

            _alreadyReported[slot] = true; // mark the variable's slot so that we don't complain about the variable again
        }

        protected virtual void CheckAssigned(BoundExpression expr, FieldSymbol fieldSymbol, CSharpSyntaxNode node)
        {
            int unassignedSlot;
            if (this.State.Reachable && !IsAssigned(expr, out unassignedSlot))
            {
                ReportUnassigned(fieldSymbol, unassignedSlot, node);
            }

            NoteRead(expr);
        }

        private bool IsAssigned(BoundExpression node, out int unassignedSlot)
        {
            unassignedSlot = -1;
            if (_emptyStructTypeCache.IsEmptyStructType(node.Type)) return true;
            switch (node.Kind)
            {
                case BoundKind.ThisReference:
                    {
                        var self = MethodThisParameter;
                        if ((object)self == null)
                        {
                            unassignedSlot = -1;
                            return true;
                        }

                        unassignedSlot = GetOrCreateSlot(MethodThisParameter);
                        break;
                    }

                case BoundKind.Local:
                    {
                        unassignedSlot = GetOrCreateSlot(((BoundLocal)node).LocalSymbol);
                        break;
                    }

                case BoundKind.FieldAccess:
                    {
                        var fieldAccess = (BoundFieldAccess)node;
                        if (!MayRequireTracking(fieldAccess.ReceiverOpt, fieldAccess.FieldSymbol) || IsAssigned(fieldAccess.ReceiverOpt, out unassignedSlot))
                        {
                            return true;
                        }

                        unassignedSlot = GetOrCreateSlot(fieldAccess.FieldSymbol, unassignedSlot);
                        break;
                    }

                case BoundKind.EventAccess:
                    {
                        var eventAccess = (BoundEventAccess)node;
                        if (!MayRequireTracking(eventAccess.ReceiverOpt, eventAccess.EventSymbol.AssociatedField) || IsAssigned(eventAccess.ReceiverOpt, out unassignedSlot))
                        {
                            return true;
                        }

                        unassignedSlot = GetOrCreateSlot(eventAccess.EventSymbol.AssociatedField, unassignedSlot);
                        break;
                    }

                case BoundKind.PropertyAccess:
                    {
                        var propertyAccess = (BoundPropertyAccess)node;
                        if (Binder.AccessingAutopropertyFromConstructor(propertyAccess, this.currentMethodOrLambda))
                        {
                            var property = propertyAccess.PropertySymbol;
                            var backingField = (property as SourcePropertySymbol)?.BackingField;
                            if (backingField != null)
                            {
                                if (!MayRequireTracking(propertyAccess.ReceiverOpt, backingField) || IsAssigned(propertyAccess.ReceiverOpt, out unassignedSlot))
                                {
                                    return true;
                                }

                                unassignedSlot = GetOrCreateSlot(backingField, unassignedSlot);
                                break;
                            }
                        }

                        goto default;
                    }

                case BoundKind.Parameter:
                    {
                        var parameter = ((BoundParameter)node);
                        unassignedSlot = GetOrCreateSlot(parameter.ParameterSymbol);
                        break;
                    }

                case BoundKind.RangeVariable:
                // range variables are always assigned
                default:
                    {
                        // The value is a method call return value or something else we can assume is assigned.
                        unassignedSlot = -1;
                        return true;
                    }
            }

            Debug.Assert(unassignedSlot > 0);
            return this.State.IsAssigned(unassignedSlot);
        }

        protected virtual void ReportUnassigned(FieldSymbol fieldSymbol, int unassignedSlot, CSharpSyntaxNode node)
        {
            _alreadyReported.EnsureCapacity(unassignedSlot + 1);
            if (!_alreadyReported[unassignedSlot])
            {
                var associatedSymbol = fieldSymbol.AssociatedSymbol;
                if (associatedSymbol?.Kind == SymbolKind.Property)
                {
                    Diagnostics.Add(ErrorCode.ERR_UseDefViolationProperty, new SourceLocation(node), associatedSymbol.Name);
                }
                else
                {
                    Diagnostics.Add(ErrorCode.ERR_UseDefViolationField, new SourceLocation(node), fieldSymbol.Name);
                }

                _alreadyReported[unassignedSlot] = true; // mark the variable's slot so that we don't complain about the variable again
            }
        }

        protected Symbol GetNonFieldSymbol(int slot)
        {
            VariableIdentifier variableId = variableBySlot[slot];
            while (variableId.ContainingSlot > 0)
            {
                Debug.Assert(variableId.Symbol.Kind == SymbolKind.Field);
                variableId = variableBySlot[variableId.ContainingSlot];
            }
            return variableId.Symbol;
        }

        private Symbol UseNonFieldSymbolUnsafely(BoundExpression expression)
        {
            while (expression != null)
            {
                switch (expression.Kind)
                {
                    case BoundKind.FieldAccess:
                        {
                            var fieldAccess = (BoundFieldAccess)expression;
                            var fieldSymbol = fieldAccess.FieldSymbol;
                            if ((object)_sourceAssembly != null) _sourceAssembly.NoteFieldAccess(fieldSymbol, true, true);
                            if (fieldSymbol.ContainingType.IsReferenceType || fieldSymbol.IsStatic) return null;
                            expression = fieldAccess.ReceiverOpt;
                            continue;
                        }
                    case BoundKind.Local:
                        var result = ((BoundLocal)expression).LocalSymbol;
                        _usedVariables.Add(result);
                        return result;
                    case BoundKind.RangeVariable:
                        return ((BoundRangeVariable)expression).RangeVariableSymbol;
                    case BoundKind.Parameter:
                        return ((BoundParameter)expression).ParameterSymbol;
                    case BoundKind.ThisReference:
                        return this.MethodThisParameter;
                    case BoundKind.BaseReference:
                        return this.MethodThisParameter;
                    default:
                        return null;
                }
            }

            return null;
        }

        protected void Assign(BoundNode node, BoundExpression value, RefKind refKind = RefKind.None, bool read = true)
        {
            AssignImpl(node, value, written: true, refKind: refKind, read: read);
        }

        /// <summary>
        /// Mark a variable as assigned (or unassigned).
        /// </summary>
        /// <param name="node">Node being assigned to.</param>
        /// <param name="value">The value being assigned.</param>
        /// <param name="written">True if target location is considered written to.</param>
        /// <param name="refKind">Target kind (by-ref or not).</param>
        /// <param name="read">True if target location is considered read from.</param>
        protected virtual void AssignImpl(BoundNode node, BoundExpression value, RefKind refKind, bool written, bool read)
        {
            switch (node.Kind)
            {
                case BoundKind.DeclarationPattern:
                    {
                        var local = (BoundDeclarationPattern)node;
                        LocalSymbol symbol = local.LocalSymbol;
                        int slot = GetOrCreateSlot(symbol);
                        SetSlotState(slot, assigned: written || !this.State.Reachable);
                        if (written) NoteWrite(symbol, value, read);
                        break;
                    }

                case BoundKind.LocalDeclaration:
                    {
                        var local = (BoundLocalDeclaration)node;
                        Debug.Assert(local.InitializerOpt == value);
                        LocalSymbol symbol = local.LocalSymbol;
                        int slot = GetOrCreateSlot(symbol);
                        SetSlotState(slot, assigned: written || !this.State.Reachable);
                        if (written) NoteWrite(symbol, value, read);
                        break;
                    }

                case BoundKind.Local:
                    {
                        var local = (BoundLocal)node;
                        if (local.LocalSymbol.RefKind != refKind)
                        {
                            // Writing through the (reference) value of a reference local
                            // requires us to read the reference itself.
                            if (written) VisitRvalue(local);
                        }
                        else
                        {
                            int slot = MakeSlot(local);
                            SetSlotState(slot, written);
                            if (written) NoteWrite(local, value, read);
                        }
                        break;
                    }

                case BoundKind.Parameter:
                case BoundKind.ThisReference:
                case BoundKind.FieldAccess:
                case BoundKind.EventAccess:
                case BoundKind.PropertyAccess:
                    {
                        var expression = (BoundExpression)node;
                        int slot = MakeSlot(expression);
                        SetSlotState(slot, written);
                        if (written) NoteWrite(expression, value, read);
                        break;
                    }

                case BoundKind.RangeVariable:
                    AssignImpl(((BoundRangeVariable)node).Value, value, refKind, written, read);
                    break;

                case BoundKind.ForEachStatement:
                    {
                        var iterationVariable = ((BoundForEachStatement)node).IterationVariable;
                        Debug.Assert((object)iterationVariable != null);
                        int slot = GetOrCreateSlot(iterationVariable);
                        if (slot > 0) SetSlotState(slot, written);
                        if (written) NoteWrite(iterationVariable, value, read);
                        break;
                    }

                case BoundKind.LocalFunctionStatement:
                    {
                        int slot = GetOrCreateSlot(((BoundLocalFunctionStatement)node).Symbol);
                        SetSlotState(slot, written);
                        break;
                    }

                case BoundKind.BadExpression:
                    {
                        // Sometimes a bad node is not so bad that we cannot analyze it at all.
                        var bad = (BoundBadExpression)node;
                        if (!bad.ChildBoundNodes.IsDefault && bad.ChildBoundNodes.Length == 1)
                        {
                            AssignImpl(bad.ChildBoundNodes[0], value, refKind, written, read);
                        }
                        break;
                    }

                default:
                    // Other kinds of left-hand-sides either represent things not tracked (e.g. array elements)
                    // or errors that have been reported earlier (e.g. assignment to a unary increment)
                    break;
            }
        }

        /// <summary>
        /// Does the struct variable at the given slot have all of its instance fields assigned?
        /// </summary>
        private bool FieldsAllSet(int containingSlot, LocalState state)
        {
            Debug.Assert(containingSlot != -1);
            Debug.Assert(!state.IsAssigned(containingSlot));
            VariableIdentifier variable = variableBySlot[containingSlot];
            NamedTypeSymbol structType = VariableType(variable.Symbol) as NamedTypeSymbol;
            foreach (var field in _emptyStructTypeCache.GetStructInstanceFields(structType))
            {
                if (_emptyStructTypeCache.IsEmptyStructType(field.Type)) continue;
                int slot = VariableSlot(field, containingSlot);
                if (slot == -1 || !state.IsAssigned(slot)) return false;
            }

            return true;
        }

        private static TypeSymbol VariableType(Symbol s)
        {
            switch (s.Kind)
            {
                case SymbolKind.Local:
                    return ((LocalSymbol)s).Type;
                case SymbolKind.Field:
                    return ((FieldSymbol)s).Type;
                case SymbolKind.Parameter:
                    return ((ParameterSymbol)s).Type;
                case SymbolKind.Method:
                    Debug.Assert(((MethodSymbol)s).MethodKind == MethodKind.LocalFunction);
                    return null;
                default:
                    throw ExceptionUtilities.UnexpectedValue(s.Kind);
            }
        }

        protected void SetSlotState(int slot, bool assigned)
        {
            if (slot <= 0) return;
            if (assigned)
            {
                SetSlotAssigned(slot);
            }
            else
            {
                SetSlotUnassigned(slot);
            }
        }

        private void SetSlotAssigned(int slot, ref LocalState state)
        {
            if (slot < 0) return;
            VariableIdentifier id = variableBySlot[slot];
            TypeSymbol type = VariableType(id.Symbol);
            Debug.Assert(!_emptyStructTypeCache.IsEmptyStructType(type));
            if (slot >= state.Assigned.Capacity) Normalize(ref state);
            if (state.IsAssigned(slot)) return; // was already fully assigned.
            state.Assign(slot);
            bool fieldsTracked = EmptyStructTypeCache.IsTrackableStructType(type);

            // if a struct, child fields are assigned
            if (fieldsTracked)
            {
                foreach (var field in _emptyStructTypeCache.GetStructInstanceFields(type))
                {
                    int s2 = VariableSlot(field, slot);
                    if (s2 > 0) SetSlotAssigned(s2, ref state);
                }
            }

            // if a struct member, and now all fields of enclosing are assigned, then enclosing is assigned
            while (id.ContainingSlot > 0)
            {
                slot = id.ContainingSlot;
                if (state.IsAssigned(slot) || !FieldsAllSet(slot, state)) break;
                state.Assign(slot);
                id = variableBySlot[slot];
            }
        }

        private void SetSlotAssigned(int slot)
        {
            SetSlotAssigned(slot, ref this.State);
        }

        private void SetSlotUnassigned(int slot, ref LocalState state)
        {
            if (slot < 0) return;
            VariableIdentifier id = variableBySlot[slot];
            TypeSymbol type = VariableType(id.Symbol);
            Debug.Assert(!_emptyStructTypeCache.IsEmptyStructType(type));
            if (!state.IsAssigned(slot)) return; // was already unassigned
            state.Unassign(slot);
            bool fieldsTracked = EmptyStructTypeCache.IsTrackableStructType(type);

            // if a struct, child fields are unassigned
            if (fieldsTracked)
            {
                foreach (var field in _emptyStructTypeCache.GetStructInstanceFields(type))
                {
                    int s2 = VariableSlot(field, slot);
                    if (s2 > 0) SetSlotUnassigned(s2, ref state);
                }
            }

            // if a struct member, then the parent is unassigned
            while (id.ContainingSlot > 0)
            {
                slot = id.ContainingSlot;
                state.Unassign(slot);
                id = variableBySlot[slot];
            }
        }

        private void SetSlotUnassigned(int slot)
        {
            if (_tryState != null)
            {
                var state = _tryState.Value;
                SetSlotUnassigned(slot, ref state);
                _tryState = state;
            }

            SetSlotUnassigned(slot, ref this.State);
        }

        protected override LocalState ReachableState()
        {
            return new LocalState(BitVector.Empty);
        }

        protected override LocalState AllBitsSet()
        {
            var result = new LocalState(BitVector.AllSet(nextVariableSlot));
            result.Assigned[0] = false;
            return result;
        }

        private void EnterParameters(ImmutableArray<ParameterSymbol> parameters)
        {
            // label out parameters as not assigned.
            foreach (var parameter in parameters)
            {
                EnterParameter(parameter);
            }
        }

        protected virtual void EnterParameter(ParameterSymbol parameter)
        {
            if (parameter.RefKind == RefKind.Out && !this.currentMethodOrLambda.IsAsync) // out parameters not allowed in async
            {
                int slot = GetOrCreateSlot(parameter);
                if (slot > 0) SetSlotState(slot, initiallyAssignedVariables != null && initiallyAssignedVariables.Contains(parameter));
            }
            else
            {
                // this code has no effect except in region analysis APIs such as DataFlowsOut where we unassign things
                int slot = GetOrCreateSlot(parameter);
                if (slot > 0) SetSlotState(slot, true);
                NoteWrite(parameter, value: null, read: true);
            }
        }

        private void LeaveParameters(ImmutableArray<ParameterSymbol> parameters, CSharpSyntaxNode syntax, Location location)
        {
            if (!this.State.Reachable)
            {
                // if the code is not reachable, then it doesn't matter if out parameters are assigned.
                return;
            }

            foreach (ParameterSymbol parameter in parameters)
            {
                LeaveParameter(parameter, syntax, location);
            }
        }

        private void LeaveParameter(ParameterSymbol parameter, CSharpSyntaxNode syntax, Location location)
        {
            if (parameter.RefKind != RefKind.None)
            {
                var slot = VariableSlot(parameter);
                if (slot > 0 && !this.State.IsAssigned(slot))
                {
                    ReportUnassignedOutParameter(parameter, syntax, location);
                }

                NoteRead(parameter);
            }
        }

        protected override LocalState UnreachableState()
        {
            LocalState result = this.State.Clone();
            result.Assigned.EnsureCapacity(1);
            result.Assign(0);
            return result;
        }

        #region Visitors

        public override void VisitPattern(BoundExpression expression, BoundPattern pattern)
        {
            base.VisitPattern(expression, pattern);
            var whenFail = StateWhenFalse;
            SetState(StateWhenTrue);
            AssignPatternVariables(pattern);
            SetConditionalState(this.State, whenFail);
        }

        private void AssignPatternVariables(BoundPattern pattern)
        {
            switch (pattern.Kind)
            {
                case BoundKind.DeclarationPattern:
                    {
                        var pat = (BoundDeclarationPattern)pattern;
                        Assign(pat, null, RefKind.None, false);
                        break;
                    }
                case BoundKind.PropertyPattern:
                    {
                        var pat = (BoundPropertyPattern)pattern;
                        foreach (var prop in pat.Subpatterns)
                        {
                            AssignPatternVariables(prop.Pattern);
                        }
                        break;
                    }
                case BoundKind.RecursivePattern:
                    {
                        var pat = (BoundRecursivePattern)pattern;
                        foreach (var prop in pat.Patterns)
                        {
                            AssignPatternVariables(prop);
                        }
                        break;
                    }

                case BoundKind.WildcardPattern:
                case BoundKind.ConstantPattern:
                default:
                    break;
            }
        }

        public override BoundNode VisitBlock(BoundBlock node)
        {
            DeclareVariables(node.Locals);
            var result = base.VisitBlock(node);
            ReportUnusedVariables(node.Locals);
            ReportUnusedVariables(node.LocalFunctions);
            return result;
        }

        public override BoundNode VisitSwitchStatement(BoundSwitchStatement node)
        {
            DeclareVariables(node.InnerLocals);
            var result = base.VisitSwitchStatement(node);
            ReportUnusedVariables(node.InnerLocals);
            ReportUnusedVariables(node.InnerLocalFunctions);
<<<<<<< HEAD
            return result;
        }

        public override BoundNode VisitPatternSwitchStatement(BoundPatternSwitchStatement node)
        {
            DeclareVariables(node.InnerLocals);
            var result = base.VisitPatternSwitchStatement(node);
            ReportUnusedVariables(node.InnerLocals);
            ReportUnusedVariables(node.InnerLocalFunctions);
            return result;
        }

=======
            return result;
        }

        public override BoundNode VisitPatternSwitchStatement(BoundPatternSwitchStatement node)
        {
            DeclareVariables(node.InnerLocals);
            var result = base.VisitPatternSwitchStatement(node);
            ReportUnusedVariables(node.InnerLocals);
            ReportUnusedVariables(node.InnerLocalFunctions);
            return result;
        }

>>>>>>> f6d2d85d
        protected override void VisitPatternSwitchSection(BoundPatternSwitchSection node, BoundExpression switchExpression, bool isLastSection)
        {
            // TODO: this an probably depend more heavily on the base class implementation.
            DeclareVariables(node.Locals);
            base.VisitPatternSwitchSection(node, switchExpression, isLastSection);
        }

        public override BoundNode VisitLetStatement(BoundLetStatement node)
        {
            CreateSlots(node.Pattern);
            return base.VisitLetStatement(node);
        }

        private void CreateSlots(BoundPattern pattern)
        {
            switch (pattern.Kind)
            {
                case BoundKind.DeclarationPattern:
                    {
                        int slot = GetOrCreateSlot(((BoundDeclarationPattern)pattern).LocalSymbol);
                        break;
                    }
                case BoundKind.PropertyPattern:
                    {
                        var pat = (BoundPropertyPattern)pattern;
                        foreach (var prop in pat.Subpatterns)
                        {
                            CreateSlots(prop.Pattern);
                        }
                        break;
                    }
                case BoundKind.RecursivePattern:
                    {
                        var pat = (BoundRecursivePattern)pattern;
                        foreach (var prop in pat.Patterns)
                        {
                            CreateSlots(prop);
                        }
                        break;
                    }

                case BoundKind.WildcardPattern:
                case BoundKind.ConstantPattern:
                default:
                    break;
            }
        }

        public override BoundNode VisitForStatement(BoundForStatement node)
        {
            DeclareVariables(node.OuterLocals);
            var result = base.VisitForStatement(node);
            ReportUnusedVariables(node.OuterLocals);
            return result;
        }

        public override BoundNode VisitDoStatement(BoundDoStatement node)
        {
            var result = base.VisitDoStatement(node);
            return result;
        }

        public override BoundNode VisitWhileStatement(BoundWhileStatement node)
        {
            var result = base.VisitWhileStatement(node);
            return result;
        }

        public override BoundNode VisitForEachStatement(BoundForEachStatement node)
        {
            var result = base.VisitForEachStatement(node);
            return result;
        }

        public override BoundNode VisitIfStatement(BoundIfStatement node)
        {
            var result = base.VisitIfStatement(node);
            return result;
        }

        public override BoundNode VisitLockStatement(BoundLockStatement node)
        {
            var result = base.VisitLockStatement(node);
            return result;
        }

        /// <remarks>
        /// Variables declared in a using statement are always considered used, so this is just an assert.
        /// </remarks>
        public override BoundNode VisitUsingStatement(BoundUsingStatement node)
        {
            ImmutableArray<LocalSymbol> localsOpt = node.Locals;

            if (localsOpt.IsDefaultOrEmpty)
            {
                return base.VisitUsingStatement(node);
            }

            foreach (LocalSymbol local in localsOpt)
            {
                switch (local.DeclarationKind)
                {
                    case LocalDeclarationKind.RegularVariable:
                    case LocalDeclarationKind.PatternVariable:
                        DeclareVariable(local);
                        break;

                    default:
                        Debug.Assert(local.DeclarationKind == LocalDeclarationKind.UsingVariable);
                        int slot = GetOrCreateSlot(local);
                        if (slot >= 0)
                        {
                            SetSlotAssigned(slot);
                            NoteWrite(local, value: null, read: true);
                        }
                        else
                        {
                            Debug.Assert(_emptyStructTypeCache.IsEmptyStructType(local.Type));
                        }
                        break;
                }
            }

            var result = base.VisitUsingStatement(node);

            foreach (LocalSymbol local in localsOpt)
            {
                if (local.DeclarationKind == LocalDeclarationKind.RegularVariable)
                {
                    ReportIfUnused(local, assigned: true);
                }
                else
                {
                    NoteRead(local); // At the end of the statement, there's an implied read when the local is disposed
                }
            }
            Debug.Assert(localsOpt.All(_usedVariables.Contains));

            return result;
        }

        public override BoundNode VisitFixedStatement(BoundFixedStatement node)
        {
            foreach (LocalSymbol local in node.Locals)
            {
                if (local.DeclarationKind == LocalDeclarationKind.RegularVariable)
                {
                    DeclareVariable(local);
                }
                else
                {
                    Debug.Assert(local.DeclarationKind == LocalDeclarationKind.FixedVariable);
                    // TODO: should something be done about this local?
                }
            }

            var result = base.VisitFixedStatement(node);

            foreach (LocalSymbol local in node.Locals)
            {
                if (local.DeclarationKind == LocalDeclarationKind.RegularVariable)
                {
                    ReportIfUnused(local, assigned: true);
                }
            }

            return result;
        }

        public override BoundNode VisitSequence(BoundSequence node)
        {
            DeclareVariables(node.Locals);
            var result = base.VisitSequence(node);
            ReportUnusedVariables(node.Locals);
            return result;
        }

        private void DeclareVariables(ImmutableArray<LocalSymbol> locals)
        {
            foreach (var symbol in locals)
            {
                DeclareVariable(symbol);
            }
        }

        private void DeclareVariable(LocalSymbol symbol)
        {
            var initiallyAssigned =
                symbol.IsConst ||
                // When data flow analysis determines that the variable is sometimes used without being assigned
                // first, we want to treat that variable, during region analysis, as assigned where it is introduced.
                initiallyAssignedVariables != null && initiallyAssignedVariables.Contains(symbol);
            SetSlotState(GetOrCreateSlot(symbol), initiallyAssigned);
        }

        private void ReportUnusedVariables(ImmutableArray<LocalSymbol> locals)
        {
            foreach (var symbol in locals)
            {
                ReportIfUnused(symbol, assigned: true);
            }
        }

        private void ReportIfUnused(LocalSymbol symbol, bool assigned)
        {
            if (!_usedVariables.Contains(symbol))
            {
                if (symbol.DeclarationKind != LocalDeclarationKind.PatternVariable && !string.IsNullOrEmpty(symbol.Name)) // avoid diagnostics for parser-inserted names
                {
                    Diagnostics.Add(assigned && _writtenVariables.Contains(symbol) ? ErrorCode.WRN_UnreferencedVarAssg : ErrorCode.WRN_UnreferencedVar, symbol.Locations[0], symbol.Name);
                }
            }
        }

        private void ReportUnusedVariables(ImmutableArray<LocalFunctionSymbol> locals)
        {
            foreach (var symbol in locals)
            {
                ReportIfUnused(symbol);
            }
        }

        private void ReportIfUnused(LocalFunctionSymbol symbol)
        {
            if (!_usedLocalFunctions.Contains(symbol))
            {
                if (!string.IsNullOrEmpty(symbol.Name)) // avoid diagnostics for parser-inserted names
                {
                    Diagnostics.Add(ErrorCode.WRN_UnreferencedVar, symbol.Locations[0], symbol.Name);
                }
            }
        }

        public override BoundNode VisitLocal(BoundLocal node)
        {
            // Note: the caller should avoid allowing this to be called for the left-hand-side of
            // an assignment (if a simple variable or this-qualified) or an out parameter.  That's
            // because this code assumes the variable is being read, not written.
            LocalSymbol localSymbol = node.LocalSymbol;
            CheckAssigned(localSymbol, node.Syntax);
            if (localSymbol.IsFixed &&
                (this.currentMethodOrLambda.MethodKind == MethodKind.AnonymousFunction || this.currentMethodOrLambda.MethodKind == MethodKind.LocalFunction) &&
                _capturedVariables.Contains(localSymbol))
            {
                Diagnostics.Add(ErrorCode.ERR_FixedLocalInLambda, new SourceLocation(node.Syntax), localSymbol);
            }
            return null;
        }

        public override BoundNode VisitLocalDeclaration(BoundLocalDeclaration node)
        {
            int slot = GetOrCreateSlot(node.LocalSymbol); // not initially assigned
            if (initiallyAssignedVariables != null && initiallyAssignedVariables.Contains(node.LocalSymbol))
            {
                // When data flow analysis determines that the variable is sometimes
                // used without being assigned first, we want to treat that variable, during region analysis,
                // as assigned at its point of declaration.
                Assign(node, node.InitializerOpt);
            }

            if (node.InitializerOpt != null)
            {
                base.VisitLocalDeclaration(node);
                Assign(node, node.InitializerOpt);
            }
            return null;
        }

        public override BoundNode VisitCall(BoundCall node)
        {
            if (node.Method.MethodKind == MethodKind.LocalFunction)
            {
                CheckAssigned(node.Method.OriginalDefinition, node.Syntax);
            }
            return base.VisitCall(node);
        }

        public override BoundNode VisitConversion(BoundConversion node)
        {
            if (node.ConversionKind == ConversionKind.MethodGroup && node.SymbolOpt?.MethodKind == MethodKind.LocalFunction)
            {
                CheckAssigned(node.SymbolOpt.OriginalDefinition, node.Syntax);
            }
            return base.VisitConversion(node);
        }

        public override BoundNode VisitDelegateCreationExpression(BoundDelegateCreationExpression node)
        {
            if (node.MethodOpt?.MethodKind == MethodKind.LocalFunction)
            {
                CheckAssigned(node.MethodOpt.OriginalDefinition, node.Syntax);
            }
            return base.VisitDelegateCreationExpression(node);
        }

        public override BoundNode VisitMethodGroup(BoundMethodGroup node)
        {
            foreach (var method in node.Methods)
            {
                if (method.MethodKind == MethodKind.LocalFunction)
                {
                    CheckAssigned(method, node.Syntax);
                }
            }
            return base.VisitMethodGroup(node);
        }

        public override BoundNode VisitLambda(BoundLambda node)
        {
            return VisitLambdaOrLocalFunction(node);
        }

        public override BoundNode VisitLocalFunctionStatement(BoundLocalFunctionStatement node)
        {
            Assign(node, value: null);
            return VisitLambdaOrLocalFunction(node);
        }

        private BoundNode VisitLambdaOrLocalFunction(IBoundLambdaOrFunction node)
        {
            var oldMethodOrLambda = this.currentMethodOrLambda;
            this.currentMethodOrLambda = node.Symbol;

            var oldPending = SavePending(); // we do not support branches into a lambda
            LocalState finalState = this.State;
            this.State = this.State.Reachable ? this.State.Clone() : AllBitsSet();
            if (!node.WasCompilerGenerated) EnterParameters(node.Symbol.Parameters);
            var oldPending2 = SavePending();
            VisitAlways(node.Body);
            RestorePending(oldPending2); // process any forward branches within the lambda body
            ImmutableArray<PendingBranch> pendingReturns = RemoveReturns();
            RestorePending(oldPending);
            LeaveParameters(node.Symbol.Parameters, node.Syntax, null);
            IntersectWith(ref finalState, ref this.State); // a no-op except in region analysis
            foreach (PendingBranch pending in pendingReturns)
            {
                this.State = pending.State;
                if (pending.Branch.Kind == BoundKind.ReturnStatement)
                {
                    // ensure out parameters are definitely assigned at each return
                    LeaveParameters(node.Symbol.Parameters, pending.Branch.Syntax, null);
                }
                else
                {
                    // other ways of branching out of a lambda are errors, previously reported in control-flow analysis
                }

                IntersectWith(ref finalState, ref this.State); // a no-op except in region analysis
            }

            this.State = finalState;

            this.currentMethodOrLambda = oldMethodOrLambda;
            return null;
        }

        public override BoundNode VisitThisReference(BoundThisReference node)
        {
            // TODO: in a struct constructor, "this" is not initially assigned.
            CheckAssigned(MethodThisParameter, node.Syntax);
            return null;
        }

        public override BoundNode VisitParameter(BoundParameter node)
        {
            if (!node.WasCompilerGenerated)
            {
                CheckAssigned(node.ParameterSymbol, node.Syntax);
            }

            return null;
        }

        public override BoundNode VisitAssignmentOperator(BoundAssignmentOperator node)
        {
            base.VisitAssignmentOperator(node);
            Assign(node.Left, node.Right, refKind: node.RefKind);
            return null;
        }

        public override BoundNode VisitIncrementOperator(BoundIncrementOperator node)
        {
            base.VisitIncrementOperator(node);
            Assign(node.Operand, node.Operand);
            return null;
        }

        public override BoundNode VisitCompoundAssignmentOperator(BoundCompoundAssignmentOperator node)
        {
            base.VisitCompoundAssignmentOperator(node);
            Assign(node.Left, node.Right);
            return null;
        }

        public override BoundNode VisitAddressOfOperator(BoundAddressOfOperator node)
        {
            BoundExpression operand = node.Operand;
            bool shouldReadOperand = false;

            // If the node is a fixed statement address-of operator (e.g. fixed(int *p = &...)),
            // then we don't need to consider it for membership in unsafeAddressTakenVariables,
            // because it is either not a local/parameter/range variable (if the variable is
            // non-moveable) or it is and it has a RefKind other than None, in which case it can't
            // be referred to in a lambda (i.e. can't be captured).
            if (!node.IsFixedStatementAddressOf)
            {
                Symbol variable = UseNonFieldSymbolUnsafely(operand);
                if ((object)variable != null)
                {
                    // The goal here is to treat address-of as a read in cases where
                    // we (a) care about a read happening (e.g. for DataFlowsIn) and
                    // (b) have information indicating that this will not result in
                    // a read to an unassigned variable (i.e. the operand is definitely
                    // assigned).
                    if (_unassignedVariableAddressOfSyntaxes != null &&
                        !_unassignedVariableAddressOfSyntaxes.Contains(node.Syntax as PrefixUnaryExpressionSyntax))
                    {
                        shouldReadOperand = true;
                    }

                    if (!_unsafeAddressTakenVariables.ContainsKey(variable))
                    {
                        _unsafeAddressTakenVariables.Add(variable, node.Syntax.Location);
                    }
                }
            }

            VisitAddressOfOperator(node, shouldReadOperand);

            return null;
        }

        protected override void WriteArgument(BoundExpression arg, RefKind refKind, MethodSymbol method)
        {
            if (refKind == RefKind.Ref)
            {
                // Though the method might write the argument, in the case of ref arguments it might not,
                // thus leaving the old value in the variable.  We model this as a read of the argument
                // by the method after the invocation.
                CheckAssigned(arg, arg.Syntax);
            }

            Assign(arg, value: null);

            // Imitate Dev10 behavior: if the argument is passed by ref/out to an external method, then
            // we assume that external method may write and/or read all of its fields (recursively).
            // Strangely, the native compiler requires the "ref", even for reference types, to exhibit
            // this behavior.
            if (refKind != RefKind.None && ((object)method == null || method.IsExtern))
            {
                MarkFieldsUsed(arg.Type);
            }
        }

        protected void CheckAssigned(BoundExpression expr, CSharpSyntaxNode node)
        {
            if (!this.State.Reachable) return;
            int slot = MakeSlot(expr);
            switch (expr.Kind)
            {
                case BoundKind.Local:
                    CheckAssigned(((BoundLocal)expr).LocalSymbol, node);
                    break;
                case BoundKind.Parameter:
                    CheckAssigned(((BoundParameter)expr).ParameterSymbol, node);
                    break;
                case BoundKind.FieldAccess:
                    var field = (BoundFieldAccess)expr;
                    var symbol = field.FieldSymbol;
                    if (!symbol.IsFixed && MayRequireTracking(field.ReceiverOpt, symbol))
                    {
                        CheckAssigned(expr, symbol, node);
                    }
                    break;
                case BoundKind.EventAccess:
                    var @event = (BoundEventAccess)expr;
                    FieldSymbol associatedField = @event.EventSymbol.AssociatedField;
                    if ((object)associatedField != null && MayRequireTracking(@event.ReceiverOpt, associatedField))
                    {
                        CheckAssigned(@event, associatedField, node);
                    }
                    break;
                case BoundKind.ThisReference:
                case BoundKind.BaseReference:
                    CheckAssigned(MethodThisParameter, node);
                    break;
                    //CheckAssigned(expr, 
            }
        }

        private void MarkFieldsUsed(TypeSymbol type)
        {
            switch (type.TypeKind)
            {
                case TypeKind.Array:
                    MarkFieldsUsed(((ArrayTypeSymbol)type).ElementType);
                    return;

                case TypeKind.Class:
                case TypeKind.Struct:
                    if (!type.IsFromCompilation(this.compilation))
                    {
                        return;
                    }

                    var namedType = (NamedTypeSymbol)type;
                    var assembly = type.ContainingAssembly as SourceAssemblySymbol;
                    if ((object)assembly == null)
                    {
                        return; // could be retargeting assembly
                    }

                    var seen = assembly.TypesReferencedInExternalMethods;
                    if (seen.Add(type))
                    {
                        foreach (var symbol in namedType.GetMembersUnordered())
                        {
                            if (symbol.Kind != SymbolKind.Field)
                            {
                                continue;
                            }

                            FieldSymbol field = (FieldSymbol)symbol;
                            assembly.NoteFieldAccess(field, read: true, write: true);
                            MarkFieldsUsed(field.Type);
                        }
                    }
                    return;
            }
        }

        public override BoundNode VisitBaseReference(BoundBaseReference node)
        {
            CheckAssigned(MethodThisParameter, node.Syntax);
            return null;
        }

        #region TryStatements

        private LocalState? _tryState;

        protected override void VisitTryBlock(BoundStatement tryBlock, BoundTryStatement node, ref LocalState tryState)
        {
            if (trackUnassignments)
            {
                LocalState? oldTryState = _tryState;
                _tryState = AllBitsSet();
                base.VisitTryBlock(tryBlock, node, ref tryState);
                var tts = _tryState.Value;
                IntersectWith(ref tryState, ref tts);
                if (oldTryState.HasValue)
                {
                    var ots = oldTryState.Value;
                    IntersectWith(ref ots, ref tts);
                    oldTryState = ots;
                }
                _tryState = oldTryState;
            }
            else
            {
                base.VisitTryBlock(tryBlock, node, ref tryState);
            }
        }

        protected override void VisitCatchBlock(BoundCatchBlock catchBlock, ref LocalState finallyState)
        {
            if (trackUnassignments)
            {
                LocalState? oldTryState = _tryState;
                _tryState = AllBitsSet();
                VisitCatchBlockInternal(catchBlock, ref finallyState);
                var tts = _tryState.Value;
                IntersectWith(ref finallyState, ref tts);
                if (oldTryState.HasValue)
                {
                    var ots = oldTryState.Value;
                    IntersectWith(ref ots, ref tts);
                    oldTryState = ots;
                }
                _tryState = oldTryState;
            }
            else
            {
                VisitCatchBlockInternal(catchBlock, ref finallyState);
            }
        }

        private void VisitCatchBlockInternal(BoundCatchBlock catchBlock, ref LocalState finallyState)
        {
            if ((object)catchBlock.LocalOpt != null)
            {
                DeclareVariable(catchBlock.LocalOpt);
            }

            var exceptionSource = catchBlock.ExceptionSourceOpt;
            if (exceptionSource != null)
            {
                Assign(exceptionSource, value: null, read: false);
            }

            base.VisitCatchBlock(catchBlock, ref finallyState);

            if ((object)catchBlock.LocalOpt != null)
            {
                ReportIfUnused(catchBlock.LocalOpt, assigned: false);
            }
        }

        protected override void VisitFinallyBlock(BoundStatement finallyBlock, ref LocalState unsetInFinally)
        {
            if (trackUnassignments)
            {
                LocalState? oldTryState = _tryState;
                _tryState = AllBitsSet();
                base.VisitFinallyBlock(finallyBlock, ref unsetInFinally);
                var tts = _tryState.Value;
                IntersectWith(ref unsetInFinally, ref tts);
                if (oldTryState.HasValue)
                {
                    var ots = oldTryState.Value;
                    IntersectWith(ref ots, ref tts);
                    oldTryState = ots;
                }

                _tryState = oldTryState;
            }
            else
            {
                base.VisitFinallyBlock(finallyBlock, ref unsetInFinally);
            }
        }

        #endregion TryStatements

        public override BoundNode VisitFieldAccess(BoundFieldAccess node)
        {
            var result = base.VisitFieldAccess(node);
            NoteRead(node.FieldSymbol);

            if (node.FieldSymbol.IsFixed && node.Syntax != null && !SyntaxFacts.IsFixedStatementExpression(node.Syntax))
            {
                Symbol receiver = UseNonFieldSymbolUnsafely(node.ReceiverOpt);
                if ((object)receiver != null)
                {
                    CheckCaptured(receiver);
                    if (!_unsafeAddressTakenVariables.ContainsKey(receiver))
                    {
                        _unsafeAddressTakenVariables.Add(receiver, node.Syntax.Location);
                    }
                }
            }
            else if (MayRequireTracking(node.ReceiverOpt, node.FieldSymbol))
            {
                // special definite assignment behavior for fields of struct local variables.
                CheckAssigned(node, node.FieldSymbol, node.Syntax);
            }

            return result;
        }

        public override BoundNode VisitPropertyAccess(BoundPropertyAccess node)
        {
            var result = base.VisitPropertyAccess(node);
            if (Binder.AccessingAutopropertyFromConstructor(node, this.currentMethodOrLambda))
            {
                var property = node.PropertySymbol;
                var backingField = (property as SourcePropertySymbol)?.BackingField;
                if (backingField != null)
                {
                    if (MayRequireTracking(node.ReceiverOpt, backingField))
                    {
                        // special definite assignment behavior for fields of struct local variables.
                        int unassignedSlot;
                        if (this.State.Reachable && !IsAssigned(node, out unassignedSlot))
                        {
                            ReportUnassigned(backingField, unassignedSlot, node.Syntax);
                        }
                    }
                }
            }
            return result;
        }

        public override BoundNode VisitEventAccess(BoundEventAccess node)
        {
            var result = base.VisitEventAccess(node);
            // special definite assignment behavior for events of struct local variables.

            FieldSymbol associatedField = node.EventSymbol.AssociatedField;
            if ((object)associatedField != null)
            {
                NoteRead(associatedField);
                if (MayRequireTracking(node.ReceiverOpt, associatedField))
                {
                    CheckAssigned(node, associatedField, node.Syntax);
                }
            }

            return result;
        }

        public override void VisitForEachIterationVariable(BoundForEachStatement node)
        {
            var local = node.IterationVariable;
            if ((object)local != null)
            {
                GetOrCreateSlot(local);
                Assign(node, value: null);
                // TODO: node needed? NoteRead(local); // Never warn about unused foreach variables.
            }
        }

        public override BoundNode VisitObjectInitializerMember(BoundObjectInitializerMember node)
        {
            var result = base.VisitObjectInitializerMember(node);

            if ((object)_sourceAssembly != null && node.MemberSymbol != null && node.MemberSymbol.Kind == SymbolKind.Field)
            {
                _sourceAssembly.NoteFieldAccess((FieldSymbol)node.MemberSymbol.OriginalDefinition, read: false, write: true);
            }

            return result;
        }

        public override BoundNode VisitDynamicObjectInitializerMember(BoundDynamicObjectInitializerMember node)
        {
            return null;
        }

        #endregion Visitors

        protected override string Dump(LocalState state)
        {
            var builder = new StringBuilder();
            builder.Append("[assigned ");
            AppendBitNames(state.Assigned, builder);
            builder.Append("]");
            return builder.ToString();
        }

        protected void AppendBitNames(BitVector a, StringBuilder builder)
        {
            bool any = false;
            foreach (int bit in a.TrueBits())
            {
                if (any) builder.Append(", ");
                any = true;
                AppendBitName(bit, builder);
            }
        }

        protected void AppendBitName(int bit, StringBuilder builder)
        {
            VariableIdentifier id = variableBySlot[bit];
            if (id.ContainingSlot > 0)
            {
                AppendBitName(id.ContainingSlot, builder);
                builder.Append(".");
            }

            builder.Append(
                bit == 0 ? "<unreachable>" :
                string.IsNullOrEmpty(id.Symbol.Name) ? "<anon>" + id.Symbol.GetHashCode() :
                id.Symbol.Name);
        }

        protected override void UnionWith(ref LocalState self, ref LocalState other)
        {
            if (self.Assigned.Capacity != other.Assigned.Capacity)
            {
                Normalize(ref self);
                Normalize(ref other);
            }

            if (other.Assigned[0]) self.Assigned[0] = true;
            for (int slot = 1; slot < self.Assigned.Capacity; slot++)
            {
                if (other.Assigned[slot] && !self.Assigned[slot])
                {
                    SetSlotAssigned(slot, ref self);
                }
            }
        }

        protected override bool IntersectWith(ref LocalState self, ref LocalState other)
        {
            if (self.Reachable == other.Reachable)
            {
                if (self.Assigned.Capacity != other.Assigned.Capacity)
                {
                    Normalize(ref self);
                    Normalize(ref other);
                }

                return self.Assigned.IntersectWith(other.Assigned);
            }
            else if (!self.Reachable)
            {
                self.Assigned = other.Assigned.Clone();
                return true;
            }
            else
            {
                Debug.Assert(!other.Reachable);
                return false;
            }
        }

        internal struct LocalState : AbstractLocalState
        {
            internal BitVector Assigned;

            internal LocalState(BitVector assigned)
            {
                this.Assigned = assigned;
                Debug.Assert(!assigned.IsNull);
            }

            /// <summary>
            /// Produce a duplicate of this flow analysis state.
            /// </summary>
            /// <returns></returns>
            public LocalState Clone()
            {
                return new LocalState(Assigned.Clone());
            }

            public bool IsAssigned(int slot)
            {
                return /*(slot == -1) || */Assigned[slot];
            }

            public void Assign(int slot)
            {
                if (slot == -1)
                    return;
                Assigned[slot] = true;
            }

            public void Unassign(int slot)
            {
                if (slot == -1)
                    return;
                Assigned[slot] = false;
            }

            public bool Reachable
            {
                get
                {
                    return Assigned.Capacity <= 0 || !IsAssigned(0);
                }
            }
        }
    }
}<|MERGE_RESOLUTION|>--- conflicted
+++ resolved
@@ -1370,7 +1370,6 @@
             var result = base.VisitSwitchStatement(node);
             ReportUnusedVariables(node.InnerLocals);
             ReportUnusedVariables(node.InnerLocalFunctions);
-<<<<<<< HEAD
             return result;
         }
 
@@ -1383,20 +1382,6 @@
             return result;
         }
 
-=======
-            return result;
-        }
-
-        public override BoundNode VisitPatternSwitchStatement(BoundPatternSwitchStatement node)
-        {
-            DeclareVariables(node.InnerLocals);
-            var result = base.VisitPatternSwitchStatement(node);
-            ReportUnusedVariables(node.InnerLocals);
-            ReportUnusedVariables(node.InnerLocalFunctions);
-            return result;
-        }
-
->>>>>>> f6d2d85d
         protected override void VisitPatternSwitchSection(BoundPatternSwitchSection node, BoundExpression switchExpression, bool isLastSection)
         {
             // TODO: this an probably depend more heavily on the base class implementation.
