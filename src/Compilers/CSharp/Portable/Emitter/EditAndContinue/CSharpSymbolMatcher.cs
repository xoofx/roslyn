--- conflicted
+++ resolved
@@ -848,13 +848,8 @@
                 if ((object)originalDef != type)
                 {
                     HashSet<DiagnosticInfo> useSiteDiagnostics = null;
-<<<<<<< HEAD
                     var translatedTypeArguments = type.GetAllTypeArguments(ref useSiteDiagnostics).SelectAsArray((t, v) => t.Update((TypeSymbol)v.Visit(t.TypeSymbol), 
-                                                                                                                                    v.VisitCustomModifiers(t.CustomModifiers)), 
-=======
-                    var translatedTypeArguments = type.GetAllTypeArguments(ref useSiteDiagnostics).SelectAsArray((t, v) => new TypeWithModifiers((TypeSymbol)v.Visit(t.Type),
-                                                                                                                                                  v.VisitCustomModifiers(t.CustomModifiers)),
->>>>>>> 0f1ddfd6
+                                                                                                                                                  v.VisitCustomModifiers(t.CustomModifiers)), 
                                                                                                                  this);
 
                     var translatedOriginalDef = (NamedTypeSymbol)this.Visit(originalDef);
