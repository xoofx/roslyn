--- conflicted
+++ resolved
@@ -158,11 +158,7 @@
 
         internal override TypeSymbol GetIteratorElementType(YieldStatementSyntax node, DiagnosticBag diagnostics)
         {
-<<<<<<< HEAD
-            TypeSymbol returnType = (_methodSymbol as LocalFunctionSymbol)?.ReturnTypeIterator ?? _methodSymbol.ReturnType.TypeSymbol;
-=======
-            TypeSymbol returnType = _methodSymbol.ReturnType;
->>>>>>> 64677ba1
+            TypeSymbol returnType = _methodSymbol.ReturnType.TypeSymbol;
 
             if (!this.IsDirectlyInIterator)
             {
