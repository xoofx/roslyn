﻿// Copyright (c) Microsoft.  All Rights Reserved.  Licensed under the Apache License, Version 2.0.  See License.txt in the project root for license information.

using Microsoft.CodeAnalysis.CSharp.Symbols;
using Microsoft.CodeAnalysis.CSharp.Syntax;
using Roslyn.Utilities;
using System.Collections.Generic;
using System.Collections.Immutable;
using System.Diagnostics;

namespace Microsoft.CodeAnalysis.CSharp
{
    partial class Binder
    {
        private BoundExpression BindIsPatternExpression(IsPatternExpressionSyntax node, DiagnosticBag diagnostics)
        {
            var expression = BindExpression(node.Expression, diagnostics);
            var hasErrors = node.HasErrors || IsOperandErrors(node, expression, diagnostics);
            var pattern = BindPattern(node.Pattern, expression, expression.Type, hasErrors, diagnostics);
            return new BoundIsPatternExpression(
                node, expression, pattern, GetSpecialType(SpecialType.System_Boolean, diagnostics, node), hasErrors);
        }

        internal BoundPattern BindPattern(
            PatternSyntax node,
            BoundExpression operand,
            TypeSymbol operandType,
            bool hasErrors,
            DiagnosticBag diagnostics)
        {
            switch (node.Kind())
            {
                case SyntaxKind.DeclarationPattern:
                    return BindDeclarationPattern(
                        (DeclarationPatternSyntax)node, operand, operandType, hasErrors, diagnostics);

                case SyntaxKind.ConstantPattern:
                    return BindConstantPattern(
                        (ConstantPatternSyntax)node, operand, operandType, hasErrors, diagnostics);

                case SyntaxKind.PropertyPattern:
                    return BindPropertyPattern(
                        (PropertyPatternSyntax)node, operand, operandType, hasErrors, diagnostics);

                case SyntaxKind.PositionalPattern:
                    return BindPositionalPattern(
                        (PositionalPatternSyntax)node, operand, operandType, hasErrors, diagnostics);

                case SyntaxKind.WildcardPattern:
                    return new BoundWildcardPattern(node);

                default:
                    // PROTOTYPE(patterns): Can this occur due to parser error recovery? If so, how to handle?
                    throw ExceptionUtilities.UnexpectedValue(node.Kind());
            }
        }

        private BoundPattern BindPositionalPattern(
            PositionalPatternSyntax node,
            BoundExpression operand,
            TypeSymbol operandType,
            bool hasErrors,
            DiagnosticBag diagnostics)
        {
            var type = (NamedTypeSymbol)this.BindType(node.Type, diagnostics);

            var operators = type.GetMembers(WellKnownMemberNames.IsOperatorName);
            if (operators.IsDefaultOrEmpty && ((CSharpParseOptions)node.SyntaxTree.Options).IsFeatureEnabled(MessageID.IDS_FeaturePatternMatching2))
            {
                // PROTOTYPE(patterns): As a temporary hack we recognize constructors and try to infer
                // PROTOTYPE(patterns): a pattern-matching against properties based on constructor parameter names.
                return BindInferredPositionalPattern(node, type, operand, operandType, hasErrors, diagnostics);
            }
            else
            {
                return BindUserDefinedPositionalPattern(node, type, operators, operand, operandType, hasErrors, diagnostics);
            }
        }

        private BoundPattern BindUserDefinedPositionalPattern(
            PositionalPatternSyntax node,
            NamedTypeSymbol type,
            ImmutableArray<Symbol> operators,
            BoundExpression operand,
            TypeSymbol operandType,
            bool hasErrors,
            DiagnosticBag diagnostics)
        {
            // find the unique operator to use
            MethodSymbol isOperator = null;
            var subPatterns = node.PatternList.SubPatterns;
            var subPatternsCount = subPatterns.Count;
            foreach (var op in operators)
            {
                // check that the operator is well-formed. If not, skip it.
                var candidate = op as MethodSymbol;
                if (candidate == (object)null || !ApplicableOperatorIs(candidate, node.Type, diagnostics)) continue;

                // check that its number of out parameters is the same as the arity of this pattern-matching operation.
                // PROTOTYPE(patterns): consider how we would support `params` for a variable number of pattern positions, for
                // PROTOTYPE(patterns): example in a regular expression the library does not know statically how many capture
                // PROTOTYPE(patterns): groups there are.
                if (candidate.ParameterCount != subPatternsCount + 1) continue; // not the droid you're looking for

                // ok, we've found a candidate. If we already have a candidate, error.
                // PROTOTYPE(patterns): it has been suggested that we use something like overload resolution on the shape
                // PROTOTYPE(patterns): of the patterns to further narrow down which operators we consider. We don't do that.
                if (isOperator != (object)null)
                {
                    // Error: Ambiguous `operator is` declarations found in type {type}
                    diagnostics.Add(ErrorCode.ERR_AmbiguousOperatorIs, node.Location, type);
                    hasErrors = true;
                    break;
                }

                isOperator = candidate;
            }

            if (isOperator == (object)null)
            {
                // Error: No 'operator is' declaration in {type} was found with {node.PatternList.SubPatterns.Count} out parameters.
                diagnostics.Add(ErrorCode.ERR_OperatorIsParameterCount, node.Location, type, subPatternsCount);
                // PROTOTYPE(patterns): should we bind the subpatterns for the semantic model to use,
                // PROTOTYPE(patterns): even though we don't have an expression to match them against?
                return new BoundWildcardPattern(node, hasErrors: true);
            }

            // Note: we bind the pattern (conversion) to the first argument of `operator is`, not the type containing `operator is`.
            // That is how we support the specification of pattern-matching external to a type (e.g. active patterns)
            hasErrors = hasErrors ||
                CheckValidPatternType(node.Type, operand, operandType, isOperator.Parameters[0].Type, isVar: false,
                                      patternTypeWasInSource: false, diagnostics: diagnostics);
            var patterns = ArrayBuilder<BoundPattern>.GetInstance(subPatternsCount);
            for (int i = 0; i < subPatternsCount; i++)
            {
                if (subPatterns[i].NameColon != null)
                {
                    // PROTOTYPE(patterns): keyword syntax not supported in recursive patterns.
                    diagnostics.Add(ErrorCode.ERR_FeatureIsUnimplemented, subPatterns[i].NameColon.Location, "keyword syntax in recursive patterns");
                    hasErrors = true;
                }

                patterns.Add(BindPattern(subPatterns[i].Pattern, null, isOperator.Parameters[i + 1].Type, hasErrors, diagnostics));
            }

            return new BoundPositionalPattern(node, type, isOperator, patterns.ToImmutableAndFree(), hasErrors);
        }

        /// <summary>
        /// Is a user-defined `operator is` applicable? At the use site, we ignore those that are not.
        /// PROTOTYPE(patterns): In the future this may be context-dependent (i.e. static versus instance context).
        /// </summary>
        private bool ApplicableOperatorIs(MethodSymbol candidate, CSharpSyntaxNode node, DiagnosticBag diagnostics)
        {
            // must be a user-defined operator, and requires at least one parameter
            if (candidate.MethodKind != MethodKind.UserDefinedOperator || candidate.ParameterCount == 0)
            {
                return false;
            }

            // must be static.
            // PROTOTYPE(patterns): we don't support value-capturing matchers (e.g. regular expressions) yet.
            if (!candidate.IsStatic)
            {
                return false;
            }

            // the first parameter must be a value. The remaining parameters must be out.
            foreach (var parameter in candidate.Parameters)
            {
                if (parameter.RefKind != ((parameter.Ordinal == 0) ? RefKind.None : RefKind.Out))
                {
                    return false;
                }
            }

            // must return void or bool
            switch (candidate.ReturnType.SpecialType)
            {
                case SpecialType.System_Void:
                case SpecialType.System_Boolean:
                    break;
                default:
                    return false;
            }

            // must not be generic
            if (candidate.Arity != 0)
            {
                return false;
            }

            // it should be accessible
            HashSet<DiagnosticInfo> useSiteDiagnostics = null;
            bool isAccessible = this.IsAccessible(candidate, ref useSiteDiagnostics);
            diagnostics.Add(node, useSiteDiagnostics);
            if (!isAccessible)
            {
                return false;
            }

            // all requirements are satisfied
            return true;
        }

        private BoundPattern BindInferredPositionalPattern(
            PositionalPatternSyntax node,
            NamedTypeSymbol type,
            BoundExpression operand,
            TypeSymbol operandType,
            bool hasErrors,
            DiagnosticBag diagnostics)
        {
            hasErrors = hasErrors ||
                CheckValidPatternType(node.Type, operand, operandType, type,
                                      isVar: false, patternTypeWasInSource:false, diagnostics: diagnostics);

            // PROTOTYPE(patterns): We intend that (positional) recursive pattern-matching should be defined in terms of
            // PROTOTYPE(patterns): a pattern of user-defined methods or operators. As currently specified it is `operator is`.
            // PROTOTYPE(patterns): As a temporary hack we try to *infer* a positional pattern-matching operation from the presence of
            // PROTOTYPE(patterns): an accessible constructor.
            var correspondingMembers = default(ImmutableArray<Symbol>);
            HashSet<DiagnosticInfo> useSiteDiagnostics = null;
            var memberNames = type.MemberNames;
            var correspondingMembersForCtor = ArrayBuilder<Symbol>.GetInstance(node.PatternList.SubPatterns.Count);
            foreach (var m in type.GetMembers(WellKnownMemberNames.InstanceConstructorName))
            {
                var ctor = m as MethodSymbol;
                if (ctor?.ParameterCount != node.PatternList.SubPatterns.Count) continue;
                if (!IsAccessible(ctor, useSiteDiagnostics: ref useSiteDiagnostics)) continue;
                correspondingMembersForCtor.Clear();
                foreach (var parameter in ctor.Parameters)
                {
                    var name = CaseInsensitiveComparison.ToLower(parameter.Name);
                    Symbol correspondingMember = null;
                    foreach (var memberName in memberNames)
                    {
                        if (!name.Equals(CaseInsensitiveComparison.ToLower(memberName))) continue;
                        var candidate = LookupMatchableMemberInType(type, memberName, ref useSiteDiagnostics);
                        if (candidate?.IsStatic != false) continue;
                        if (candidate.Kind != SymbolKind.Property && candidate.Kind != SymbolKind.Field) continue;
                        if ((candidate as PropertySymbol)?.IsIndexedProperty == true) continue;
                        if (!IsAccessible(candidate, useSiteDiagnostics: ref useSiteDiagnostics)) continue;
                        if (correspondingMember != null)
                        {
                            // We have two candidates for this property. Cannot use the constructor.
                            goto tryAnotherConstructor;
                        }
                        correspondingMember = candidate;
                    }

                    if (correspondingMember == null) goto tryAnotherConstructor;
                    correspondingMembersForCtor.Add(correspondingMember);
                }
                Debug.Assert(correspondingMembersForCtor.Count == node.PatternList.SubPatterns.Count);
                if (correspondingMembers.IsDefault)
                {
                    correspondingMembers = correspondingMembersForCtor.ToImmutable();
                }
                else
                {
                    if (!correspondingMembersForCtor.SequenceEqual(correspondingMembers, (s1, s2) => s1 == s2))
                    {
                        correspondingMembersForCtor.Free();
                        // PROTOTYPE(patterns): If we decide to support this, we need a properly i18n'd diagnostic.
                        Error(diagnostics, ErrorCode.ERR_FeatureIsUnimplemented, node,
                            "cannot infer a positional pattern from conflicting constructors");
                        diagnostics.Add(node, useSiteDiagnostics);
                        hasErrors = true;
                        // PROTOTYPE(patterns): should we bind the subpatterns for the semantic model to use,
                        // PROTOTYPE(patterns): even though we don't have an expression to match them against?
                        return new BoundWildcardPattern(node, hasErrors);
                    }
                }
                tryAnotherConstructor:;
            }

            if (correspondingMembers == null)
            {
                // PROTOTYPE(patterns): If we decide to support this, we need a properly i18n'd diagnostic.
                Error(diagnostics, ErrorCode.ERR_FeatureIsUnimplemented, node,
                    "cannot infer a positional pattern from any accessible constructor");
                diagnostics.Add(node, useSiteDiagnostics);
                correspondingMembersForCtor.Free();
                hasErrors = true;
                // PROTOTYPE(patterns): should we bind the subpatterns for the semantic model to use,
                // PROTOTYPE(patterns): even though we don't have an expression to match them against?
                return new BoundWildcardPattern(node, hasErrors);
            }

            // PROTOTYPE(patterns): Given that we infer a set of properties to match as a temporary hack,
            // PROTOTYPE(patterns): we record the result as a BoundPropertyPattern.
            var properties = correspondingMembers;
            var boundPatterns = BindPositionalSubPropertyPatterns(node, properties, type, diagnostics);
            var builder = ArrayBuilder<BoundSubPropertyPattern>.GetInstance(properties.Length);
            for (int i = 0; i < properties.Length; i++)
            {
                var member = new BoundPropertyPatternMember(
                    syntax: node.PatternList.SubPatterns[i],
                    memberSymbol: properties[i],
                    //arguments: ImmutableArray<BoundExpression>.Empty,
                    //argumentNamesOpt: ImmutableArray<string>.Empty,
                    //argumentRefKindsOpt: ImmutableArray<RefKind>.Empty,
                    //expanded: false,
                    //argsToParamsOpt: default(ImmutableArray<int>),
                    resultKind: LookupResultKind.Empty,
                    type: properties[i].GetTypeOrReturnType(),
                    hasErrors: hasErrors);
                builder.Add(new BoundSubPropertyPattern(node.PatternList.SubPatterns[i], member, boundPatterns[i], hasErrors));
            }

            return new BoundPropertyPattern(node, type, builder.ToImmutableAndFree(), hasErrors: hasErrors);
        }

        private ImmutableArray<BoundPattern> BindPositionalSubPropertyPatterns(
            PositionalPatternSyntax node,
            ImmutableArray<Symbol> properties,
            NamedTypeSymbol type,
            DiagnosticBag diagnostics)
        {
            var boundPatternsBuilder = ArrayBuilder<BoundPattern>.GetInstance(properties.Length);
            for (int i = 0; i < properties.Length; i++)
            {
                var syntax = node.PatternList.SubPatterns[i];
                var property = properties[i];
                var pattern = syntax.Pattern;
                bool hasErrors = false;
                Debug.Assert(!property.IsStatic);
                var boundPattern = this.BindPattern(pattern, null, property.GetTypeOrReturnType(), hasErrors, diagnostics);
                boundPatternsBuilder.Add(boundPattern);
            }

            return boundPatternsBuilder.ToImmutableAndFree();
        }

        private Symbol LookupMatchableMemberInType(
            TypeSymbol operandType,
            string name,
            ref HashSet<DiagnosticInfo> useSiteDiagnostics)
        {
            var lookupResult = LookupResult.GetInstance();
            this.LookupMembersInType(
                lookupResult,
                operandType,
                name,
                arity: 0,
                basesBeingResolved: null,
                options: LookupOptions.Default,
                originalBinder: this,
                diagnose: false,
                useSiteDiagnostics: ref useSiteDiagnostics);
            var result = lookupResult.SingleSymbolOrDefault;
            lookupResult.Free();
            return result;
        }

        private BoundPattern BindPropertyPattern(
            PropertyPatternSyntax node,
            BoundExpression operand,
            TypeSymbol operandType,
            bool hasErrors,
            DiagnosticBag diagnostics)
        {
            var type = this.BindType(node.Type, diagnostics);
            hasErrors = hasErrors ||
                CheckValidPatternType(node.Type, operand, operandType, type,
                                      isVar: false, patternTypeWasInSource: false, diagnostics: diagnostics);
            var boundPatterns = BindSubPropertyPatterns(node, type, diagnostics);
            return new BoundPropertyPattern(node, type, boundPatterns, hasErrors: hasErrors);
        }

        private ImmutableArray<BoundSubPropertyPattern> BindSubPropertyPatterns(
            PropertyPatternSyntax node,
            TypeSymbol type,
            DiagnosticBag diagnostics)
        {
            var result = ArrayBuilder<BoundSubPropertyPattern>.GetInstance(node.SubPatterns.Count);
            foreach (var e in node.SubPatterns)
            {
                var syntax = e as IsPatternExpressionSyntax;
                var identifier = syntax?.Expression as IdentifierNameSyntax;
                if (identifier == null) throw ExceptionUtilities.UnexpectedValue(syntax?.Expression.Kind() ?? e.Kind());
                var boundMember = BindPropertyPatternMember(type, identifier, diagnostics);
                var boundPattern = BindPattern(syntax.Pattern, null, boundMember.Type, boundMember.HasErrors, diagnostics);
                result.Add(new BoundSubPropertyPattern(e, boundMember, boundPattern, boundPattern.HasErrors));
            }

            return result.ToImmutableAndFree();
        }

        // returns BadBoundExpression or BoundPropertyPatternMember
        private BoundExpression BindPropertyPatternMember(
            TypeSymbol patternType,
            IdentifierNameSyntax memberName,
            DiagnosticBag diagnostics)
        {
            // TODO: consider refactoring out common code with BindObjectInitializerMember

            BoundImplicitReceiver implicitReceiver = new BoundImplicitReceiver(memberName.Parent, patternType);

            BoundExpression boundMember = BindInstanceMemberAccess(
                node: memberName,
                right: memberName,
                boundLeft: implicitReceiver,
                rightName: memberName.Identifier.ValueText,
                rightArity: 0,
                typeArgumentsSyntax: default(SeparatedSyntaxList<TypeSyntax>),
                typeArguments: default(ImmutableArray<TypeSymbol>),
                invoked: false,
                diagnostics: diagnostics);
            LookupResultKind resultKind = boundMember.ResultKind;
            if (boundMember.Kind == BoundKind.PropertyGroup)
            {
                boundMember = BindIndexedPropertyAccess(
                    (BoundPropertyGroup)boundMember, mustHaveAllOptionalParameters: true, diagnostics: diagnostics);
            }

            bool hasErrors = boundMember.HasAnyErrors || implicitReceiver.HasAnyErrors;

            // PROTOTYPE(patterns): the following may be needed if we end up supporting an indexed property.
            //ImmutableArray<BoundExpression> arguments = ImmutableArray<BoundExpression>.Empty;
            //ImmutableArray<string> argumentNamesOpt = default(ImmutableArray<string>);
            //ImmutableArray<int> argsToParamsOpt = default(ImmutableArray<int>);
            //ImmutableArray<RefKind> argumentRefKindsOpt = default(ImmutableArray<RefKind>);
            //bool expanded = false;

            switch (boundMember.Kind)
            {
                case BoundKind.FieldAccess:
                case BoundKind.PropertyAccess:
                    break;

                case BoundKind.IndexerAccess:
                // PROTOTYPE(patterns): Should a property pattern be capable of referencing an indexed property?
                // PROTOTYPE(patterns): This is an open issue in the language specification
                // PROTOTYPE(patterns): See https://github.com/dotnet/roslyn/issues/9375
                //{
                //    var indexer = (BoundIndexerAccess)boundMember;
                //    arguments = indexer.Arguments;
                //    argumentNamesOpt = indexer.ArgumentNamesOpt;
                //    argsToParamsOpt = indexer.ArgsToParamsOpt;
                //    argumentRefKindsOpt = indexer.ArgumentRefKindsOpt;
                //    expanded = indexer.Expanded;
                //    break;
                //}

                case BoundKind.DynamicIndexerAccess:
                // PROTOTYPE(patterns): Should a property pattern be capable of referencing a dynamic indexer?
                // PROTOTYPE(patterns): This is an open issue in the language specification
                // PROTOTYPE(patterns): See https://github.com/dotnet/roslyn/issues/9375
                //{
                //    var indexer = (BoundDynamicIndexerAccess)boundMember;
                //    arguments = indexer.Arguments;
                //    argumentNamesOpt = indexer.ArgumentNamesOpt;
                //    argumentRefKindsOpt = indexer.ArgumentRefKindsOpt;
                //    break;
                //}

                case BoundKind.EventAccess:
                // PROTOTYPE(patterns): Should a property pattern be capable of referencing an event?
                // PROTOTYPE(patterns): This is an open issue in the language specification
                // PROTOTYPE(patterns): See https://github.com/dotnet/roslyn/issues/9515

                default:
                    return BadSubpatternMemberAccess(boundMember, implicitReceiver, memberName, diagnostics, hasErrors);
            }

            if (!hasErrors && !CheckValueKind(boundMember, BindValueKind.RValue, diagnostics))
            {
                hasErrors = true;
                resultKind = LookupResultKind.NotAValue;
            }

            return new BoundPropertyPatternMember(
                memberName,
                boundMember.ExpressionSymbol,
                //arguments,
                //argumentNamesOpt,
                //argumentRefKindsOpt,
                //expanded,
                //argsToParamsOpt,
                resultKind,
                boundMember.Type,
                hasErrors);
        }

        private BoundExpression BadSubpatternMemberAccess(
            BoundExpression boundMember,
            BoundImplicitReceiver implicitReceiver,
            IdentifierNameSyntax memberName,
            DiagnosticBag diagnostics,
            bool suppressErrors)
        {
            if (!suppressErrors)
            {
                string member = memberName.Identifier.ValueText;
                switch (boundMember.ResultKind)
                {
                    case LookupResultKind.Empty:
                        Error(diagnostics, ErrorCode.ERR_NoSuchMember, memberName, implicitReceiver.Type, member);
                        break;

                    case LookupResultKind.Inaccessible:
                        boundMember = CheckValue(boundMember, BindValueKind.RValue, diagnostics);
                        Debug.Assert(boundMember.HasAnyErrors);
                        break;

                    default:
                        // PROTOTYPE(patterns): We need to review and test this code path.
                        // https://github.com/dotnet/roslyn/issues/9542
                        Error(diagnostics, ErrorCode.ERR_PropertyLacksGet, memberName, member);
                        break;
                }
            }

            // PROTOTYPE(patterns): review and test this code path. Is LookupResultKind.Inaccessible appropriate?
            // https://github.com/dotnet/roslyn/issues/9542
            return ToBadExpression(boundMember, LookupResultKind.Inaccessible);
        }

        private BoundPattern BindConstantPattern(
            ConstantPatternSyntax node,
            BoundExpression operand,
            TypeSymbol operandType,
            bool hasErrors,
            DiagnosticBag diagnostics)
        {
<<<<<<< HEAD
            var expression = BindPatternConstant(node.Expression, diagnostics);
=======
            bool wasExpression;
            return BindConstantPattern(node, operand, operandType, node.Expression, hasErrors, diagnostics, out wasExpression);
        }

        private BoundPattern BindConstantPattern(
            CSharpSyntaxNode node,
            BoundExpression left,
            TypeSymbol leftType,
            ExpressionSyntax right,
            bool hasErrors,
            DiagnosticBag diagnostics,
            out bool wasExpression)
        {
            var expression = BindValue(right, diagnostics, BindValueKind.RValue);
            wasExpression = expression.Type?.IsErrorType() != true;
            if (!node.HasErrors && expression.ConstantValue == null)
            {
                diagnostics.Add(ErrorCode.ERR_ConstantExpected, right.Location);
                hasErrors = true;
            }
>>>>>>> c2267617

            // PROTOTYPE(patterns): we still need to check that the constant is valid for the given operand or operandType.
            return new BoundConstantPattern(node, expression, hasErrors);
        }

        internal BoundExpression BindPatternConstant(ExpressionSyntax expression, DiagnosticBag diagnostics)
        {
            var result = BindValue(expression, diagnostics, BindValueKind.RValue);

            if ((object)result.Type == null && result.ConstantValue?.IsNull == true)
            {
                // until we've implemeneted covnersions for the case expressions, ensure each has a type.
                result = CreateConversion(result, GetSpecialType(SpecialType.System_Object, diagnostics, expression), diagnostics);
            }

            if (!result.HasAnyErrors && result.ConstantValue == null)
            {
                diagnostics.Add(ErrorCode.ERR_ConstantExpected, expression.Location);
            }

            return result;
        }

        private bool CheckValidPatternType(
            CSharpSyntaxNode typeSyntax,
            BoundExpression operand,
            TypeSymbol operandType,
            TypeSymbol patternType,
            bool patternTypeWasInSource,
            bool isVar,
            DiagnosticBag diagnostics)
        {
            if (operandType?.IsErrorType() == true || patternType?.IsErrorType() == true)
            {
                return false;
            }
            else if (patternType.IsNullableType() && !isVar && patternTypeWasInSource)
            {
                // It is an error to use pattern-matching with a nullable type, because you'll never get null. Use the underlying type.
                Error(diagnostics, ErrorCode.ERR_PatternNullableType, typeSyntax, patternType, patternType.GetNullableUnderlyingType());
                return true;
            }
            else if (operand != null && (object)operandType == null && !operand.HasAnyErrors)
            {
                // It is an error to use pattern-matching with a null, method group, or lambda
                Error(diagnostics, ErrorCode.ERR_BadIsPatternExpression, operand.Syntax);
                return true;
            }
            else if (!isVar)
            {
                HashSet<DiagnosticInfo> useSiteDiagnostics = null;
                Conversion conversion =
                    operand != null
                    ? this.Conversions.ClassifyConversionForCast(operand, patternType, ref useSiteDiagnostics)
                    : this.Conversions.ClassifyConversionForCast(operandType, patternType, ref useSiteDiagnostics);
                diagnostics.Add(typeSyntax, useSiteDiagnostics);
                switch (conversion.Kind)
                {
                    case ConversionKind.Boxing:
                    case ConversionKind.ExplicitNullable:
                    case ConversionKind.ExplicitNumeric: // PROTOTYPE(patterns): we should constrain this to integral? Need LDM decision
                    case ConversionKind.ExplicitReference:
                    case ConversionKind.Identity:
                    case ConversionKind.ImplicitReference:
                    case ConversionKind.Unboxing:
                    case ConversionKind.NullLiteral:
                    case ConversionKind.ImplicitConstant:
                    case ConversionKind.ImplicitNumeric:
                    case ConversionKind.ImplicitNullable:
                        // these are the conversions allowed by a pattern match
                        break;
                    default:
                        Error(diagnostics, ErrorCode.ERR_NoExplicitConv, typeSyntax, operandType, patternType);
                        return true;
                }
            }

            return false;
        }

        private BoundPattern BindDeclarationPattern(
            DeclarationPatternSyntax node,
            BoundExpression operand,
            TypeSymbol operandType,
            bool hasErrors,
            DiagnosticBag diagnostics)
        {
            Debug.Assert(operand != null || (object)operandType != null);
            var typeSyntax = node.Type;
            var identifier = node.Identifier;

            bool isVar;
            AliasSymbol aliasOpt;
            TypeSymbol declType = BindType(typeSyntax, diagnostics, out isVar, out aliasOpt);
            if (isVar && operandType != null) declType = operandType;
            var boundDeclType = new BoundTypeExpression(typeSyntax, aliasOpt, inferredType: isVar, type: declType);
            if (IsOperatorErrors(node, operandType, boundDeclType, diagnostics))
            {
                hasErrors = true;
            }
            else
            {
                hasErrors = CheckValidPatternType(typeSyntax, operand, operandType, declType,
                                                  isVar: isVar, patternTypeWasInSource: true, diagnostics: diagnostics);
            }

            SourceLocalSymbol localSymbol = this.LookupLocal(identifier);

            // In error scenarios with misplaced code, it is possible we can't bind the local declaration.
            // This occurs through the semantic model.  In that case concoct a plausible result.
            if ((object)localSymbol == null)
            {
                localSymbol = SourceLocalSymbol.MakeLocal(
                    ContainingMemberOrLambda,
                    this,
                    RefKind.None,
                    typeSyntax,
                    identifier,
                    LocalDeclarationKind.PatternVariable);
            }

            if (isVar) localSymbol.SetTypeSymbol(operandType);

            // Check for variable declaration errors.
            hasErrors |= this.ValidateDeclarationNameConflictsInScope(localSymbol, diagnostics);

            if (this.ContainingMemberOrLambda.Kind == SymbolKind.Method
                && ((MethodSymbol)this.ContainingMemberOrLambda).IsAsync
                && declType.IsRestrictedType()
                && !hasErrors)
            {
                Error(diagnostics, ErrorCode.ERR_BadSpecialByRefLocal, typeSyntax, declType);
                hasErrors = true;
            }

            DeclareLocalVariable(localSymbol, identifier, declType);
            return new BoundDeclarationPattern(node, localSymbol, boundDeclType, isVar, hasErrors);
        }

        private TypeSymbol BestType(
            MatchExpressionSyntax node,
            ArrayBuilder<BoundMatchCase> cases,
            DiagnosticBag diagnostics)
        {
            int n = cases.Count;
            var types = ArrayBuilder<TypeSymbol>.GetInstance(n);
            for (int i = 0; i < n; i++)
            {
                var e = cases[i].Expression;
                if (e.Type != null && !types.Contains(e.Type)) types.Add(e.Type);
            }

            var allTypes = types.ToImmutableAndFree();

            TypeSymbol bestType;
            if (allTypes.IsDefaultOrEmpty)
            {
                diagnostics.Add(ErrorCode.ERR_AmbigMatch0, node.MatchToken.GetLocation());
                bestType = CreateErrorType();
            }
            else if (allTypes.Length == 1)
            {
                bestType = allTypes[0];
            }
            else
            {
                HashSet<DiagnosticInfo> useSiteDiagnostics = null;
                bestType = BestTypeInferrer.InferBestType(
                    allTypes,
                    Conversions,
                    ref useSiteDiagnostics);
                diagnostics.Add(node, useSiteDiagnostics);
                if ((object)bestType == null)
                {
                    diagnostics.Add(ErrorCode.ERR_AmbigMatch1, node.MatchToken.GetLocation());
                    bestType = CreateErrorType();
                }
            }

            for (int i = 0; i < n; i++)
            {
                var c = cases[i];
                var e = c.Expression;
                var converted = GenerateConversionForAssignment(bestType, e, diagnostics);
                if (e != converted)
                {
                    cases[i] = new BoundMatchCase(c.Syntax, c.Locals, c.Pattern, c.Guard, converted);
                }
            }

            return bestType;
        }

        private BoundExpression BindMatchExpression(
            MatchExpressionSyntax node,
            DiagnosticBag diagnostics)
        {
            var expression = BindValue(node.Left, diagnostics, BindValueKind.RValue);
            // PROTOTYPE(patterns): any constraints on a switch expression must be enforced here. For example,
            // it must have a type (not be target-typed, lambda, null, etc)

            var sectionBuilder = ArrayBuilder<BoundMatchCase>.GetInstance(node.Sections.Count);
            foreach (var section in node.Sections)
            {
                var sectionBinder = this.GetBinder(section); // each section has its own locals.
                Debug.Assert(sectionBinder != null);

                var pattern = sectionBinder.BindPattern(section.Pattern, expression, expression.Type, section.HasErrors, diagnostics);
                var guard = (section.WhenClause != null) ? sectionBinder.BindBooleanExpression(section.WhenClause.Condition, diagnostics) : null;
                var e = sectionBinder.BindExpression(section.Expression, diagnostics);
                sectionBuilder.Add(new BoundMatchCase(section, sectionBinder.GetDeclaredLocalsForScope(section), pattern, guard, e, section.HasErrors));
            }

            var resultType = BestType(node, sectionBuilder, diagnostics);
            return new BoundMatchExpression(node, expression, sectionBuilder.ToImmutableAndFree(), resultType);
        }

        private BoundExpression BindThrowExpression(ThrowExpressionSyntax node, DiagnosticBag diagnostics)
        {
            bool hasErrors = false;
            if (node.Parent != null && !node.HasErrors)
            {
                switch (node.Parent.Kind())
                {
                    case SyntaxKind.ConditionalExpression: // ?:
                        {
                            var papa = (ConditionalExpressionSyntax)node.Parent;
                            if (node == papa.WhenTrue || node == papa.WhenFalse) goto syntaxOk;
                            break;
                        }
                    case SyntaxKind.CoalesceExpression: // ??
                        {
                            var papa = (BinaryExpressionSyntax)node.Parent;
                            if (node == papa.Right) goto syntaxOk;
                            break;
                        }
                    case SyntaxKind.MatchSection: // match
                        {
                            var papa = (MatchSectionSyntax)node.Parent;
                            if (node == papa.Expression) goto syntaxOk;
                            break;
                        }
                    case SyntaxKind.ArrowExpressionClause: // =>
                        {
                            var papa = (ArrowExpressionClauseSyntax)node.Parent;
                            if (node == papa.Expression) goto syntaxOk;
                            break;
                        }
                    // PROTOTYPE(patterns): It has been suggested that we allow throw on the right of && and ||, but
                    // PROTOTYPE(patterns): due to the relative precedence the parser already rejects that.
                    //case SyntaxKind.LogicalAndExpression: // &&
                    //case SyntaxKind.LogicalOrExpression: // ||
                    //    {
                    //        // PROTOTYPE(patterns): it isn't clear what the semantics should be
                    //        var papa = (BinaryExpressionSyntax)node.Parent;
                    //        if (node == papa.Right) goto syntaxOk;
                    //        break;
                    //    }
                    default:
                        break;
                }

                diagnostics.Add(ErrorCode.ERR_ThrowMisplaced, node.ThrowKeyword.GetLocation());
                hasErrors = true;
                syntaxOk:;
            }

            var thrownExpression = BindThrownExpression(node.Expression, diagnostics, ref hasErrors);
            return new BoundThrowExpression(node, thrownExpression, null, hasErrors);
        }

        private BoundStatement BindLetStatement(LetStatementSyntax node, DiagnosticBag diagnostics)
        {
            var letBinder = this.GetBinder(node);
            Debug.Assert(letBinder != null);
            return letBinder.WrapWithVariablesIfAny(node, letBinder.BindLetStatementParts(node, diagnostics));
        }

        private BoundStatement BindLetStatementParts(LetStatementSyntax node, DiagnosticBag diagnostics)
        {
            var expression = BindValue(node.Expression, diagnostics, BindValueKind.RValue);
            // TODO: any constraints on the expression must be enforced here. For example,
            // it must have a type (not be target-typed, lambda, null, etc)
            var hasErrors = IsOperandErrors(node.Expression, expression, diagnostics);
            if (!hasErrors && expression.IsLiteralNull())
            {
                diagnostics.Add(ErrorCode.ERR_NullNotValid, node.Expression.Location);
                hasErrors = true;
            }
            if (hasErrors && expression.Type == (object)null)
            {
                expression = new BoundBadExpression(
                    syntax: node.Expression,
                    resultKind: LookupResultKind.Viable,
                    symbols: ImmutableArray<Symbol>.Empty,
                    childBoundNodes: ImmutableArray.Create<BoundNode>(expression),
                    type: CreateErrorType());
            }

            BoundPattern pattern;
            if (node.Pattern == null)
            {
                SourceLocalSymbol localSymbol = this.LookupLocal(node.Identifier);

                // In error scenarios with misplaced code, it is possible we can't bind the local.
                // This occurs through the semantic model.  In that case concoct a plausible result.
                if ((object)localSymbol == null)
                {
                    localSymbol = SourceLocalSymbol.MakeLocal(
                        ContainingMemberOrLambda,
                        this,
                        RefKind.None,
                        null,
                        node.Identifier,
                        LocalDeclarationKind.PatternVariable,
                        null);
                }

                localSymbol.SetTypeSymbol(expression.Type);

                pattern = new BoundDeclarationPattern(
                    node, localSymbol, null, true,
                    // Check for variable declaration errors.
                    expression.HasErrors | this.ValidateDeclarationNameConflictsInScope(localSymbol, diagnostics));
            }
            else
            {
                pattern = BindPattern(node.Pattern, expression, expression?.Type, expression.HasErrors, diagnostics);
            }

            var guard = (node.WhenClause != null) ? BindBooleanExpression(node.WhenClause.Condition, diagnostics) : null;
            var elseClause = (node.ElseClause != null) ? BindPossibleEmbeddedStatement(node.ElseClause.Statement, diagnostics) : null;

            // If a guard is present, an else clause is required
            if (guard != null && elseClause == null)
            {
                diagnostics.Add(ErrorCode.ERR_ElseClauseRequiredWithWhenClause, node.WhenClause.WhenKeyword.GetLocation());
            }

            return new BoundLetStatement(node, pattern, expression, guard, elseClause, hasErrors);
        }
    }
}<|MERGE_RESOLUTION|>--- conflicted
+++ resolved
@@ -524,9 +524,6 @@
             bool hasErrors,
             DiagnosticBag diagnostics)
         {
-<<<<<<< HEAD
-            var expression = BindPatternConstant(node.Expression, diagnostics);
-=======
             bool wasExpression;
             return BindConstantPattern(node, operand, operandType, node.Expression, hasErrors, diagnostics, out wasExpression);
         }
@@ -547,28 +544,9 @@
                 diagnostics.Add(ErrorCode.ERR_ConstantExpected, right.Location);
                 hasErrors = true;
             }
->>>>>>> c2267617
 
             // PROTOTYPE(patterns): we still need to check that the constant is valid for the given operand or operandType.
             return new BoundConstantPattern(node, expression, hasErrors);
-        }
-
-        internal BoundExpression BindPatternConstant(ExpressionSyntax expression, DiagnosticBag diagnostics)
-        {
-            var result = BindValue(expression, diagnostics, BindValueKind.RValue);
-
-            if ((object)result.Type == null && result.ConstantValue?.IsNull == true)
-            {
-                // until we've implemeneted covnersions for the case expressions, ensure each has a type.
-                result = CreateConversion(result, GetSpecialType(SpecialType.System_Object, diagnostics, expression), diagnostics);
-            }
-
-            if (!result.HasAnyErrors && result.ConstantValue == null)
-            {
-                diagnostics.Add(ErrorCode.ERR_ConstantExpected, expression.Location);
-            }
-
-            return result;
         }
 
         private bool CheckValidPatternType(
