﻿// Copyright (c) Microsoft.  All Rights Reserved.  Licensed under the Apache License, Version 2.0.  See License.txt in the project root for license information.

using System;
using System.Collections.Generic;
using System.Collections.Immutable;
using System.Diagnostics;
using Microsoft.CodeAnalysis.CodeGen;
using Microsoft.CodeAnalysis.CSharp.Symbols;
using Microsoft.CodeAnalysis.CSharp.Syntax;
using Microsoft.CodeAnalysis.Text;
using Roslyn.Utilities;

namespace Microsoft.CodeAnalysis.CSharp.Symbols
{
    /// <summary>
    /// Represents a compiler generated synthesized method symbol
    /// that must be emitted in the compiler generated
    /// PrivateImplementationDetails class
    /// </summary>
    internal abstract class SynthesizedGlobalMethodSymbol : MethodSymbol
    {
        private readonly ModuleSymbol _containingModule;
        private readonly PrivateImplementationDetails _privateImplType;
        private readonly TypeSymbol _returnType;
        private ImmutableArray<ParameterSymbol> _parameters;
        private readonly string _name;

        internal SynthesizedGlobalMethodSymbol(ModuleSymbol containingModule, PrivateImplementationDetails privateImplType, TypeSymbol returnType, string name)
        {
            Debug.Assert((object)containingModule != null);
            Debug.Assert(privateImplType != null);
            Debug.Assert((object)returnType != null);
            Debug.Assert(name != null);

            _containingModule = containingModule;
            _privateImplType = privateImplType;
            _returnType = returnType;
            _name = name;
        }

        protected void SetParameters(ImmutableArray<ParameterSymbol> parameters)
        {
            ImmutableInterlocked.InterlockedExchange(ref _parameters, parameters);
        }

        public sealed override bool IsImplicitlyDeclared
        {
            get { return true; }
        }

        internal sealed override bool GenerateDebugInfo
        {
            get { return false; }
        }

        internal sealed override ModuleSymbol ContainingModule
        {
            get
            {
                return _containingModule;
            }
        }

        public sealed override AssemblySymbol ContainingAssembly
        {
            get
            {
                return _containingModule.ContainingAssembly;
            }
        }

        /// <summary>
        /// Synthesized methods that must be emitted in the compiler generated
        /// PrivateImplementationDetails class have null containing type symbol.
        /// </summary>
        public sealed override Symbol ContainingSymbol
        {
            get { return null; }
        }

        public sealed override NamedTypeSymbol ContainingType
        {
            get
            {
                return null;
            }
        }

        internal PrivateImplementationDetails ContainingPrivateImplementationDetailsType
        {
            get { return _privateImplType; }
        }

        public override string Name
        {
            get { return _name; }
        }

        internal override bool HasSpecialName
        {
            get { return false; }
        }

        internal override System.Reflection.MethodImplAttributes ImplementationAttributes
        {
            get { return default(System.Reflection.MethodImplAttributes); }
        }

        internal override bool RequiresSecurityObject
        {
            get { return false; }
        }

        public override DllImportData GetDllImportData()
        {
            return null;
        }

        internal override MarshalPseudoCustomAttributeData ReturnValueMarshallingInformation
        {
            get { return null; }
        }

        internal override bool HasDeclarativeSecurity
        {
            get { return false; }
        }

        internal override IEnumerable<Cci.SecurityAttribute> GetSecurityInformation()
        {
            throw ExceptionUtilities.Unreachable;
        }

        internal sealed override ObsoleteAttributeData ObsoleteAttributeData
        {
            get { return null; }
        }

        internal sealed override ImmutableArray<string> GetAppliedConditionalSymbols()
        {
            return ImmutableArray<string>.Empty;
        }

        public override bool IsVararg
        {
            get { return false; }
        }

        public override ImmutableArray<TypeParameterSymbol> TypeParameters
        {
            get { return ImmutableArray<TypeParameterSymbol>.Empty; }
        }

        public override ImmutableArray<ParameterSymbol> Parameters
        {
            get
            {
                if (_parameters.IsEmpty)
                {
                    return ImmutableArray<ParameterSymbol>.Empty;
                }

                return _parameters;
            }
        }

        public override Accessibility DeclaredAccessibility
        {
            get { return Accessibility.Internal; }
        }

        public override ImmutableArray<Location> Locations
        {
            get { return ImmutableArray<Location>.Empty; }
        }

        public override ImmutableArray<SyntaxReference> DeclaringSyntaxReferences
        {
            get
            {
                return ImmutableArray<SyntaxReference>.Empty;
            }
        }

        internal override RefKind RefKind
        {
            get { return RefKind.None; }
        }

        public override TypeSymbolWithAnnotations ReturnType
        {
            get { return TypeSymbolWithAnnotations.Create(_returnType); }
        }

        public override ImmutableArray<TypeSymbolWithAnnotations> TypeArguments
        {
<<<<<<< HEAD
            get { return ImmutableArray<TypeSymbolWithAnnotations>.Empty; }
=======
            get { return ImmutableArray<CustomModifier>.Empty; }
        }

        public override ImmutableArray<CustomModifier> RefCustomModifiers
        {
            get { return ImmutableArray<CustomModifier>.Empty; }
        }

        public override ImmutableArray<TypeSymbol> TypeArguments
        {
            get { return ImmutableArray<TypeSymbol>.Empty; }
>>>>>>> 2355a7be
        }

        public override Symbol AssociatedSymbol
        {
            get { return null; }
        }

        public override int Arity
        {
            get { return 0; }
        }

        public override bool ReturnsVoid
        {
            get { return this.ReturnType.SpecialType == SpecialType.System_Void; }
        }

        public override MethodKind MethodKind
        {
            get { return MethodKind.Ordinary; }
        }

        public override bool IsExtern
        {
            get { return false; }
        }

        public override bool IsSealed
        {
            get { return false; }
        }

        public override bool IsAbstract
        {
            get { return false; }
        }

        public override bool IsOverride
        {
            get { return false; }
        }

        public override bool IsVirtual
        {
            get { return false; }
        }

        public override bool IsStatic
        {
            get { return true; }
        }

        public override bool IsAsync
        {
            get { return false; }
        }

        public override bool HidesBaseMethodsByName
        {
            get { return false; }
        }

        internal sealed override bool IsMetadataNewSlot(bool ignoreInterfaceImplementationChanges = false)
        {
            return false;
        }

        internal sealed override bool IsMetadataVirtual(bool ignoreInterfaceImplementationChanges = false)
        {
            return false;
        }

        internal override bool IsMetadataFinal
        {
            get
            {
                return false;
            }
        }

        public override bool IsExtensionMethod
        {
            get { return false; }
        }

        internal override Cci.CallingConvention CallingConvention
        {
            get { return 0; }
        }

        internal override bool IsExplicitInterfaceImplementation
        {
            get { return false; }
        }

        public override ImmutableArray<MethodSymbol> ExplicitInterfaceImplementations
        {
            get { return ImmutableArray<MethodSymbol>.Empty; }
        }

        internal override bool SynthesizesLoweredBoundBody
        {
            get { return true; }
        }

        internal abstract override void GenerateMethodBody(TypeCompilationState compilationState, DiagnosticBag diagnostics);

        internal override int CalculateLocalSyntaxOffset(int localPosition, SyntaxTree localTree)
        {
            throw ExceptionUtilities.Unreachable;
        }
    }
}<|MERGE_RESOLUTION|>--- conflicted
+++ resolved
@@ -192,23 +192,14 @@
             get { return TypeSymbolWithAnnotations.Create(_returnType); }
         }
 
+        public override ImmutableArray<CustomModifier> RefCustomModifiers
+        {
+            get { return ImmutableArray<CustomModifier>.Empty; }
+        }
+
         public override ImmutableArray<TypeSymbolWithAnnotations> TypeArguments
         {
-<<<<<<< HEAD
             get { return ImmutableArray<TypeSymbolWithAnnotations>.Empty; }
-=======
-            get { return ImmutableArray<CustomModifier>.Empty; }
-        }
-
-        public override ImmutableArray<CustomModifier> RefCustomModifiers
-        {
-            get { return ImmutableArray<CustomModifier>.Empty; }
-        }
-
-        public override ImmutableArray<TypeSymbol> TypeArguments
-        {
-            get { return ImmutableArray<TypeSymbol>.Empty; }
->>>>>>> 2355a7be
         }
 
         public override Symbol AssociatedSymbol
