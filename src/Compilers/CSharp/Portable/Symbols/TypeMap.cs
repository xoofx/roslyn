--- conflicted
+++ resolved
@@ -105,15 +105,9 @@
             foreach (var tp in oldTypeParameters)
             {
                 var newTp = synthesized ?
-<<<<<<< HEAD
                     new SynthesizedSubstitutedTypeParameterSymbol(newOwner, result, tp, ordinal) :
                     new SubstitutedTypeParameterSymbol(newOwner, result, tp, ordinal);
-                result.Mapping.Add(tp, newTp);
-=======
-                    new SynthesizedSubstitutedTypeParameterSymbol(newOwner, result, tp) :
-                    new SubstitutedTypeParameterSymbol(newOwner, result, tp);
                 result.Mapping.Add(tp, new TypeWithModifiers(newTp));
->>>>>>> e323a8fa
                 newTypeParametersBuilder.Add(newTp);
                 ordinal++;
             }
@@ -134,7 +128,6 @@
             return WithAlphaRename(oldOwner.OriginalDefinition.TypeParameters, newOwner, out newTypeParameters);
         }
 
-<<<<<<< HEAD
         internal TypeMap WithConcatAlphaRename(
             MethodSymbol oldOwner,
             Symbol newOwner,
@@ -179,10 +172,7 @@
             return WithAlphaRename(oldTypeParameters, newOwner, out newTypeParameters);
         }
 
-        private static SmallDictionary<TypeParameterSymbol, TypeSymbol> ConstructMapping(ImmutableArray<TypeParameterSymbol> from, ImmutableArray<TypeSymbol> to)
-=======
         private static SmallDictionary<TypeParameterSymbol, TypeWithModifiers> ConstructMapping(ImmutableArray<TypeParameterSymbol> from, ImmutableArray<TypeWithModifiers> to)
->>>>>>> e323a8fa
         {
             var mapping = new SmallDictionary<TypeParameterSymbol, TypeWithModifiers>(ReferenceEqualityComparer.Instance);
 
