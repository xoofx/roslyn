﻿// Copyright (c) Microsoft.  All Rights Reserved.  Licensed under the Apache License, Version 2.0.  See License.txt in the project root for license information.

using System;
using System.Linq;
using Microsoft.CodeAnalysis.CSharp.Symbols;
using Microsoft.CodeAnalysis.CSharp.Syntax;
using Microsoft.CodeAnalysis.CSharp.Test.Utilities;
using Microsoft.CodeAnalysis.Test.Utilities;
using Roslyn.Test.Utilities;
using Xunit;

namespace Microsoft.CodeAnalysis.CSharp.UnitTests.Semantics
{
    [CompilerTrait(CompilerFeature.Tuples)]
    public class DeconstructionTests : CompilingTestBase
    {
        private static readonly MetadataReference[] s_valueTupleRefs = new[] { SystemRuntimeFacadeRef, ValueTupleRef };

        const string commonSource =
@"public class Pair<T1, T2>
{
    T1 item1;
    T2 item2;

    public Pair(T1 item1, T2 item2)
    {
        this.item1 = item1;
        this.item2 = item2;
    }

    public void Deconstruct(out T1 item1, out T2 item2)
    {
        System.Console.WriteLine($""Deconstructing {ToString()}"");
        item1 = this.item1;
        item2 = this.item2;
    }

    public override string ToString() { return $""({item1.ToString()}, {item2.ToString()})""; }
}

public static class Pair
{
    public static Pair<T1, T2> Create<T1, T2>(T1 item1, T2 item2) { return new Pair<T1, T2>(item1, item2); }
}

public class Integer
{
    public int state;
    public override string ToString() { return state.ToString(); }
    public Integer(int i) { state = i; }
    public static implicit operator LongInteger(Integer i) { System.Console.WriteLine($""Converting {i}""); return new LongInteger(i.state); }
}

public class LongInteger
{
    long state;
    public LongInteger(long l) { state = l; }
    public override string ToString() { return state.ToString(); }
}";

        [CompilerTrait(CompilerFeature.IOperation)]
        [Fact]
        public void DeconstructMethodMissing()
        {
            string source = @"
class C
{
    static void Main()
    {
        long x;
        string y;
        /*<bind>*/(x, y) = new C()/*</bind>*/;
    }
}
";
            string expectedOperationTree = @"
IDeconstructionAssignmentOperation (OperationKind.DeconstructionAssignment, Type: ?, IsInvalid) (Syntax: '(x, y) = new C()')
  Left: 
    ITupleOperation (OperationKind.Tuple, Type: (System.Int64 x, System.String y)) (Syntax: '(x, y)')
      Elements(2):
          ILocalReferenceOperation: x (OperationKind.LocalReference, Type: System.Int64) (Syntax: 'x')
          ILocalReferenceOperation: y (OperationKind.LocalReference, Type: System.String) (Syntax: 'y')
  Right: 
    IObjectCreationOperation (Constructor: C..ctor()) (OperationKind.ObjectCreation, Type: C, IsInvalid) (Syntax: 'new C()')
      Arguments(0)
      Initializer: 
        null
";
            var expectedDiagnostics = new DiagnosticDescription[] {
                // CS1061: 'C' does not contain a definition for 'Deconstruct' and no extension method 'Deconstruct' accepting a first argument of type 'C' could be found (are you missing a using directive or an assembly reference?)
                //         /*<bind>*/(x, y) = new C()/*</bind>*/;
                Diagnostic(ErrorCode.ERR_NoSuchMemberOrExtension, "new C()").WithArguments("C", "Deconstruct").WithLocation(8, 28),
                // CS8129: No suitable Deconstruct instance or extension method was found for type 'C', with 2 out parameters and a void return type.
                //         /*<bind>*/(x, y) = new C()/*</bind>*/;
                Diagnostic(ErrorCode.ERR_MissingDeconstruct, "new C()").WithArguments("C", "2").WithLocation(8, 28)
            };

            VerifyOperationTreeAndDiagnosticsForTest<AssignmentExpressionSyntax>(source, expectedOperationTree, expectedDiagnostics);
        }

        [CompilerTrait(CompilerFeature.IOperation)]
        [Fact]
        public void DeconstructWrongParams()
        {
            string source = @"
class C
{
    static void Main()
    {
        long x;
        string y;
        /*<bind>*/(x, y) = new C()/*</bind>*/;
    }
    public void Deconstruct(out int a) // too few arguments
    {
        a = 1;
    }
}
";
            string expectedOperationTree = @"
IDeconstructionAssignmentOperation (OperationKind.DeconstructionAssignment, Type: ?, IsInvalid) (Syntax: '(x, y) = new C()')
  Left: 
    ITupleOperation (OperationKind.Tuple, Type: (System.Int64 x, System.String y)) (Syntax: '(x, y)')
      Elements(2):
          ILocalReferenceOperation: x (OperationKind.LocalReference, Type: System.Int64) (Syntax: 'x')
          ILocalReferenceOperation: y (OperationKind.LocalReference, Type: System.String) (Syntax: 'y')
  Right: 
    IObjectCreationOperation (Constructor: C..ctor()) (OperationKind.ObjectCreation, Type: C, IsInvalid) (Syntax: 'new C()')
      Arguments(0)
      Initializer: 
        null
";
            var expectedDiagnostics = new DiagnosticDescription[] {
                // CS1501: No overload for method 'Deconstruct' takes 2 arguments
                //         /*<bind>*/(x, y) = new C()/*</bind>*/;
                Diagnostic(ErrorCode.ERR_BadArgCount, "new C()").WithArguments("Deconstruct", "2").WithLocation(8, 28),
                // CS8129: No suitable Deconstruct instance or extension method was found for type 'C', with 2 out parameters and a void return type.
                //         /*<bind>*/(x, y) = new C()/*</bind>*/;
                Diagnostic(ErrorCode.ERR_MissingDeconstruct, "new C()").WithArguments("C", "2").WithLocation(8, 28)
            };

            VerifyOperationTreeAndDiagnosticsForTest<AssignmentExpressionSyntax>(source, expectedOperationTree, expectedDiagnostics);
        }

        [CompilerTrait(CompilerFeature.IOperation)]
        [Fact]
        public void DeconstructWrongParams2()
        {
            string source = @"
class C
{
    static void Main()
    {
        long x, y;
        /*<bind>*/(x, y) = new C()/*</bind>*/;
    }
    public void Deconstruct(out int a, out int b, out int c) // too many arguments
    {
        a = b = c = 1;
    }
}
";
            string expectedOperationTree = @"
IDeconstructionAssignmentOperation (OperationKind.DeconstructionAssignment, Type: ?, IsInvalid) (Syntax: '(x, y) = new C()')
  Left: 
    ITupleOperation (OperationKind.Tuple, Type: (System.Int64 x, System.Int64 y)) (Syntax: '(x, y)')
      Elements(2):
          ILocalReferenceOperation: x (OperationKind.LocalReference, Type: System.Int64) (Syntax: 'x')
          ILocalReferenceOperation: y (OperationKind.LocalReference, Type: System.Int64) (Syntax: 'y')
  Right: 
    IObjectCreationOperation (Constructor: C..ctor()) (OperationKind.ObjectCreation, Type: C, IsInvalid) (Syntax: 'new C()')
      Arguments(0)
      Initializer: 
        null
";
            var expectedDiagnostics = new DiagnosticDescription[] {
                // CS7036: There is no argument given that corresponds to the required formal parameter 'c' of 'C.Deconstruct(out int, out int, out int)'
                //         /*<bind>*/(x, y) = new C()/*</bind>*/;
                Diagnostic(ErrorCode.ERR_NoCorrespondingArgument, "new C()").WithArguments("c", "C.Deconstruct(out int, out int, out int)").WithLocation(7, 28),
                // CS8129: No suitable Deconstruct instance or extension method was found for type 'C', with 2 out parameters and a void return type.
                //         /*<bind>*/(x, y) = new C()/*</bind>*/;
                Diagnostic(ErrorCode.ERR_MissingDeconstruct, "new C()").WithArguments("C", "2").WithLocation(7, 28)
            };

            VerifyOperationTreeAndDiagnosticsForTest<AssignmentExpressionSyntax>(source, expectedOperationTree, expectedDiagnostics);
        }

        [CompilerTrait(CompilerFeature.IOperation)]
        [Fact]
        public void AssignmentWithLeftHandSideErrors()
        {
            string source = @"
class C
{
    static void Main()
    {
        long x = 1;
        string y = ""hello"";
        /*<bind>*/(x.f, y.g) = new C()/*</bind>*/;
    }
    public void Deconstruct() { }
}
";
            string expectedOperationTree = @"
IDeconstructionAssignmentOperation (OperationKind.DeconstructionAssignment, Type: ?, IsInvalid) (Syntax: '(x.f, y.g) = new C()')
  Left: 
    ITupleOperation (OperationKind.Tuple, Type: (? f, ? g), IsInvalid) (Syntax: '(x.f, y.g)')
      Elements(2):
          IInvalidOperation (OperationKind.Invalid, Type: ?, IsInvalid) (Syntax: 'x.f')
            Children(1):
                ILocalReferenceOperation: x (OperationKind.LocalReference, Type: System.Int64) (Syntax: 'x')
          IInvalidOperation (OperationKind.Invalid, Type: ?, IsInvalid) (Syntax: 'y.g')
            Children(1):
                ILocalReferenceOperation: y (OperationKind.LocalReference, Type: System.String) (Syntax: 'y')
  Right: 
    IObjectCreationOperation (Constructor: C..ctor()) (OperationKind.ObjectCreation, Type: C, IsInvalid) (Syntax: 'new C()')
      Arguments(0)
      Initializer: 
        null
";
            var expectedDiagnostics = new DiagnosticDescription[] {
                // CS1061: 'long' does not contain a definition for 'f' and no extension method 'f' accepting a first argument of type 'long' could be found (are you missing a using directive or an assembly reference?)
                //         /*<bind>*/(x.f, y.g) = new C()/*</bind>*/;
                Diagnostic(ErrorCode.ERR_NoSuchMemberOrExtension, "f").WithArguments("long", "f").WithLocation(8, 22),
                // CS1061: 'string' does not contain a definition for 'g' and no extension method 'g' accepting a first argument of type 'string' could be found (are you missing a using directive or an assembly reference?)
                //         /*<bind>*/(x.f, y.g) = new C()/*</bind>*/;
                Diagnostic(ErrorCode.ERR_NoSuchMemberOrExtension, "g").WithArguments("string", "g").WithLocation(8, 27),
                // CS1501: No overload for method 'Deconstruct' takes 2 arguments
                //         /*<bind>*/(x.f, y.g) = new C()/*</bind>*/;
                Diagnostic(ErrorCode.ERR_BadArgCount, "new C()").WithArguments("Deconstruct", "2").WithLocation(8, 32),
                // CS8129: No suitable Deconstruct instance or extension method was found for type 'C', with 2 out parameters and a void return type.
                //         /*<bind>*/(x.f, y.g) = new C()/*</bind>*/;
                Diagnostic(ErrorCode.ERR_MissingDeconstruct, "new C()").WithArguments("C", "2").WithLocation(8, 32)
            };

            VerifyOperationTreeAndDiagnosticsForTest<AssignmentExpressionSyntax>(source, expectedOperationTree, expectedDiagnostics);
        }

        [CompilerTrait(CompilerFeature.IOperation)]
        [Fact]
        public void DeconstructWithInParam()
        {
            string source = @"
class C
{
    static void Main()
    {
        int x;
        int y;
        /*<bind>*/(x, y) = new C()/*</bind>*/;
    }
    public void Deconstruct(out int x, int y) { x = 1; }
}
";
            string expectedOperationTree = @"
IDeconstructionAssignmentOperation (OperationKind.DeconstructionAssignment, Type: ?, IsInvalid) (Syntax: '(x, y) = new C()')
  Left: 
    ITupleOperation (OperationKind.Tuple, Type: (System.Int32 x, System.Int32 y), IsInvalid) (Syntax: '(x, y)')
      Elements(2):
          ILocalReferenceOperation: x (OperationKind.LocalReference, Type: System.Int32, IsInvalid) (Syntax: 'x')
          ILocalReferenceOperation: y (OperationKind.LocalReference, Type: System.Int32, IsInvalid) (Syntax: 'y')
  Right: 
    IObjectCreationOperation (Constructor: C..ctor()) (OperationKind.ObjectCreation, Type: C, IsInvalid) (Syntax: 'new C()')
      Arguments(0)
      Initializer: 
        null
";
            var expectedDiagnostics = new DiagnosticDescription[] {
                // CS1615: Argument 2 may not be passed with the 'out' keyword
                //         /*<bind>*/(x, y) = new C()/*</bind>*/;
                Diagnostic(ErrorCode.ERR_BadArgExtraRef, "(x, y) = new C()").WithArguments("2", "out").WithLocation(8, 19),
                // CS8129: No suitable Deconstruct instance or extension method was found for type 'C', with 2 out parameters and a void return type.
                //         /*<bind>*/(x, y) = new C()/*</bind>*/;
                Diagnostic(ErrorCode.ERR_MissingDeconstruct, "new C()").WithArguments("C", "2").WithLocation(8, 28)
            };

            VerifyOperationTreeAndDiagnosticsForTest<AssignmentExpressionSyntax>(source, expectedOperationTree, expectedDiagnostics);
        }

        [CompilerTrait(CompilerFeature.IOperation)]
        [Fact]
        public void DeconstructWithRefParam()
        {
            string source = @"
class C
{
    static void Main()
    {
        int x;
        int y;
        /*<bind>*/(x, y) = new C()/*</bind>*/;
    }
    public void Deconstruct(ref int x, out int y) { x = 1; y = 2; }
}
";
            string expectedOperationTree = @"
IDeconstructionAssignmentOperation (OperationKind.DeconstructionAssignment, Type: ?, IsInvalid) (Syntax: '(x, y) = new C()')
  Left: 
    ITupleOperation (OperationKind.Tuple, Type: (System.Int32 x, System.Int32 y), IsInvalid) (Syntax: '(x, y)')
      Elements(2):
          ILocalReferenceOperation: x (OperationKind.LocalReference, Type: System.Int32, IsInvalid) (Syntax: 'x')
          ILocalReferenceOperation: y (OperationKind.LocalReference, Type: System.Int32, IsInvalid) (Syntax: 'y')
  Right: 
    IObjectCreationOperation (Constructor: C..ctor()) (OperationKind.ObjectCreation, Type: C, IsInvalid) (Syntax: 'new C()')
      Arguments(0)
      Initializer: 
        null
";
            var expectedDiagnostics = new DiagnosticDescription[] {
                // CS1620: Argument 1 must be passed with the 'ref' keyword
                //         /*<bind>*/(x, y) = new C()/*</bind>*/;
                Diagnostic(ErrorCode.ERR_BadArgRef, "(x, y) = new C()").WithArguments("1", "ref").WithLocation(8, 19),
                // CS8129: No suitable Deconstruct instance or extension method was found for type 'C', with 2 out parameters and a void return type.
                //         /*<bind>*/(x, y) = new C()/*</bind>*/;
                Diagnostic(ErrorCode.ERR_MissingDeconstruct, "new C()").WithArguments("C", "2").WithLocation(8, 28)
            };

            VerifyOperationTreeAndDiagnosticsForTest<AssignmentExpressionSyntax>(source, expectedOperationTree, expectedDiagnostics);
        }

        [CompilerTrait(CompilerFeature.IOperation)]
        [Fact]
        public void DeconstructManually()
        {
            string source = @"
struct C
{
    static void Main()
    {
        long x;
        string y;
        C c = new C();

        c.Deconstruct(out x, out y); // error
        /*<bind>*/(x, y) = c/*</bind>*/;
    }

    void Deconstruct(out int a, out string b)
    {
        a = 1;
        b = ""hello"";
    }
}
";
            string expectedOperationTree = @"
IDeconstructionAssignmentOperation (OperationKind.DeconstructionAssignment, Type: (System.Int64 x, System.String y)) (Syntax: '(x, y) = c')
  Left: 
    ITupleOperation (OperationKind.Tuple, Type: (System.Int64 x, System.String y)) (Syntax: '(x, y)')
      Elements(2):
          ILocalReferenceOperation: x (OperationKind.LocalReference, Type: System.Int64) (Syntax: 'x')
          ILocalReferenceOperation: y (OperationKind.LocalReference, Type: System.String) (Syntax: 'y')
  Right: 
    ILocalReferenceOperation: c (OperationKind.LocalReference, Type: C) (Syntax: 'c')
";
            var expectedDiagnostics = new DiagnosticDescription[] {
                // CS1503: Argument 1: cannot convert from 'out long' to 'out int'
                //         c.Deconstruct(out x, out y); // error
                Diagnostic(ErrorCode.ERR_BadArgType, "x").WithArguments("1", "out long", "out int").WithLocation(10, 27)
            };

            VerifyOperationTreeAndDiagnosticsForTest<AssignmentExpressionSyntax>(source, expectedOperationTree, expectedDiagnostics);
        }

        [CompilerTrait(CompilerFeature.IOperation)]
        [Fact]
        public void DeconstructMethodHasOptionalParam()
        {
            string source = @"
class C
{
    static void Main()
    {
        long x;
        string y;

        /*<bind>*/(x, y) = new C()/*</bind>*/;
        System.Console.WriteLine(x + "" "" + y);
    }

    public void Deconstruct(out int a, out string b, int c = 42) // not a Deconstruct operator
    {
        a = 1;
        b = ""hello"";
    }
}
";
            string expectedOperationTree = @"
IDeconstructionAssignmentOperation (OperationKind.DeconstructionAssignment, Type: ?, IsInvalid) (Syntax: '(x, y) = new C()')
  Left: 
    ITupleOperation (OperationKind.Tuple, Type: (System.Int64 x, System.String y)) (Syntax: '(x, y)')
      Elements(2):
          ILocalReferenceOperation: x (OperationKind.LocalReference, Type: System.Int64) (Syntax: 'x')
          ILocalReferenceOperation: y (OperationKind.LocalReference, Type: System.String) (Syntax: 'y')
  Right: 
    IObjectCreationOperation (Constructor: C..ctor()) (OperationKind.ObjectCreation, Type: C, IsInvalid) (Syntax: 'new C()')
      Arguments(0)
      Initializer: 
        null
";
            var expectedDiagnostics = new DiagnosticDescription[] {
                // CS8129: No suitable Deconstruct instance or extension method was found for type 'C', with 2 out parameters and a void return type.
                //         /*<bind>*/(x, y) = new C()/*</bind>*/;
                Diagnostic(ErrorCode.ERR_MissingDeconstruct, "new C()").WithArguments("C", "2").WithLocation(9, 28)
            };

            VerifyOperationTreeAndDiagnosticsForTest<AssignmentExpressionSyntax>(source, expectedOperationTree, expectedDiagnostics);
        }

        [CompilerTrait(CompilerFeature.IOperation)]
        [Fact]
        public void BadDeconstructShadowsBaseDeconstruct()
        {
            string source = @"
class D
{
    public void Deconstruct(out int a, out string b) { a = 2; b = ""world""; }
}
class C : D
{
    static void Main()
    {
        long x;
        string y;

        /*<bind>*/(x, y) = new C()/*</bind>*/;
        System.Console.WriteLine(x + "" "" + y);
    }

    public void Deconstruct(out int a, out string b, int c = 42) // not a Deconstruct operator
    {
        a = 1;
        b = ""hello"";
    }
}
";
            string expectedOperationTree = @"
IDeconstructionAssignmentOperation (OperationKind.DeconstructionAssignment, Type: ?, IsInvalid) (Syntax: '(x, y) = new C()')
  Left: 
    ITupleOperation (OperationKind.Tuple, Type: (System.Int64 x, System.String y)) (Syntax: '(x, y)')
      Elements(2):
          ILocalReferenceOperation: x (OperationKind.LocalReference, Type: System.Int64) (Syntax: 'x')
          ILocalReferenceOperation: y (OperationKind.LocalReference, Type: System.String) (Syntax: 'y')
  Right: 
    IObjectCreationOperation (Constructor: C..ctor()) (OperationKind.ObjectCreation, Type: C, IsInvalid) (Syntax: 'new C()')
      Arguments(0)
      Initializer: 
        null
";
            var expectedDiagnostics = new DiagnosticDescription[] {
                // CS8129: No suitable Deconstruct instance or extension method was found for type 'C', with 2 out parameters and a void return type.
                //         /*<bind>*/(x, y) = new C()/*</bind>*/;
                Diagnostic(ErrorCode.ERR_MissingDeconstruct, "new C()").WithArguments("C", "2").WithLocation(13, 28)
            };

            VerifyOperationTreeAndDiagnosticsForTest<AssignmentExpressionSyntax>(source, expectedOperationTree, expectedDiagnostics);
        }

        [CompilerTrait(CompilerFeature.IOperation)]
        [Fact]
        public void DeconstructMethodHasParams()
        {
            string source = @"
class C
{
    static void Main()
    {
        long x;
        string y;

        /*<bind>*/(x, y) = new C()/*</bind>*/;
        System.Console.WriteLine(x + "" "" + y);
    }

    public void Deconstruct(out int a, out string b, params int[] c) // not a Deconstruct operator
    {
        a = 1;
        b = ""hello"";
    }
}
";
            string expectedOperationTree = @"
IDeconstructionAssignmentOperation (OperationKind.DeconstructionAssignment, Type: ?, IsInvalid) (Syntax: '(x, y) = new C()')
  Left: 
    ITupleOperation (OperationKind.Tuple, Type: (System.Int64 x, System.String y)) (Syntax: '(x, y)')
      Elements(2):
          ILocalReferenceOperation: x (OperationKind.LocalReference, Type: System.Int64) (Syntax: 'x')
          ILocalReferenceOperation: y (OperationKind.LocalReference, Type: System.String) (Syntax: 'y')
  Right: 
    IObjectCreationOperation (Constructor: C..ctor()) (OperationKind.ObjectCreation, Type: C, IsInvalid) (Syntax: 'new C()')
      Arguments(0)
      Initializer: 
        null
";
            var expectedDiagnostics = new DiagnosticDescription[] {
                // CS8129: No suitable Deconstruct instance or extension method was found for type 'C', with 2 out parameters and a void return type.
                //         /*<bind>*/(x, y) = new C()/*</bind>*/;
                Diagnostic(ErrorCode.ERR_MissingDeconstruct, "new C()").WithArguments("C", "2").WithLocation(9, 28)
            };

            VerifyOperationTreeAndDiagnosticsForTest<AssignmentExpressionSyntax>(source, expectedOperationTree, expectedDiagnostics);
        }

        [CompilerTrait(CompilerFeature.IOperation)]
        [Fact]
        public void DeconstructMethodHasArglist()
        {
            string source = @"
class C
{
    static void Main()
    {
        long x;
        string y;

        /*<bind>*/(x, y) = new C()/*</bind>*/;
    }

    public void Deconstruct(out int a, out string b, __arglist) // not a Deconstruct operator
    {
        a = 1;
        b = ""hello"";
    }
}
";
            string expectedOperationTree = @"
IDeconstructionAssignmentOperation (OperationKind.DeconstructionAssignment, Type: ?, IsInvalid) (Syntax: '(x, y) = new C()')
  Left: 
    ITupleOperation (OperationKind.Tuple, Type: (System.Int64 x, System.String y)) (Syntax: '(x, y)')
      Elements(2):
          ILocalReferenceOperation: x (OperationKind.LocalReference, Type: System.Int64) (Syntax: 'x')
          ILocalReferenceOperation: y (OperationKind.LocalReference, Type: System.String) (Syntax: 'y')
  Right: 
    IObjectCreationOperation (Constructor: C..ctor()) (OperationKind.ObjectCreation, Type: C, IsInvalid) (Syntax: 'new C()')
      Arguments(0)
      Initializer: 
        null
";
            var expectedDiagnostics = new DiagnosticDescription[] {
                // CS7036: There is no argument given that corresponds to the required formal parameter '__arglist' of 'C.Deconstruct(out int, out string, __arglist)'
                //         /*<bind>*/(x, y) = new C()/*</bind>*/;
                Diagnostic(ErrorCode.ERR_NoCorrespondingArgument, "new C()").WithArguments("__arglist", "C.Deconstruct(out int, out string, __arglist)").WithLocation(9, 28),
                // CS8129: No suitable Deconstruct instance or extension method was found for type 'C', with 2 out parameters and a void return type.
                //         /*<bind>*/(x, y) = new C()/*</bind>*/;
                Diagnostic(ErrorCode.ERR_MissingDeconstruct, "new C()").WithArguments("C", "2").WithLocation(9, 28)
            };

            VerifyOperationTreeAndDiagnosticsForTest<AssignmentExpressionSyntax>(source, expectedOperationTree, expectedDiagnostics);
        }

        [CompilerTrait(CompilerFeature.IOperation)]
        [Fact]
        public void DeconstructDelegate()
        {
            string source = @"
delegate void D1(out int x, out int y);

class C
{
    public D1 Deconstruct; // not a Deconstruct operator

    static void Main()
    {
        int x, y;
        /*<bind>*/(x, y) = new C() { Deconstruct = DeconstructMethod }/*</bind>*/;
    }

    public static void DeconstructMethod(out int a, out int b) { a = 1; b = 2; }
}
";
            string expectedOperationTree = @"
IDeconstructionAssignmentOperation (OperationKind.DeconstructionAssignment, Type: ?, IsInvalid) (Syntax: '(x, y) = ne ... uctMethod }')
  Left: 
    ITupleOperation (OperationKind.Tuple, Type: (System.Int32 x, System.Int32 y)) (Syntax: '(x, y)')
      Elements(2):
          ILocalReferenceOperation: x (OperationKind.LocalReference, Type: System.Int32) (Syntax: 'x')
          ILocalReferenceOperation: y (OperationKind.LocalReference, Type: System.Int32) (Syntax: 'y')
  Right: 
    IObjectCreationOperation (Constructor: C..ctor()) (OperationKind.ObjectCreation, Type: C, IsInvalid) (Syntax: 'new C() { D ... uctMethod }')
      Arguments(0)
      Initializer: 
        IObjectOrCollectionInitializerOperation (OperationKind.ObjectOrCollectionInitializer, Type: C, IsInvalid) (Syntax: '{ Deconstru ... uctMethod }')
          Initializers(1):
              ISimpleAssignmentOperation (OperationKind.SimpleAssignment, Type: D1, IsInvalid) (Syntax: 'Deconstruct ... tructMethod')
                Left: 
                  IFieldReferenceOperation: D1 C.Deconstruct (OperationKind.FieldReference, Type: D1, IsInvalid) (Syntax: 'Deconstruct')
                    Instance Receiver: 
                      IInstanceReferenceOperation (OperationKind.InstanceReference, Type: C, IsInvalid, IsImplicit) (Syntax: 'Deconstruct')
                Right: 
                  IDelegateCreationOperation (OperationKind.DelegateCreation, Type: D1, IsInvalid, IsImplicit) (Syntax: 'DeconstructMethod')
                    Target: 
                      IMethodReferenceOperation: void C.DeconstructMethod(out System.Int32 a, out System.Int32 b) (Static) (OperationKind.MethodReference, Type: null, IsInvalid) (Syntax: 'DeconstructMethod')
                        Instance Receiver: 
                          null
";
            var expectedDiagnostics = new DiagnosticDescription[] {
                // CS8129: No suitable Deconstruct instance or extension method was found for type 'C', with 2 out parameters and a void return type.
                //         /*<bind>*/(x, y) = new C() { Deconstruct = DeconstructMethod }/*</bind>*/;
                Diagnostic(ErrorCode.ERR_MissingDeconstruct, "new C() { Deconstruct = DeconstructMethod }").WithArguments("C", "2").WithLocation(11, 28)
            };

            VerifyOperationTreeAndDiagnosticsForTest<AssignmentExpressionSyntax>(source, expectedOperationTree, expectedDiagnostics);
        }

        [CompilerTrait(CompilerFeature.IOperation)]
        [Fact]
        public void DeconstructDelegate2()
        {
            string source = @"
delegate void D1(out int x, out int y);

class C
{
    public D1 Deconstruct;

    static void Main()
    {
        int x, y;
        /*<bind>*/(x, y) = new C() { Deconstruct = DeconstructMethod }/*</bind>*/;
    }

    public static void DeconstructMethod(out int a, out int b) { a = 1; b = 2; }

    public void Deconstruct(out int a, out int b) { a = 1; b = 2; }
}
";
            string expectedOperationTree = @"
IDeconstructionAssignmentOperation (OperationKind.DeconstructionAssignment, Type: (System.Int32 x, System.Int32 y), IsInvalid) (Syntax: '(x, y) = ne ... uctMethod }')
  Left: 
    ITupleOperation (OperationKind.Tuple, Type: (System.Int32 x, System.Int32 y)) (Syntax: '(x, y)')
      Elements(2):
          ILocalReferenceOperation: x (OperationKind.LocalReference, Type: System.Int32) (Syntax: 'x')
          ILocalReferenceOperation: y (OperationKind.LocalReference, Type: System.Int32) (Syntax: 'y')
  Right: 
    IObjectCreationOperation (Constructor: C..ctor()) (OperationKind.ObjectCreation, Type: C, IsInvalid) (Syntax: 'new C() { D ... uctMethod }')
      Arguments(0)
      Initializer: 
        IObjectOrCollectionInitializerOperation (OperationKind.ObjectOrCollectionInitializer, Type: C, IsInvalid) (Syntax: '{ Deconstru ... uctMethod }')
          Initializers(1):
              ISimpleAssignmentOperation (OperationKind.SimpleAssignment, Type: ?, IsInvalid) (Syntax: 'Deconstruct ... tructMethod')
                Left: 
                  IInvalidOperation (OperationKind.Invalid, Type: ?, IsInvalid, IsImplicit) (Syntax: 'Deconstruct')
                    Children(1):
                        IOperation:  (OperationKind.None, Type: null, IsInvalid) (Syntax: 'Deconstruct')
                          Children(1):
                              IInstanceReferenceOperation (OperationKind.InstanceReference, Type: C, IsImplicit) (Syntax: 'C')
                Right: 
                  IOperation:  (OperationKind.None, Type: null) (Syntax: 'DeconstructMethod')
                    Children(1):
                        IInstanceReferenceOperation (OperationKind.InstanceReference, Type: C, IsImplicit) (Syntax: 'DeconstructMethod')
";
            var expectedDiagnostics = new DiagnosticDescription[] {
                // CS0102: The type 'C' already contains a definition for 'Deconstruct'
                //     public void Deconstruct(out int a, out int b) { a = 1; b = 2; }
                Diagnostic(ErrorCode.ERR_DuplicateNameInClass, "Deconstruct").WithArguments("C", "Deconstruct").WithLocation(16, 17),
                // CS1913: Member 'Deconstruct' cannot be initialized. It is not a field or property.
                //         /*<bind>*/(x, y) = new C() { Deconstruct = DeconstructMethod }/*</bind>*/;
                Diagnostic(ErrorCode.ERR_MemberCannotBeInitialized, "Deconstruct").WithArguments("Deconstruct").WithLocation(11, 38),
                // CS0649: Field 'C.Deconstruct' is never assigned to, and will always have its default value null
                //     public D1 Deconstruct;
                Diagnostic(ErrorCode.WRN_UnassignedInternalField, "Deconstruct").WithArguments("C.Deconstruct", "null").WithLocation(6, 15)
            };

            VerifyOperationTreeAndDiagnosticsForTest<AssignmentExpressionSyntax>(source, expectedOperationTree, expectedDiagnostics);
        }

        [CompilerTrait(CompilerFeature.IOperation)]
        [Fact]
        public void DeconstructEvent()
        {
            string source = @"
delegate void D1(out int x, out int y);

class C
{
    public event D1 Deconstruct;  // not a Deconstruct operator

    static void Main()
    {
        long x;
        int y;
        C c = new C();
        c.Deconstruct += DeconstructMethod;
        /*<bind>*/(x, y) = c/*</bind>*/;
    }

    public static void DeconstructMethod(out int a, out int b)
    {
        a = 1;
        b = 2;
    }
}
";
            string expectedOperationTree = @"
IDeconstructionAssignmentOperation (OperationKind.DeconstructionAssignment, Type: ?, IsInvalid) (Syntax: '(x, y) = c')
  Left: 
    ITupleOperation (OperationKind.Tuple, Type: (System.Int64 x, System.Int32 y)) (Syntax: '(x, y)')
      Elements(2):
          ILocalReferenceOperation: x (OperationKind.LocalReference, Type: System.Int64) (Syntax: 'x')
          ILocalReferenceOperation: y (OperationKind.LocalReference, Type: System.Int32) (Syntax: 'y')
  Right: 
    ILocalReferenceOperation: c (OperationKind.LocalReference, Type: C, IsInvalid) (Syntax: 'c')
";
            var expectedDiagnostics = new DiagnosticDescription[] {
                // CS8129: No suitable Deconstruct instance or extension method was found for type 'C', with 2 out parameters and a void return type.
                //         /*<bind>*/(x, y) = c/*</bind>*/;
                Diagnostic(ErrorCode.ERR_MissingDeconstruct, "c").WithArguments("C", "2").WithLocation(14, 28),
                // CS0067: The event 'C.Deconstruct' is never used
                //     public event D1 Deconstruct;  // not a Deconstruct operator
                Diagnostic(ErrorCode.WRN_UnreferencedEvent, "Deconstruct").WithArguments("C.Deconstruct").WithLocation(6, 21)
            };

            VerifyOperationTreeAndDiagnosticsForTest<AssignmentExpressionSyntax>(source, expectedOperationTree, expectedDiagnostics);
        }

        [CompilerTrait(CompilerFeature.IOperation)]
        [Fact]
        public void ConversionErrors()
        {
            string source = @"
class C
{
    static void Main()
    {
        byte x;
        string y;
        /*<bind>*/(x, y) = new C()/*</bind>*/;
    }

    public void Deconstruct(out int a, out int b)
    {
        a = b = 1;
    }
}
";
            string expectedOperationTree = @"
IDeconstructionAssignmentOperation (OperationKind.DeconstructionAssignment, Type: ?, IsInvalid) (Syntax: '(x, y) = new C()')
  Left: 
    ITupleOperation (OperationKind.Tuple, Type: (System.Byte x, System.String y), IsInvalid) (Syntax: '(x, y)')
      Elements(2):
          ILocalReferenceOperation: x (OperationKind.LocalReference, Type: System.Byte, IsInvalid) (Syntax: 'x')
          ILocalReferenceOperation: y (OperationKind.LocalReference, Type: System.String, IsInvalid) (Syntax: 'y')
  Right: 
    IObjectCreationOperation (Constructor: C..ctor()) (OperationKind.ObjectCreation, Type: C) (Syntax: 'new C()')
      Arguments(0)
      Initializer: 
        null
";
            var expectedDiagnostics = new DiagnosticDescription[] {
                // CS0266: Cannot implicitly convert type 'int' to 'byte'. An explicit conversion exists (are you missing a cast?)
                //         /*<bind>*/(x, y) = new C()/*</bind>*/;
                Diagnostic(ErrorCode.ERR_NoImplicitConvCast, "x").WithArguments("int", "byte").WithLocation(8, 20),
                // CS0029: Cannot implicitly convert type 'int' to 'string'
                //         /*<bind>*/(x, y) = new C()/*</bind>*/;
                Diagnostic(ErrorCode.ERR_NoImplicitConv, "y").WithArguments("int", "string").WithLocation(8, 23)
            };

            VerifyOperationTreeAndDiagnosticsForTest<AssignmentExpressionSyntax>(source, expectedOperationTree, expectedDiagnostics);
        }

        [Fact]
        public void ExpressionType()
        {
            string source = @"
class C
{
    static void Main()
    {
        int x, y;
        var type = ((x, y) = new C()).GetType();
        System.Console.Write(type.ToString());
    }

    public void Deconstruct(out int a, out int b)
    {
        a = b = 1;
    }
}
";

            var comp = CreateStandardCompilation(source, references: s_valueTupleRefs, options: TestOptions.DebugExe);
            comp.VerifyDiagnostics();
            CompileAndVerify(comp, expectedOutput: "System.ValueTuple`2[System.Int32,System.Int32]");
        }

        [CompilerTrait(CompilerFeature.IOperation)]
        [Fact]
        public void ExpressionType_IOperation()
        {
            string source = @"
class C
{
    static void Main()
    {
        int x, y;
        var type = (/*<bind>*/(x, y) = new C()/*</bind>*/).GetType();
        System.Console.Write(type.ToString());
    }

    public void Deconstruct(out int a, out int b)
    {
        a = b = 1;
    }
}
";
            string expectedOperationTree = @"
IDeconstructionAssignmentOperation (OperationKind.DeconstructionAssignment, Type: (System.Int32 x, System.Int32 y)) (Syntax: '(x, y) = new C()')
  Left: 
    ITupleOperation (OperationKind.Tuple, Type: (System.Int32 x, System.Int32 y)) (Syntax: '(x, y)')
      Elements(2):
          ILocalReferenceOperation: x (OperationKind.LocalReference, Type: System.Int32) (Syntax: 'x')
          ILocalReferenceOperation: y (OperationKind.LocalReference, Type: System.Int32) (Syntax: 'y')
  Right: 
    IObjectCreationOperation (Constructor: C..ctor()) (OperationKind.ObjectCreation, Type: C) (Syntax: 'new C()')
      Arguments(0)
      Initializer: 
        null
";
            var expectedDiagnostics = DiagnosticDescription.None;

            VerifyOperationTreeAndDiagnosticsForTest<AssignmentExpressionSyntax>(source, expectedOperationTree, expectedDiagnostics);
        }

        [CompilerTrait(CompilerFeature.IOperation)]
        [Fact]
        public void LambdaStillNotValidStatement()
        {
            string source = @"
class C
{
    static void Main()
    {
        (a) => a;
    }
}
";

            var comp = CreateStandardCompilation(source);
            comp.VerifyDiagnostics(
                // (6,9): error CS0201: Only assignment, call, increment, decrement, and new object expressions can be used as a statement
                //         (a) => a;
                Diagnostic(ErrorCode.ERR_IllegalStatement, "(a) => a").WithLocation(6, 9)
                );
        }

        [CompilerTrait(CompilerFeature.IOperation)]
        [Fact]
        public void LambdaWithBodyStillNotValidStatement()
        {
            string source = @"
class C
{
    static void Main()
    {
        /*<bind>*/(a, b) => { }/*</bind>*/;
    }
}
";
            string expectedOperationTree = @"
IAnonymousFunctionOperation (Symbol: lambda expression) (OperationKind.AnonymousFunction, Type: null, IsInvalid) (Syntax: '(a, b) => { }')
  IBlockOperation (0 statements) (OperationKind.Block, Type: null, IsInvalid) (Syntax: '{ }')
";
            var expectedDiagnostics = new DiagnosticDescription[] {
                // CS0201: Only assignment, call, increment, decrement, and new object expressions can be used as a statement
                //         /*<bind>*/(a, b) => { }/*</bind>*/;
                Diagnostic(ErrorCode.ERR_IllegalStatement, "(a, b) => { }").WithLocation(6, 19)
            };

            VerifyOperationTreeAndDiagnosticsForTest<ParenthesizedLambdaExpressionSyntax>(source, expectedOperationTree, expectedDiagnostics);
        }

        [CompilerTrait(CompilerFeature.IOperation)]
        [Fact]
        public void CastButNotCast()
        {
            // int and string must be types, so (int, string) must be type and ((int, string)) a cast, but then .String() cannot follow a cast...
            string source = @"
class C
{
    static void Main()
    {
        /*<bind>*/((int, string)).ToString()/*</bind>*/;
    }
}
";
            string expectedOperationTree = @"
IInvocationOperation (virtual System.String (System.Int32, System.String).ToString()) (OperationKind.Invocation, Type: System.String, IsInvalid) (Syntax: '((int, stri ... .ToString()')
  Instance Receiver: 
    ITupleOperation (OperationKind.Tuple, Type: (System.Int32, System.String), IsInvalid) (Syntax: '(int, string)')
      Elements(2):
          IOperation:  (OperationKind.None, Type: null, IsInvalid) (Syntax: 'int')
          IOperation:  (OperationKind.None, Type: null, IsInvalid) (Syntax: 'string')
  Arguments(0)
";
            var expectedDiagnostics = new DiagnosticDescription[] {
                // CS1525: Invalid expression term 'int'
                //         /*<bind>*/((int, string)).ToString()/*</bind>*/;
                Diagnostic(ErrorCode.ERR_InvalidExprTerm, "int").WithArguments("int").WithLocation(6, 21),
                // CS1525: Invalid expression term 'string'
                //         /*<bind>*/((int, string)).ToString()/*</bind>*/;
                Diagnostic(ErrorCode.ERR_InvalidExprTerm, "string").WithArguments("string").WithLocation(6, 26)
            };

            VerifyOperationTreeAndDiagnosticsForTest<InvocationExpressionSyntax>(source, expectedOperationTree, expectedDiagnostics);
        }

        [Fact, CompilerTrait(CompilerFeature.RefLocalsReturns)]
        [WorkItem(12283, "https://github.com/dotnet/roslyn/issues/12283")]
        public void RefReturningMethod2()
        {
            string source = @"
class C
{
    static int i;

    static void Main()
    {
        (M(), M()) = new C();
        System.Console.Write(i);
    }

    static ref int M()
    {
        System.Console.Write(""M "");
        return ref i;
    }

    void Deconstruct(out int i, out int j)
    {
        i = 42;
        j = 43;
    }
}
";

            var comp = CompileAndVerify(source, expectedOutput: "M M 43", additionalRefs: s_valueTupleRefs);
            comp.VerifyDiagnostics(
                );
        }

        [CompilerTrait(CompilerFeature.IOperation)]
        [Fact, CompilerTrait(CompilerFeature.RefLocalsReturns)]
        [WorkItem(12283, "https://github.com/dotnet/roslyn/issues/12283")]
        public void RefReturningMethod2_IOperation()
        {
            string source = @"
class C
{
    static int i;

    static void Main()
    {
        /*<bind>*/(M(), M()) = new C()/*</bind>*/;
        System.Console.Write(i);
    }

    static ref int M()
    {
        System.Console.Write(""M "");
        return ref i;
    }

    void Deconstruct(out int i, out int j)
    {
        i = 42;
        j = 43;
    }
}
";
            string expectedOperationTree = @"
IDeconstructionAssignmentOperation (OperationKind.DeconstructionAssignment, Type: (System.Int32, System.Int32)) (Syntax: '(M(), M()) = new C()')
  Left: 
    ITupleOperation (OperationKind.Tuple, Type: (System.Int32, System.Int32)) (Syntax: '(M(), M())')
      Elements(2):
          IInvocationOperation (ref System.Int32 C.M()) (OperationKind.Invocation, Type: System.Int32) (Syntax: 'M()')
            Instance Receiver: 
              null
            Arguments(0)
          IInvocationOperation (ref System.Int32 C.M()) (OperationKind.Invocation, Type: System.Int32) (Syntax: 'M()')
            Instance Receiver: 
              null
            Arguments(0)
  Right: 
    IObjectCreationOperation (Constructor: C..ctor()) (OperationKind.ObjectCreation, Type: C) (Syntax: 'new C()')
      Arguments(0)
      Initializer: 
        null
";
            var expectedDiagnostics = DiagnosticDescription.None;

            VerifyOperationTreeAndDiagnosticsForTest<AssignmentExpressionSyntax>(source, expectedOperationTree, expectedDiagnostics);
        }

        [CompilerTrait(CompilerFeature.IOperation)]
        [Fact]
        public void UninitializedRight()
        {
            string source = @"
class C
{
    static void Main()
    {
        int x;
        /*<bind>*/(x, x) = x/*</bind>*/;
    }
}
static class D
{
    public static void Deconstruct(this int input, out int output, out int output2) { output = input; output2 = input; }
}
";
            string expectedOperationTree = @"
IDeconstructionAssignmentOperation (OperationKind.DeconstructionAssignment, Type: (System.Int32, System.Int32), IsInvalid) (Syntax: '(x, x) = x')
  Left: 
    ITupleOperation (OperationKind.Tuple, Type: (System.Int32, System.Int32)) (Syntax: '(x, x)')
      Elements(2):
          ILocalReferenceOperation: x (OperationKind.LocalReference, Type: System.Int32) (Syntax: 'x')
          ILocalReferenceOperation: x (OperationKind.LocalReference, Type: System.Int32) (Syntax: 'x')
  Right: 
    ILocalReferenceOperation: x (OperationKind.LocalReference, Type: System.Int32, IsInvalid) (Syntax: 'x')
";
            var expectedDiagnostics = new DiagnosticDescription[] {
                // CS0165: Use of unassigned local variable 'x'
                //         /*<bind>*/(x, x) = x/*</bind>*/;
                Diagnostic(ErrorCode.ERR_UseDefViolation, "x").WithArguments("x").WithLocation(7, 28)
            };

            VerifyOperationTreeAndDiagnosticsForTest<AssignmentExpressionSyntax>(source, expectedOperationTree, expectedDiagnostics);
        }

        [CompilerTrait(CompilerFeature.IOperation)]
        [Fact]
        public void NullRight()
        {
            string source = @"
class C
{
    static void Main()
    {
        int x;
        /*<bind>*/(x, x) = null/*</bind>*/;
    }
}

";
            string expectedOperationTree = @"
IDeconstructionAssignmentOperation (OperationKind.DeconstructionAssignment, Type: System.Void, IsInvalid) (Syntax: '(x, x) = null')
  Left: 
    ITupleOperation (OperationKind.Tuple, Type: (System.Int32, System.Int32), IsInvalid) (Syntax: '(x, x) = null')
      Elements(2):
          ILocalReferenceOperation: x (OperationKind.LocalReference, Type: System.Int32) (Syntax: 'x')
          ILocalReferenceOperation: x (OperationKind.LocalReference, Type: System.Int32) (Syntax: 'x')
  Right: 
    ILiteralOperation (OperationKind.Literal, Type: null, Constant: null, IsInvalid) (Syntax: 'null')
";
            var expectedDiagnostics = new DiagnosticDescription[] {
                // CS8131: Deconstruct assignment requires an expression with a type on the right-hand-side.
                //         /*<bind>*/(x, x) = null/*</bind>*/;
                Diagnostic(ErrorCode.ERR_DeconstructRequiresExpression, "null").WithLocation(7, 28)
            };

            VerifyOperationTreeAndDiagnosticsForTest<AssignmentExpressionSyntax>(source, expectedOperationTree, expectedDiagnostics);
        }

        [CompilerTrait(CompilerFeature.IOperation)]
        [Fact]
        public void ErrorRight()
        {
            string source = @"
class C
{
    static void Main()
    {
        int x;
        /*<bind>*/(x, x) = undeclared/*</bind>*/;
    }
}
";
            string expectedOperationTree = @"
IDeconstructionAssignmentOperation (OperationKind.DeconstructionAssignment, Type: System.Void, IsInvalid) (Syntax: '(x, x) = undeclared')
  Left: 
    ITupleOperation (OperationKind.Tuple, Type: (System.Int32, System.Int32), IsInvalid) (Syntax: '(x, x) = undeclared')
      Elements(2):
          ILocalReferenceOperation: x (OperationKind.LocalReference, Type: System.Int32) (Syntax: 'x')
          ILocalReferenceOperation: x (OperationKind.LocalReference, Type: System.Int32) (Syntax: 'x')
  Right: 
    IInvalidOperation (OperationKind.Invalid, Type: ?, IsInvalid) (Syntax: 'undeclared')
      Children(0)
";
            var expectedDiagnostics = new DiagnosticDescription[] {
                // CS0103: The name 'undeclared' does not exist in the current context
                //         /*<bind>*/(x, x) = undeclared/*</bind>*/;
                Diagnostic(ErrorCode.ERR_NameNotInContext, "undeclared").WithArguments("undeclared").WithLocation(7, 28)
            };

            VerifyOperationTreeAndDiagnosticsForTest<AssignmentExpressionSyntax>(source, expectedOperationTree, expectedDiagnostics);
        }

        [CompilerTrait(CompilerFeature.IOperation)]
        [Fact]
        public void VoidRight()
        {
            string source = @"
class C
{
    static void Main()
    {
        int x;
        /*<bind>*/(x, x) = M()/*</bind>*/;
    }
    static void M() { }
}
";
            string expectedOperationTree = @"
IDeconstructionAssignmentOperation (OperationKind.DeconstructionAssignment, Type: ?, IsInvalid) (Syntax: '(x, x) = M()')
  Left: 
    ITupleOperation (OperationKind.Tuple, Type: (System.Int32, System.Int32)) (Syntax: '(x, x)')
      Elements(2):
          ILocalReferenceOperation: x (OperationKind.LocalReference, Type: System.Int32) (Syntax: 'x')
          ILocalReferenceOperation: x (OperationKind.LocalReference, Type: System.Int32) (Syntax: 'x')
  Right: 
    IInvocationOperation (void C.M()) (OperationKind.Invocation, Type: System.Void, IsInvalid) (Syntax: 'M()')
      Instance Receiver: 
        null
      Arguments(0)
";
            var expectedDiagnostics = new DiagnosticDescription[] {
                // CS1061: 'void' does not contain a definition for 'Deconstruct' and no extension method 'Deconstruct' accepting a first argument of type 'void' could be found (are you missing a using directive or an assembly reference?)
                //         /*<bind>*/(x, x) = M()/*</bind>*/;
                Diagnostic(ErrorCode.ERR_NoSuchMemberOrExtension, "M()").WithArguments("void", "Deconstruct").WithLocation(7, 28),
                // CS8129: No suitable Deconstruct instance or extension method was found for type 'void', with 2 out parameters and a void return type.
                //         /*<bind>*/(x, x) = M()/*</bind>*/;
                Diagnostic(ErrorCode.ERR_MissingDeconstruct, "M()").WithArguments("void", "2").WithLocation(7, 28)
            };

            VerifyOperationTreeAndDiagnosticsForTest<AssignmentExpressionSyntax>(source, expectedOperationTree, expectedDiagnostics);
        }

        [CompilerTrait(CompilerFeature.IOperation)]
        [Fact]
        public void AssigningTupleWithNoConversion()
        {
            string source = @"
class C
{
    static void Main()
    {
        byte x;
        string y;

        /*<bind>*/(x, y) = (1, 2)/*</bind>*/;
    }
}
";
            string expectedOperationTree = @"
IDeconstructionAssignmentOperation (OperationKind.DeconstructionAssignment, Type: (System.Byte x, System.String y), IsInvalid) (Syntax: '(x, y) = (1, 2)')
  Left: 
    ITupleOperation (OperationKind.Tuple, Type: (System.Byte x, System.String y)) (Syntax: '(x, y)')
      Elements(2):
          ILocalReferenceOperation: x (OperationKind.LocalReference, Type: System.Byte) (Syntax: 'x')
          ILocalReferenceOperation: y (OperationKind.LocalReference, Type: System.String) (Syntax: 'y')
  Right: 
    IConversionOperation (Implicit, TryCast: False, Unchecked) (OperationKind.Conversion, Type: (System.Byte, System.String), IsInvalid, IsImplicit) (Syntax: '(1, 2)')
      Conversion: CommonConversion (Exists: False, IsIdentity: False, IsNumeric: False, IsReference: False, IsUserDefined: False) (MethodSymbol: null)
      Operand: 
        ITupleOperation (OperationKind.Tuple, Type: (System.Int32, System.Int32), IsInvalid) (Syntax: '(1, 2)')
          Elements(2):
              ILiteralOperation (OperationKind.Literal, Type: System.Int32, Constant: 1) (Syntax: '1')
              ILiteralOperation (OperationKind.Literal, Type: System.Int32, Constant: 2, IsInvalid) (Syntax: '2')
";
            var expectedDiagnostics = new DiagnosticDescription[] {
                // CS0029: Cannot implicitly convert type 'int' to 'string'
                //         /*<bind>*/(x, y) = (1, 2)/*</bind>*/;
                Diagnostic(ErrorCode.ERR_NoImplicitConv, "2").WithArguments("int", "string").WithLocation(9, 32)
            };

            VerifyOperationTreeAndDiagnosticsForTest<AssignmentExpressionSyntax>(source, expectedOperationTree, expectedDiagnostics);
        }

        [CompilerTrait(CompilerFeature.IOperation)]
        [Fact]
        public void NotAssignable()
        {
            string source = @"
class C
{
    static void Main()
    {
        /*<bind>*/(1, P) = (1, 2)/*</bind>*/;
    }
    static int P { get { return 1; } }
}
";
            string expectedOperationTree = @"
IDeconstructionAssignmentOperation (OperationKind.DeconstructionAssignment, Type: (System.Int32, System.Int32 P), IsInvalid) (Syntax: '(1, P) = (1, 2)')
  Left: 
    ITupleOperation (OperationKind.Tuple, Type: (System.Int32, System.Int32 P), IsInvalid) (Syntax: '(1, P)')
      Elements(2):
          IInvalidOperation (OperationKind.Invalid, Type: System.Int32, IsInvalid, IsImplicit) (Syntax: '1')
            Children(1):
                ILiteralOperation (OperationKind.Literal, Type: System.Int32, Constant: 1, IsInvalid) (Syntax: '1')
          IInvalidOperation (OperationKind.Invalid, Type: System.Int32, IsInvalid, IsImplicit) (Syntax: 'P')
            Children(1):
                IPropertyReferenceOperation: System.Int32 C.P { get; } (Static) (OperationKind.PropertyReference, Type: System.Int32, IsInvalid) (Syntax: 'P')
                  Instance Receiver: 
                    null
  Right: 
    ITupleOperation (OperationKind.Tuple, Type: (System.Int32, System.Int32)) (Syntax: '(1, 2)')
      Elements(2):
          ILiteralOperation (OperationKind.Literal, Type: System.Int32, Constant: 1) (Syntax: '1')
          ILiteralOperation (OperationKind.Literal, Type: System.Int32, Constant: 2) (Syntax: '2')
";
            var expectedDiagnostics = new DiagnosticDescription[] {
                // CS0131: The left-hand side of an assignment must be a variable, property or indexer
                //         /*<bind>*/(1, P) = (1, 2)/*</bind>*/;
                Diagnostic(ErrorCode.ERR_AssgLvalueExpected, "1").WithLocation(6, 20),
                // CS0200: Property or indexer 'C.P' cannot be assigned to -- it is read only
                //         /*<bind>*/(1, P) = (1, 2)/*</bind>*/;
                Diagnostic(ErrorCode.ERR_AssgReadonlyProp, "P").WithArguments("C.P").WithLocation(6, 23)
            };

            VerifyOperationTreeAndDiagnosticsForTest<AssignmentExpressionSyntax>(source, expectedOperationTree, expectedDiagnostics);
        }

        [Fact]
        public void TupleWithUseSiteError()
        {
            string source = @"

namespace System
{
    public struct ValueTuple<T1, T2>
    {
        public T1 Item1;

        public ValueTuple(T1 item1, T2 item2)
        {
            this.Item1 = item1;
        }
    }
}
class C
{
    static void Main()
    {
        int x;
        int y;

        (x, y) = (1, 2);
        System.Console.WriteLine($""{x} {y}"");
    }
}
";

            var comp = CreateStandardCompilation(source, assemblyName: "comp", options: TestOptions.DebugExe);
            comp.VerifyDiagnostics();
            comp.VerifyEmitDiagnostics();
            CompileAndVerify(comp, expectedOutput: "1 2");
        }

        [CompilerTrait(CompilerFeature.IOperation)]
        [Fact]
        public void TupleWithUseSiteError_IOperation()
        {
            string source = @"
namespace System
{
    struct ValueTuple<T1, T2>
    {
        public T1 Item1;

        public ValueTuple(T1 item1, T2 item2)
        {
            this.Item1 = item1;
        }
    }
}
class C
{
    static void Main()
    {
        int x;
        int y;

        /*<bind>*/(x, y) = (1, 2)/*</bind>*/;
        System.Console.WriteLine($""{x} {y}"");
    }
}
";
            string expectedOperationTree = @"
IDeconstructionAssignmentOperation (OperationKind.DeconstructionAssignment, Type: (System.Int32 x, System.Int32 y)) (Syntax: '(x, y) = (1, 2)')
  Left: 
    ITupleOperation (OperationKind.Tuple, Type: (System.Int32 x, System.Int32 y)) (Syntax: '(x, y)')
      Elements(2):
          ILocalReferenceOperation: x (OperationKind.LocalReference, Type: System.Int32) (Syntax: 'x')
          ILocalReferenceOperation: y (OperationKind.LocalReference, Type: System.Int32) (Syntax: 'y')
  Right: 
    ITupleOperation (OperationKind.Tuple, Type: (System.Int32, System.Int32)) (Syntax: '(1, 2)')
      Elements(2):
          ILiteralOperation (OperationKind.Literal, Type: System.Int32, Constant: 1) (Syntax: '1')
          ILiteralOperation (OperationKind.Literal, Type: System.Int32, Constant: 2) (Syntax: '2')
";
            var expectedDiagnostics = DiagnosticDescription.None;

            VerifyOperationTreeAndDiagnosticsForTest<AssignmentExpressionSyntax>(source, expectedOperationTree, expectedDiagnostics);
        }

        [CompilerTrait(CompilerFeature.IOperation)]
        [Fact]
        public void AssignUsingAmbiguousDeconstruction()
        {
            string source = @"
class Base
{
    public void Deconstruct(out int a, out int b) { a = 1; b = 2; }
    public void Deconstruct(out long a, out long b) { a = 1; b = 2; }
}
class C : Base
{
    static void Main()
    {
        int x, y;
        /*<bind>*/(x, y) = new C()/*</bind>*/;

        System.Console.WriteLine(x + "" "" + y);
    }
}
";
            string expectedOperationTree = @"
IDeconstructionAssignmentOperation (OperationKind.DeconstructionAssignment, Type: ?, IsInvalid) (Syntax: '(x, y) = new C()')
  Left: 
    ITupleOperation (OperationKind.Tuple, Type: (System.Int32 x, System.Int32 y)) (Syntax: '(x, y)')
      Elements(2):
          ILocalReferenceOperation: x (OperationKind.LocalReference, Type: System.Int32) (Syntax: 'x')
          ILocalReferenceOperation: y (OperationKind.LocalReference, Type: System.Int32) (Syntax: 'y')
  Right: 
    IObjectCreationOperation (Constructor: C..ctor()) (OperationKind.ObjectCreation, Type: C, IsInvalid) (Syntax: 'new C()')
      Arguments(0)
      Initializer: 
        null
";
            var expectedDiagnostics = new DiagnosticDescription[] {
                // CS0121: The call is ambiguous between the following methods or properties: 'Base.Deconstruct(out int, out int)' and 'Base.Deconstruct(out long, out long)'
                //         /*<bind>*/(x, y) = new C()/*</bind>*/;
                Diagnostic(ErrorCode.ERR_AmbigCall, "new C()").WithArguments("Base.Deconstruct(out int, out int)", "Base.Deconstruct(out long, out long)").WithLocation(12, 28),
                // CS8129: No suitable Deconstruct instance or extension method was found for type 'C', with 2 out parameters and a void return type.
                //         /*<bind>*/(x, y) = new C()/*</bind>*/;
                Diagnostic(ErrorCode.ERR_MissingDeconstruct, "new C()").WithArguments("C", "2").WithLocation(12, 28)
            };

            VerifyOperationTreeAndDiagnosticsForTest<AssignmentExpressionSyntax>(source, expectedOperationTree, expectedDiagnostics);
        }

        [CompilerTrait(CompilerFeature.IOperation)]
        [Fact]
        public void DeconstructIsDynamicField()
        {
            string source = @"
class C
{
    static void Main()
    {
        int x, y;
        /*<bind>*/(x, y) = new C()/*</bind>*/;

    }
    public dynamic Deconstruct = null;
}
";
            string expectedOperationTree = @"
IDeconstructionAssignmentOperation (OperationKind.DeconstructionAssignment, Type: ?, IsInvalid) (Syntax: '(x, y) = new C()')
  Left: 
    ITupleOperation (OperationKind.Tuple, Type: (System.Int32 x, System.Int32 y)) (Syntax: '(x, y)')
      Elements(2):
          ILocalReferenceOperation: x (OperationKind.LocalReference, Type: System.Int32) (Syntax: 'x')
          ILocalReferenceOperation: y (OperationKind.LocalReference, Type: System.Int32) (Syntax: 'y')
  Right: 
    IObjectCreationOperation (Constructor: C..ctor()) (OperationKind.ObjectCreation, Type: C, IsInvalid) (Syntax: 'new C()')
      Arguments(0)
      Initializer: 
        null
";
            var expectedDiagnostics = new DiagnosticDescription[] {
                // CS8129: No suitable Deconstruct instance or extension method was found for type 'C', with 2 out parameters and a void return type.
                //         /*<bind>*/(x, y) = new C()/*</bind>*/;
                Diagnostic(ErrorCode.ERR_MissingDeconstruct, "new C()").WithArguments("C", "2").WithLocation(7, 28)
            };

            VerifyOperationTreeAndDiagnosticsForTest<AssignmentExpressionSyntax>(source, expectedOperationTree, expectedDiagnostics);
        }

        [CompilerTrait(CompilerFeature.IOperation)]
        [Fact]
        public void DeconstructIsField()
        {
            string source = @"
class C
{
    static void Main()
    {
        int x, y;
        /*<bind>*/(x, y) = new C()/*</bind>*/;

    }
    public object Deconstruct = null;
}
";
            string expectedOperationTree = @"
IDeconstructionAssignmentOperation (OperationKind.DeconstructionAssignment, Type: ?, IsInvalid) (Syntax: '(x, y) = new C()')
  Left: 
    ITupleOperation (OperationKind.Tuple, Type: (System.Int32 x, System.Int32 y)) (Syntax: '(x, y)')
      Elements(2):
          ILocalReferenceOperation: x (OperationKind.LocalReference, Type: System.Int32) (Syntax: 'x')
          ILocalReferenceOperation: y (OperationKind.LocalReference, Type: System.Int32) (Syntax: 'y')
  Right: 
    IObjectCreationOperation (Constructor: C..ctor()) (OperationKind.ObjectCreation, Type: C, IsInvalid) (Syntax: 'new C()')
      Arguments(0)
      Initializer: 
        null
";
            var expectedDiagnostics = new DiagnosticDescription[] {
                // CS1955: Non-invocable member 'C.Deconstruct' cannot be used like a method.
                //         /*<bind>*/(x, y) = new C()/*</bind>*/;
                Diagnostic(ErrorCode.ERR_NonInvocableMemberCalled, "new C()").WithArguments("C.Deconstruct").WithLocation(7, 28),
                // CS8129: No suitable Deconstruct instance or extension method was found for type 'C', with 2 out parameters and a void return type.
                //         /*<bind>*/(x, y) = new C()/*</bind>*/;
                Diagnostic(ErrorCode.ERR_MissingDeconstruct, "new C()").WithArguments("C", "2").WithLocation(7, 28)
            };

            VerifyOperationTreeAndDiagnosticsForTest<AssignmentExpressionSyntax>(source, expectedOperationTree, expectedDiagnostics);
        }

        [Fact]
        public void CannotDeconstructRefTuple22()
        {
            string template = @"
using System;
class C
{
    static void Main()
    {
        int VARIABLES; // int x1, x2, ...
        (VARIABLES) = CreateLongRef(1, 2, 3, 4, 5, 6, 7, CreateLongRef(8, 9, 10, 11, 12, 13, 14, Tuple.Create(15, 16, 17, 18, 19, 20, 21, 22)));
    }

    public static Tuple<T1, T2, T3, T4, T5, T6, T7, TRest> CreateLongRef<T1, T2, T3, T4, T5, T6, T7, TRest>(T1 item1, T2 item2, T3 item3, T4 item4, T5 item5, T6 item6, T7 item7, TRest rest) =>
        new Tuple<T1, T2, T3, T4, T5, T6, T7, TRest>(item1, item2, item3, item4, item5, item6, item7, rest);
}
";
            var tuple = String.Join(", ", Enumerable.Range(1, 22).Select(n => n.ToString()));
            var variables = String.Join(", ", Enumerable.Range(1, 22).Select(n => $"x{n}"));

            var source = template.Replace("VARIABLES", variables).Replace("TUPLE", tuple);

            var comp = CreateStandardCompilation(source, references: new[] { ValueTupleRef, SystemRuntimeFacadeRef });
            comp.VerifyDiagnostics(
                // (8,113): error CS1501: No overload for method 'Deconstruct' takes 22 arguments
                //         (x1, x2, x3, x4, x5, x6, x7, x8, x9, x10, x11, x12, x13, x14, x15, x16, x17, x18, x19, x20, x21, x22) = CreateLongRef(1, 2, 3, 4, 5, 6, 7, CreateLongRef(8, 9, 10, 11, 12, 13, 14, Tuple.Create(15, 16, 17, 18, 19, 20, 21, 22)));
                Diagnostic(ErrorCode.ERR_BadArgCount, "CreateLongRef(1, 2, 3, 4, 5, 6, 7, CreateLongRef(8, 9, 10, 11, 12, 13, 14, Tuple.Create(15, 16, 17, 18, 19, 20, 21, 22)))").WithArguments("Deconstruct", "22").WithLocation(8, 113),
                // (8,113): error CS8129: No Deconstruct instance or extension method was found for type 'Tuple<int, int, int, int, int, int, int, Tuple<int, int, int, int, int, int, int, Tuple<int, int, int, int, int, int, int, Tuple<int>>>>', with 22 out parameters.
                //         (x1, x2, x3, x4, x5, x6, x7, x8, x9, x10, x11, x12, x13, x14, x15, x16, x17, x18, x19, x20, x21, x22) = CreateLongRef(1, 2, 3, 4, 5, 6, 7, CreateLongRef(8, 9, 10, 11, 12, 13, 14, Tuple.Create(15, 16, 17, 18, 19, 20, 21, 22)));
                Diagnostic(ErrorCode.ERR_MissingDeconstruct, "CreateLongRef(1, 2, 3, 4, 5, 6, 7, CreateLongRef(8, 9, 10, 11, 12, 13, 14, Tuple.Create(15, 16, 17, 18, 19, 20, 21, 22)))").WithArguments("System.Tuple<int, int, int, int, int, int, int, System.Tuple<int, int, int, int, int, int, int, System.Tuple<int, int, int, int, int, int, int, System.Tuple<int>>>>", "22").WithLocation(8, 113)
                );
        }

        [CompilerTrait(CompilerFeature.IOperation)]
        [Fact]
        public void DeconstructUsingDynamicMethod()
        {
            string source = @"
class C
{
    static void Main()
    {
        int x;
        string y;

        dynamic c = new C();
        /*<bind>*/(x, y) = c/*</bind>*/;
    }
    public void Deconstruct(out int a, out string b) { a = 1; b = ""hello""; }
}
";
            string expectedOperationTree = @"
IDeconstructionAssignmentOperation (OperationKind.DeconstructionAssignment, Type: ?, IsInvalid) (Syntax: '(x, y) = c')
  Left: 
    ITupleOperation (OperationKind.Tuple, Type: (System.Int32 x, System.String y)) (Syntax: '(x, y)')
      Elements(2):
          ILocalReferenceOperation: x (OperationKind.LocalReference, Type: System.Int32) (Syntax: 'x')
          ILocalReferenceOperation: y (OperationKind.LocalReference, Type: System.String) (Syntax: 'y')
  Right: 
    ILocalReferenceOperation: c (OperationKind.LocalReference, Type: dynamic, IsInvalid) (Syntax: 'c')
";
            var expectedDiagnostics = new DiagnosticDescription[] {
                // CS8133: Cannot deconstruct dynamic objects.
                //         /*<bind>*/(x, y) = c/*</bind>*/;
                Diagnostic(ErrorCode.ERR_CannotDeconstructDynamic, "c").WithLocation(10, 28)
            };

            VerifyOperationTreeAndDiagnosticsForTest<AssignmentExpressionSyntax>(source, expectedOperationTree, expectedDiagnostics);
        }

        [CompilerTrait(CompilerFeature.IOperation)]
        [Fact]
        public void DeconstructMethodInaccessible()
        {
            string source = @"
class C
{
    static void Main()
    {
        int x;
        string y;

        /*<bind>*/(x, y) = new C1()/*</bind>*/;
    }
}
class C1
{
    protected void Deconstruct(out int a, out string b) { a = 1; b = ""hello""; }
}
";
            string expectedOperationTree = @"
IDeconstructionAssignmentOperation (OperationKind.DeconstructionAssignment, Type: ?, IsInvalid) (Syntax: '(x, y) = new C1()')
  Left: 
    ITupleOperation (OperationKind.Tuple, Type: (System.Int32 x, System.String y)) (Syntax: '(x, y)')
      Elements(2):
          ILocalReferenceOperation: x (OperationKind.LocalReference, Type: System.Int32) (Syntax: 'x')
          ILocalReferenceOperation: y (OperationKind.LocalReference, Type: System.String) (Syntax: 'y')
  Right: 
    IObjectCreationOperation (Constructor: C1..ctor()) (OperationKind.ObjectCreation, Type: C1, IsInvalid) (Syntax: 'new C1()')
      Arguments(0)
      Initializer: 
        null
";
            var expectedDiagnostics = new DiagnosticDescription[] {
                // CS0122: 'C1.Deconstruct(out int, out string)' is inaccessible due to its protection level
                //         /*<bind>*/(x, y) = new C1()/*</bind>*/;
                Diagnostic(ErrorCode.ERR_BadAccess, "new C1()").WithArguments("C1.Deconstruct(out int, out string)").WithLocation(9, 28),
                // CS8129: No suitable Deconstruct instance or extension method was found for type 'C1', with 2 out parameters and a void return type.
                //         /*<bind>*/(x, y) = new C1()/*</bind>*/;
                Diagnostic(ErrorCode.ERR_MissingDeconstruct, "new C1()").WithArguments("C1", "2").WithLocation(9, 28)
            };

            VerifyOperationTreeAndDiagnosticsForTest<AssignmentExpressionSyntax>(source, expectedOperationTree, expectedDiagnostics);
        }

        [Fact]
        public void DeconstructHasUseSiteError()
        {
            string libMissingSource = @"public class Missing { }";

            string libSource = @"
public class C
{
    public void Deconstruct(out Missing a, out Missing b) { a = new Missing(); b = new Missing(); }
}
";

            string source = @"
class C1
{
    static void Main()
    {
        object x, y;
        (x, y) = new C();
    }
}
";
            var libMissingComp = CreateStandardCompilation(new string[] { libMissingSource }, assemblyName: "libMissingComp").VerifyDiagnostics();
            var libMissingRef = libMissingComp.EmitToImageReference();

            var libComp = CreateStandardCompilation(new string[] { libSource }, references: new[] { libMissingRef }, parseOptions: TestOptions.Regular).VerifyDiagnostics();
            var libRef = libComp.EmitToImageReference();

            var comp = CreateStandardCompilation(new string[] { source }, references: new[] { libRef });
            comp.VerifyDiagnostics(
                // (7,18): error CS0012: The type 'Missing' is defined in an assembly that is not referenced. You must add a reference to assembly 'libMissingComp, Version=0.0.0.0, Culture=neutral, PublicKeyToken=null'.
                //         (x, y) = new C();
                Diagnostic(ErrorCode.ERR_NoTypeDef, "new C()").WithArguments("Missing", "libMissingComp, Version=0.0.0.0, Culture=neutral, PublicKeyToken=null").WithLocation(7, 18),
                // (7,18): error CS8129: No Deconstruct instance or extension method was found for type 'C', with 2 out parameters.
                //         (x, y) = new C();
                Diagnostic(ErrorCode.ERR_MissingDeconstruct, "new C()").WithArguments("C", "2").WithLocation(7, 18)
                );
        }

        [CompilerTrait(CompilerFeature.IOperation)]
        [Fact]
        public void StaticDeconstruct()
        {
            string source = @"
class C
{
    static void Main()
    {
        int x;
        string y;

        /*<bind>*/(x, y) = new C()/*</bind>*/;
    }
    public static void Deconstruct(out int a, out string b) { a = 1; b = ""hello""; }
}
";
            string expectedOperationTree = @"
IDeconstructionAssignmentOperation (OperationKind.DeconstructionAssignment, Type: ?, IsInvalid) (Syntax: '(x, y) = new C()')
  Left: 
    ITupleOperation (OperationKind.Tuple, Type: (System.Int32 x, System.String y)) (Syntax: '(x, y)')
      Elements(2):
          ILocalReferenceOperation: x (OperationKind.LocalReference, Type: System.Int32) (Syntax: 'x')
          ILocalReferenceOperation: y (OperationKind.LocalReference, Type: System.String) (Syntax: 'y')
  Right: 
    IObjectCreationOperation (Constructor: C..ctor()) (OperationKind.ObjectCreation, Type: C, IsInvalid) (Syntax: 'new C()')
      Arguments(0)
      Initializer: 
        null
";
            var expectedDiagnostics = new DiagnosticDescription[] {
                // CS0176: Member 'C.Deconstruct(out int, out string)' cannot be accessed with an instance reference; qualify it with a type name instead
                //         /*<bind>*/(x, y) = new C()/*</bind>*/;
                Diagnostic(ErrorCode.ERR_ObjectProhibited, "new C()").WithArguments("C.Deconstruct(out int, out string)").WithLocation(9, 28),
                // CS8129: No suitable Deconstruct instance or extension method was found for type 'C', with 2 out parameters and a void return type.
                //         /*<bind>*/(x, y) = new C()/*</bind>*/;
                Diagnostic(ErrorCode.ERR_MissingDeconstruct, "new C()").WithArguments("C", "2").WithLocation(9, 28)
            };

            VerifyOperationTreeAndDiagnosticsForTest<AssignmentExpressionSyntax>(source, expectedOperationTree, expectedDiagnostics);
        }

        [Fact]
        public void AssignmentTypeIsValueTuple()
        {
            string source = @"
class C
{
    public static void Main()
    {
        long x; string y;

        var z1 = ((x, y) = new C()).ToString();

        var z2 = ((x, y) = new C());
        var z3 = (x, y) = new C();

        System.Console.Write($""{z1} {z2.ToString()} {z3.ToString()}"");
    }

    public void Deconstruct(out int a, out string b)
    {
        a = 1;
        b = ""hello"";
    }
}
";
            var comp = CompileAndVerify(source, expectedOutput: "(1, hello) (1, hello) (1, hello)", additionalRefs: new[] { ValueTupleRef, SystemRuntimeFacadeRef });
            comp.VerifyDiagnostics();
        }

        [CompilerTrait(CompilerFeature.IOperation)]
        [Fact]
        public void AssignmentTypeIsValueTuple_IOperation()
        {
            string source = @"
class C
{
    public static void Main()
    {
        long x; string y;

        var z1 = ((x, y) = new C()).ToString();

        var z2 = (/*<bind>*/(x, y) = new C()/*</bind>*/);
        var z3 = (x, y) = new C();

        System.Console.Write($""{z1} {z2.ToString()} {z3.ToString()}"");
    }

    public void Deconstruct(out int a, out string b)
    {
        a = 1;
        b = ""hello"";
    }
}
";
            string expectedOperationTree = @"
IDeconstructionAssignmentOperation (OperationKind.DeconstructionAssignment, Type: (System.Int64 x, System.String y)) (Syntax: '(x, y) = new C()')
  Left: 
    ITupleOperation (OperationKind.Tuple, Type: (System.Int64 x, System.String y)) (Syntax: '(x, y)')
      Elements(2):
          ILocalReferenceOperation: x (OperationKind.LocalReference, Type: System.Int64) (Syntax: 'x')
          ILocalReferenceOperation: y (OperationKind.LocalReference, Type: System.String) (Syntax: 'y')
  Right: 
    IObjectCreationOperation (Constructor: C..ctor()) (OperationKind.ObjectCreation, Type: C) (Syntax: 'new C()')
      Arguments(0)
      Initializer: 
        null
";
            var expectedDiagnostics = DiagnosticDescription.None;

            VerifyOperationTreeAndDiagnosticsForTest<AssignmentExpressionSyntax>(source, expectedOperationTree, expectedDiagnostics);
        }

        [Fact]
        public void NestedAssignmentTypeIsValueTuple()
        {
            string source = @"
class C
{
    public static void Main()
    {
        long x1; string x2; int x3;

        var y = ((x1, x2), x3) = (new C(), 3);

        System.Console.Write($""{y.ToString()}"");
    }

    public void Deconstruct(out int a, out string b)
    {
        a = 1;
        b = ""hello"";
    }
}
";
            var comp = CompileAndVerify(source, expectedOutput: "((1, hello), 3)", additionalRefs: new[] { ValueTupleRef, SystemRuntimeFacadeRef });
            comp.VerifyDiagnostics();
        }

        [CompilerTrait(CompilerFeature.IOperation)]
        [Fact]
        public void NestedAssignmentTypeIsValueTuple_IOperation()
        {
            string source = @"
class C
{
    public static void Main()
    {
        long x1; string x2; int x3;

        var y = /*<bind>*/((x1, x2), x3) = (new C(), 3)/*</bind>*/;

        System.Console.Write($""{y.ToString()}"");
    }

    public void Deconstruct(out int a, out string b)
    {
        a = 1;
        b = ""hello"";
    }
}

";
            string expectedOperationTree = @"
IDeconstructionAssignmentOperation (OperationKind.DeconstructionAssignment, Type: ((System.Int64 x1, System.String x2), System.Int32 x3)) (Syntax: '((x1, x2),  ... new C(), 3)')
  Left: 
    ITupleOperation (OperationKind.Tuple, Type: ((System.Int64 x1, System.String x2), System.Int32 x3)) (Syntax: '((x1, x2), x3)')
      Elements(2):
          ITupleOperation (OperationKind.Tuple, Type: (System.Int64 x1, System.String x2)) (Syntax: '(x1, x2)')
            Elements(2):
                ILocalReferenceOperation: x1 (OperationKind.LocalReference, Type: System.Int64) (Syntax: 'x1')
                ILocalReferenceOperation: x2 (OperationKind.LocalReference, Type: System.String) (Syntax: 'x2')
          ILocalReferenceOperation: x3 (OperationKind.LocalReference, Type: System.Int32) (Syntax: 'x3')
  Right: 
    ITupleOperation (OperationKind.Tuple, Type: (C, System.Int32)) (Syntax: '(new C(), 3)')
      Elements(2):
          IObjectCreationOperation (Constructor: C..ctor()) (OperationKind.ObjectCreation, Type: C) (Syntax: 'new C()')
            Arguments(0)
            Initializer: 
              null
          ILiteralOperation (OperationKind.Literal, Type: System.Int32, Constant: 3) (Syntax: '3')
";
            var expectedDiagnostics = DiagnosticDescription.None;

            VerifyOperationTreeAndDiagnosticsForTest<AssignmentExpressionSyntax>(source, expectedOperationTree, expectedDiagnostics);
        }

        [Fact]
        public void AssignmentReturnsLongValueTuple()
        {
            string source = @"
class C
{
    public static void Main()
    {
        long x;
        var y = (x, x, x, x, x, x, x, x, x) = new C();
        System.Console.Write($""{y.ToString()}"");
    }

    public void Deconstruct(out int x1, out int x2, out int x3, out int x4, out int x5, out int x6, out int x7, out int x8, out int x9)
    {
        x1 = x2 = x3 = x4 = x5 = x6 = x7 = x8 = 1;
        x9 = 9;
    }
}
";
            var comp = CompileAndVerify(source, expectedOutput: "(1, 1, 1, 1, 1, 1, 1, 1, 9)", additionalRefs: new[] { ValueTupleRef, SystemRuntimeFacadeRef });
            comp.VerifyDiagnostics();

            var tree = comp.Compilation.SyntaxTrees.First();
            var model = comp.Compilation.GetSemanticModel(tree, ignoreAccessibility: false);
            var nodes = tree.GetCompilationUnitRoot().DescendantNodes();
            var y = nodes.OfType<VariableDeclaratorSyntax>().Skip(1).First();

            Assert.Equal("y = (x, x, x, x, x, x, x, x, x) = new C()", y.ToFullString());

            Assert.Equal("(System.Int64, System.Int64, System.Int64, System.Int64, System.Int64, System.Int64, System.Int64, System.Int64, System.Int64) y",
                model.GetDeclaredSymbol(y).ToTestDisplayString());
        }

        [CompilerTrait(CompilerFeature.IOperation)]
        [Fact]
        public void AssignmentReturnsLongValueTuple_IOperation()
        {
            string source = @"
class C
{
    public static void Main()
    {
        long x;
        var /*<bind>*/y = (x, x, x, x, x, x, x, x, x) = new C()/*</bind>*/;
        System.Console.Write($""{y.ToString()}"");
    }

    public void Deconstruct(out int x1, out int x2, out int x3, out int x4, out int x5, out int x6, out int x7, out int x8, out int x9)
    {
        x1 = x2 = x3 = x4 = x5 = x6 = x7 = x8 = 1;
        x9 = 9;
    }
}
";
            string expectedOperationTree = @"
<<<<<<< HEAD
ISingleVariableDeclaration (Symbol: (System.Int64, System.Int64, System.Int64, System.Int64, System.Int64, System.Int64, System.Int64, System.Int64, System.Int64) y) (OperationKind.SingleVariableDeclaration) (Syntax: 'y = (x, x,  ... ) = new C()')
=======
IVariableDeclarationOperation (1 variables) (OperationKind.VariableDeclaration, Type: null) (Syntax: 'y = (x, x,  ... ) = new C()')
  Variables: Local_1: (System.Int64, System.Int64, System.Int64, System.Int64, System.Int64, System.Int64, System.Int64, System.Int64, System.Int64) y
>>>>>>> 19f49b0f
  Initializer: 
    IVariableInitializerOperation (OperationKind.VariableInitializer, Type: null) (Syntax: '= (x, x, x, ... ) = new C()')
      IDeconstructionAssignmentOperation (OperationKind.DeconstructionAssignment, Type: (System.Int64, System.Int64, System.Int64, System.Int64, System.Int64, System.Int64, System.Int64, System.Int64, System.Int64)) (Syntax: '(x, x, x, x ... ) = new C()')
        Left: 
          ITupleOperation (OperationKind.Tuple, Type: (System.Int64, System.Int64, System.Int64, System.Int64, System.Int64, System.Int64, System.Int64, System.Int64, System.Int64)) (Syntax: '(x, x, x, x ... x, x, x, x)')
            Elements(9):
                ILocalReferenceOperation: x (OperationKind.LocalReference, Type: System.Int64) (Syntax: 'x')
                ILocalReferenceOperation: x (OperationKind.LocalReference, Type: System.Int64) (Syntax: 'x')
                ILocalReferenceOperation: x (OperationKind.LocalReference, Type: System.Int64) (Syntax: 'x')
                ILocalReferenceOperation: x (OperationKind.LocalReference, Type: System.Int64) (Syntax: 'x')
                ILocalReferenceOperation: x (OperationKind.LocalReference, Type: System.Int64) (Syntax: 'x')
                ILocalReferenceOperation: x (OperationKind.LocalReference, Type: System.Int64) (Syntax: 'x')
                ILocalReferenceOperation: x (OperationKind.LocalReference, Type: System.Int64) (Syntax: 'x')
                ILocalReferenceOperation: x (OperationKind.LocalReference, Type: System.Int64) (Syntax: 'x')
                ILocalReferenceOperation: x (OperationKind.LocalReference, Type: System.Int64) (Syntax: 'x')
        Right: 
          IObjectCreationOperation (Constructor: C..ctor()) (OperationKind.ObjectCreation, Type: C) (Syntax: 'new C()')
            Arguments(0)
            Initializer: 
              null
";
            var expectedDiagnostics = DiagnosticDescription.None;

            VerifyOperationTreeAndDiagnosticsForTest<VariableDeclaratorSyntax>(source, expectedOperationTree, expectedDiagnostics);
        }

        [Fact]
        public void DeconstructWithoutValueTupleLibrary()
        {
            string source = @"
class C
{
    public static void Main()
    {
        long x;
        var y = (x, x) = new C();
        System.Console.Write(y.ToString());
    }

    public void Deconstruct(out int x1, out int x2)
    {
        x1 = x2 = 1;
    }
}
";
            var comp = CreateStandardCompilation(source);
            comp.VerifyDiagnostics(
                // (7,17): error CS8179: Predefined type 'System.ValueTuple`2' is not defined or imported
                //         var y = (x, x) = new C();
                Diagnostic(ErrorCode.ERR_PredefinedValueTupleTypeNotFound, "(x, x)").WithArguments("System.ValueTuple`2").WithLocation(7, 17)
                );
        }

        [Fact]
        public void ChainedAssignment()
        {
            string source = @"
class C
{
    public static void Main()
    {
        long x1, x2;
        var y = (x1, x1) = (x2, x2) = new C();
        System.Console.Write($""{y.ToString()} {x1} {x2}"");
    }

    public void Deconstruct(out int a, out int b)
    {
        a = b = 1;
    }
}
";
            var comp = CreateStandardCompilation(source, references: s_valueTupleRefs, options: TestOptions.DebugExe);
            comp.VerifyDiagnostics();
            CompileAndVerify(comp, expectedOutput: "(1, 1) 1 1");
        }

        [CompilerTrait(CompilerFeature.IOperation)]
        [Fact]
        public void ChainedAssignment_IOperation()
        {
            string source = @"
class C
{
    public static void Main()
    {
        long x1, x2;
        var y = /*<bind>*/(x1, x1) = (x2, x2) = new C()/*</bind>*/;
        System.Console.Write($""{y.ToString()} {x1} {x2}"");
    }

    public void Deconstruct(out int a, out int b)
    {
        a = b = 1;
    }
}
";
            string expectedOperationTree = @"
IDeconstructionAssignmentOperation (OperationKind.DeconstructionAssignment, Type: (System.Int64, System.Int64)) (Syntax: '(x1, x1) =  ... ) = new C()')
  Left: 
    ITupleOperation (OperationKind.Tuple, Type: (System.Int64, System.Int64)) (Syntax: '(x1, x1)')
      Elements(2):
          ILocalReferenceOperation: x1 (OperationKind.LocalReference, Type: System.Int64) (Syntax: 'x1')
          ILocalReferenceOperation: x1 (OperationKind.LocalReference, Type: System.Int64) (Syntax: 'x1')
  Right: 
    IDeconstructionAssignmentOperation (OperationKind.DeconstructionAssignment, Type: (System.Int64, System.Int64)) (Syntax: '(x2, x2) = new C()')
      Left: 
        ITupleOperation (OperationKind.Tuple, Type: (System.Int64, System.Int64)) (Syntax: '(x2, x2)')
          Elements(2):
              ILocalReferenceOperation: x2 (OperationKind.LocalReference, Type: System.Int64) (Syntax: 'x2')
              ILocalReferenceOperation: x2 (OperationKind.LocalReference, Type: System.Int64) (Syntax: 'x2')
      Right: 
        IObjectCreationOperation (Constructor: C..ctor()) (OperationKind.ObjectCreation, Type: C) (Syntax: 'new C()')
          Arguments(0)
          Initializer: 
            null
";
            var expectedDiagnostics = DiagnosticDescription.None;

            VerifyOperationTreeAndDiagnosticsForTest<AssignmentExpressionSyntax>(source, expectedOperationTree, expectedDiagnostics);
        }

        [CompilerTrait(CompilerFeature.IOperation)]
        [Fact]
        public void NestedTypelessTupleAssignment2()
        {
            string source = @"
class C
{
    static void Main()
    {
        int x, y, z; // int cannot be null

        /*<bind>*/(x, (y, z)) = (null, (null, null))/*</bind>*/;
        System.Console.WriteLine(""nothing"" + x + y + z);
    }
}
";
            string expectedOperationTree = @"
IDeconstructionAssignmentOperation (OperationKind.DeconstructionAssignment, Type: (System.Int32 x, (System.Int32 y, System.Int32 z)), IsInvalid) (Syntax: '(x, (y, z)) ... ull, null))')
  Left: 
    ITupleOperation (OperationKind.Tuple, Type: (System.Int32 x, (System.Int32 y, System.Int32 z))) (Syntax: '(x, (y, z))')
      Elements(2):
          ILocalReferenceOperation: x (OperationKind.LocalReference, Type: System.Int32) (Syntax: 'x')
          ITupleOperation (OperationKind.Tuple, Type: (System.Int32 y, System.Int32 z)) (Syntax: '(y, z)')
            Elements(2):
                ILocalReferenceOperation: y (OperationKind.LocalReference, Type: System.Int32) (Syntax: 'y')
                ILocalReferenceOperation: z (OperationKind.LocalReference, Type: System.Int32) (Syntax: 'z')
  Right: 
    IConversionOperation (Implicit, TryCast: False, Unchecked) (OperationKind.Conversion, Type: (System.Int32, (System.Int32, System.Int32)), IsInvalid, IsImplicit) (Syntax: '(null, (null, null))')
      Conversion: CommonConversion (Exists: False, IsIdentity: False, IsNumeric: False, IsReference: False, IsUserDefined: False) (MethodSymbol: null)
      Operand: 
        ITupleOperation (OperationKind.Tuple, Type: null, IsInvalid) (Syntax: '(null, (null, null))')
          Elements(2):
              ILiteralOperation (OperationKind.Literal, Type: null, Constant: null, IsInvalid) (Syntax: 'null')
              ITupleOperation (OperationKind.Tuple, Type: null, IsInvalid) (Syntax: '(null, null)')
                Elements(2):
                    ILiteralOperation (OperationKind.Literal, Type: null, Constant: null, IsInvalid) (Syntax: 'null')
                    ILiteralOperation (OperationKind.Literal, Type: null, Constant: null, IsInvalid) (Syntax: 'null')
";
            var expectedDiagnostics = new DiagnosticDescription[] {
                // CS0037: Cannot convert null to 'int' because it is a non-nullable value type
                //         /*<bind>*/(x, (y, z)) = (null, (null, null))/*</bind>*/;
                Diagnostic(ErrorCode.ERR_ValueCantBeNull, "null").WithArguments("int").WithLocation(8, 34),
                // CS0037: Cannot convert null to 'int' because it is a non-nullable value type
                //         /*<bind>*/(x, (y, z)) = (null, (null, null))/*</bind>*/;
                Diagnostic(ErrorCode.ERR_ValueCantBeNull, "null").WithArguments("int").WithLocation(8, 41),
                // CS0037: Cannot convert null to 'int' because it is a non-nullable value type
                //         /*<bind>*/(x, (y, z)) = (null, (null, null))/*</bind>*/;
                Diagnostic(ErrorCode.ERR_ValueCantBeNull, "null").WithArguments("int").WithLocation(8, 47)
            };

            VerifyOperationTreeAndDiagnosticsForTest<AssignmentExpressionSyntax>(source, expectedOperationTree, expectedDiagnostics);
        }

        [CompilerTrait(CompilerFeature.IOperation)]
        [Fact]
        public void TupleWithWrongCardinality()
        {
            string source = @"
class C
{
    static void Main()
    {
        int x, y, z;

        /*<bind>*/(x, y, z) = MakePair()/*</bind>*/;
    }

    public static (int, int) MakePair()
    {
        return (42, 42);
    }
}
";
            string expectedOperationTree = @"
IDeconstructionAssignmentOperation (OperationKind.DeconstructionAssignment, Type: ?, IsInvalid) (Syntax: '(x, y, z) = MakePair()')
  Left: 
    ITupleOperation (OperationKind.Tuple, Type: (System.Int32 x, System.Int32 y, System.Int32 z), IsInvalid) (Syntax: '(x, y, z)')
      Elements(3):
          ILocalReferenceOperation: x (OperationKind.LocalReference, Type: System.Int32, IsInvalid) (Syntax: 'x')
          ILocalReferenceOperation: y (OperationKind.LocalReference, Type: System.Int32, IsInvalid) (Syntax: 'y')
          ILocalReferenceOperation: z (OperationKind.LocalReference, Type: System.Int32, IsInvalid) (Syntax: 'z')
  Right: 
    IInvocationOperation ((System.Int32, System.Int32) C.MakePair()) (OperationKind.Invocation, Type: (System.Int32, System.Int32), IsInvalid) (Syntax: 'MakePair()')
      Instance Receiver: 
        null
      Arguments(0)
";
            var expectedDiagnostics = new DiagnosticDescription[] {
                // CS8132: Cannot deconstruct a tuple of '2' elements into '3' variables.
                //         /*<bind>*/(x, y, z) = MakePair()/*</bind>*/;
                Diagnostic(ErrorCode.ERR_DeconstructWrongCardinality, "(x, y, z) = MakePair()").WithArguments("2", "3").WithLocation(8, 19)
            };

            VerifyOperationTreeAndDiagnosticsForTest<AssignmentExpressionSyntax>(source, expectedOperationTree, expectedDiagnostics);
        }

        [CompilerTrait(CompilerFeature.IOperation)]
        [Fact]
        public void NestedTupleWithWrongCardinality()
        {
            string source = @"
class C
{
    static void Main()
    {
        int x, y, z, w;

        /*<bind>*/(x, (y, z, w)) = Pair.Create(42, (43, 44))/*</bind>*/;
    }
}
" + commonSource;

            string expectedOperationTree = @"
IDeconstructionAssignmentOperation (OperationKind.DeconstructionAssignment, Type: ?, IsInvalid) (Syntax: '(x, (y, z,  ... , (43, 44))')
  Left: 
    ITupleOperation (OperationKind.Tuple, Type: (System.Int32 x, (System.Int32 y, System.Int32 z, System.Int32 w)), IsInvalid) (Syntax: '(x, (y, z, w))')
      Elements(2):
          ILocalReferenceOperation: x (OperationKind.LocalReference, Type: System.Int32, IsInvalid) (Syntax: 'x')
          ITupleOperation (OperationKind.Tuple, Type: (System.Int32 y, System.Int32 z, System.Int32 w), IsInvalid) (Syntax: '(y, z, w)')
            Elements(3):
                ILocalReferenceOperation: y (OperationKind.LocalReference, Type: System.Int32, IsInvalid) (Syntax: 'y')
                ILocalReferenceOperation: z (OperationKind.LocalReference, Type: System.Int32, IsInvalid) (Syntax: 'z')
                ILocalReferenceOperation: w (OperationKind.LocalReference, Type: System.Int32, IsInvalid) (Syntax: 'w')
  Right: 
    IInvocationOperation (Pair<System.Int32, (System.Int32, System.Int32)> Pair.Create<System.Int32, (System.Int32, System.Int32)>(System.Int32 item1, (System.Int32, System.Int32) item2)) (OperationKind.Invocation, Type: Pair<System.Int32, (System.Int32, System.Int32)>, IsInvalid) (Syntax: 'Pair.Create ... , (43, 44))')
      Instance Receiver: 
        null
      Arguments(2):
          IArgumentOperation (ArgumentKind.Explicit, Matching Parameter: item1) (OperationKind.Argument, Type: System.Int32, IsInvalid) (Syntax: '42')
            ILiteralOperation (OperationKind.Literal, Type: System.Int32, Constant: 42, IsInvalid) (Syntax: '42')
            InConversion: CommonConversion (Exists: True, IsIdentity: True, IsNumeric: False, IsReference: False, IsUserDefined: False) (MethodSymbol: null)
            OutConversion: CommonConversion (Exists: True, IsIdentity: True, IsNumeric: False, IsReference: False, IsUserDefined: False) (MethodSymbol: null)
          IArgumentOperation (ArgumentKind.Explicit, Matching Parameter: item2) (OperationKind.Argument, Type: (System.Int32, System.Int32), IsInvalid) (Syntax: '(43, 44)')
            ITupleOperation (OperationKind.Tuple, Type: (System.Int32, System.Int32), IsInvalid) (Syntax: '(43, 44)')
              Elements(2):
                  ILiteralOperation (OperationKind.Literal, Type: System.Int32, Constant: 43, IsInvalid) (Syntax: '43')
                  ILiteralOperation (OperationKind.Literal, Type: System.Int32, Constant: 44, IsInvalid) (Syntax: '44')
            InConversion: CommonConversion (Exists: True, IsIdentity: True, IsNumeric: False, IsReference: False, IsUserDefined: False) (MethodSymbol: null)
            OutConversion: CommonConversion (Exists: True, IsIdentity: True, IsNumeric: False, IsReference: False, IsUserDefined: False) (MethodSymbol: null)
";
            var expectedDiagnostics = new DiagnosticDescription[] {
                // CS8132: Cannot deconstruct a tuple of '2' elements into '3' variables.
                //         /*<bind>*/(x, (y, z, w)) = Pair.Create(42, (43, 44))/*</bind>*/;
                Diagnostic(ErrorCode.ERR_DeconstructWrongCardinality, "(x, (y, z, w)) = Pair.Create(42, (43, 44))").WithArguments("2", "3").WithLocation(8, 19)
            };

            VerifyOperationTreeAndDiagnosticsForTest<AssignmentExpressionSyntax>(source, expectedOperationTree, expectedDiagnostics);
        }

        [CompilerTrait(CompilerFeature.IOperation)]
        [Fact]
        public void DeconstructionTooFewElements()
        {
            string source = @"
class C
{
    static void Main()
    {
        for (/*<bind>*/(var(x, y)) = Pair.Create(1, 2)/*</bind>*/; ;) { }
    }
}
" + commonSource;

            string expectedOperationTree = @"
ISimpleAssignmentOperation (OperationKind.SimpleAssignment, Type: ?, IsInvalid) (Syntax: '(var(x, y)) ... reate(1, 2)')
  Left: 
    IInvalidOperation (OperationKind.Invalid, Type: ?, IsInvalid) (Syntax: 'var(x, y)')
      Children(3):
          IInvalidOperation (OperationKind.Invalid, Type: ?, IsInvalid) (Syntax: 'var')
            Children(0)
          IInvalidOperation (OperationKind.Invalid, Type: ?, IsInvalid) (Syntax: 'x')
            Children(0)
          IInvalidOperation (OperationKind.Invalid, Type: ?, IsInvalid) (Syntax: 'y')
            Children(0)
  Right: 
    IInvocationOperation (Pair<System.Int32, System.Int32> Pair.Create<System.Int32, System.Int32>(System.Int32 item1, System.Int32 item2)) (OperationKind.Invocation, Type: Pair<System.Int32, System.Int32>) (Syntax: 'Pair.Create(1, 2)')
      Instance Receiver: 
        null
      Arguments(2):
          IArgumentOperation (ArgumentKind.Explicit, Matching Parameter: item1) (OperationKind.Argument, Type: System.Int32) (Syntax: '1')
            ILiteralOperation (OperationKind.Literal, Type: System.Int32, Constant: 1) (Syntax: '1')
            InConversion: CommonConversion (Exists: True, IsIdentity: True, IsNumeric: False, IsReference: False, IsUserDefined: False) (MethodSymbol: null)
            OutConversion: CommonConversion (Exists: True, IsIdentity: True, IsNumeric: False, IsReference: False, IsUserDefined: False) (MethodSymbol: null)
          IArgumentOperation (ArgumentKind.Explicit, Matching Parameter: item2) (OperationKind.Argument, Type: System.Int32) (Syntax: '2')
            ILiteralOperation (OperationKind.Literal, Type: System.Int32, Constant: 2) (Syntax: '2')
            InConversion: CommonConversion (Exists: True, IsIdentity: True, IsNumeric: False, IsReference: False, IsUserDefined: False) (MethodSymbol: null)
            OutConversion: CommonConversion (Exists: True, IsIdentity: True, IsNumeric: False, IsReference: False, IsUserDefined: False) (MethodSymbol: null)
";
            var expectedDiagnostics = new DiagnosticDescription[] {
                // CS0103: The name 'var' does not exist in the current context
                //         for (/*<bind>*/(var(x, y)) = Pair.Create(1, 2)/*</bind>*/; ;) { }
                Diagnostic(ErrorCode.ERR_NameNotInContext, "var").WithArguments("var").WithLocation(6, 25),
                // CS0103: The name 'x' does not exist in the current context
                //         for (/*<bind>*/(var(x, y)) = Pair.Create(1, 2)/*</bind>*/; ;) { }
                Diagnostic(ErrorCode.ERR_NameNotInContext, "x").WithArguments("x").WithLocation(6, 29),
                // CS0103: The name 'y' does not exist in the current context
                //         for (/*<bind>*/(var(x, y)) = Pair.Create(1, 2)/*</bind>*/; ;) { }
                Diagnostic(ErrorCode.ERR_NameNotInContext, "y").WithArguments("y").WithLocation(6, 32)
            };

            VerifyOperationTreeAndDiagnosticsForTest<AssignmentExpressionSyntax>(source, expectedOperationTree, expectedDiagnostics);
        }

        [Fact]
        public void DeconstructionDeclarationInCSharp6()
        {
            string source = @"
class C
{
    static void Main()
    {
        var (x1, x2) = Pair.Create(1, 2);
        (int x3, int x4) = Pair.Create(1, 2);
        foreach ((int x5, var (x6, x7)) in new[] { Pair.Create(1, Pair.Create(2, 3)) }) { }
        for ((int x8, var (x9, x10)) = Pair.Create(1, Pair.Create(2, 3)); ; ) { }
    }
}
" + commonSource;

            var comp = CreateStandardCompilation(source, references: new[] { ValueTupleRef, SystemRuntimeFacadeRef }, parseOptions: TestOptions.Regular6);
            comp.VerifyDiagnostics(
                // (6,13): error CS8059: Feature 'tuples' is not available in C# 6. Please use language version 7.0 or greater.
                //         var (x1, x2) = Pair.Create(1, 2);
                Diagnostic(ErrorCode.ERR_FeatureNotAvailableInVersion6, "(x1, x2)").WithArguments("tuples", "7.0").WithLocation(6, 13),
                // (7,9): error CS8059: Feature 'tuples' is not available in C# 6. Please use language version 7.0 or greater.
                //         (int x3, int x4) = Pair.Create(1, 2);
                Diagnostic(ErrorCode.ERR_FeatureNotAvailableInVersion6, "(int x3, int x4)").WithArguments("tuples", "7.0").WithLocation(7, 9),
                // (8,18): error CS8059: Feature 'tuples' is not available in C# 6. Please use language version 7.0 or greater.
                //         foreach ((int x5, var (x6, x7)) in new[] { Pair.Create(1, Pair.Create(2, 3)) }) { }
                Diagnostic(ErrorCode.ERR_FeatureNotAvailableInVersion6, "(int x5, var (x6, x7))").WithArguments("tuples", "7.0").WithLocation(8, 18),
                // (9,14): error CS8059: Feature 'tuples' is not available in C# 6. Please use language version 7.0 or greater.
                //         for ((int x8, var (x9, x10)) = Pair.Create(1, Pair.Create(2, 3)); ; ) { }
                Diagnostic(ErrorCode.ERR_FeatureNotAvailableInVersion6, "(int x8, var (x9, x10))").WithArguments("tuples", "7.0").WithLocation(9, 14)
                );
        }

        [CompilerTrait(CompilerFeature.IOperation)]
        [Fact]
        public void DeclareLocalTwice()
        {
            string source = @"
class C
{
    static void Main()
    {
        /*<bind>*/var (x1, x1) = (1, 2)/*</bind>*/;
    }
}
";
            string expectedOperationTree = @"
IDeconstructionAssignmentOperation (OperationKind.DeconstructionAssignment, Type: (System.Int32, System.Int32), IsInvalid) (Syntax: 'var (x1, x1) = (1, 2)')
  Left: 
    IDeclarationExpressionOperation (OperationKind.DeclarationExpression, Type: (System.Int32, System.Int32), IsInvalid) (Syntax: 'var (x1, x1)')
      ITupleOperation (OperationKind.Tuple, Type: (System.Int32, System.Int32), IsInvalid) (Syntax: '(x1, x1)')
        Elements(2):
            ILocalReferenceOperation: x1 (IsDeclaration: True) (OperationKind.LocalReference, Type: System.Int32) (Syntax: 'x1')
            ILocalReferenceOperation: x1 (IsDeclaration: True) (OperationKind.LocalReference, Type: System.Int32, IsInvalid) (Syntax: 'x1')
  Right: 
    ITupleOperation (OperationKind.Tuple, Type: (System.Int32, System.Int32)) (Syntax: '(1, 2)')
      Elements(2):
          ILiteralOperation (OperationKind.Literal, Type: System.Int32, Constant: 1) (Syntax: '1')
          ILiteralOperation (OperationKind.Literal, Type: System.Int32, Constant: 2) (Syntax: '2')
";
            var expectedDiagnostics = new DiagnosticDescription[] {
                // CS0128: A local variable or function named 'x1' is already defined in this scope
                //         /*<bind>*/var (x1, x1) = (1, 2)/*</bind>*/;
                Diagnostic(ErrorCode.ERR_LocalDuplicate, "x1").WithArguments("x1").WithLocation(6, 28)
            };

            VerifyOperationTreeAndDiagnosticsForTest<AssignmentExpressionSyntax>(source, expectedOperationTree, expectedDiagnostics);
        }

        [CompilerTrait(CompilerFeature.IOperation)]
        [Fact]
        public void DeclareLocalTwice2()
        {
            string source = @"
class C
{
    static void Main()
    {
        string x1 = null;
        /*<bind>*/var (x1, x2) = (1, 2)/*</bind>*/;
        System.Console.WriteLine(x1);
    }
}
";
            string expectedOperationTree = @"
IDeconstructionAssignmentOperation (OperationKind.DeconstructionAssignment, Type: (System.Int32 x1, System.Int32 x2), IsInvalid) (Syntax: 'var (x1, x2) = (1, 2)')
  Left: 
    IDeclarationExpressionOperation (OperationKind.DeclarationExpression, Type: (System.Int32 x1, System.Int32 x2), IsInvalid) (Syntax: 'var (x1, x2)')
      ITupleOperation (OperationKind.Tuple, Type: (System.Int32 x1, System.Int32 x2), IsInvalid) (Syntax: '(x1, x2)')
        Elements(2):
            ILocalReferenceOperation: x1 (IsDeclaration: True) (OperationKind.LocalReference, Type: System.Int32, IsInvalid) (Syntax: 'x1')
            ILocalReferenceOperation: x2 (IsDeclaration: True) (OperationKind.LocalReference, Type: System.Int32) (Syntax: 'x2')
  Right: 
    ITupleOperation (OperationKind.Tuple, Type: (System.Int32, System.Int32)) (Syntax: '(1, 2)')
      Elements(2):
          ILiteralOperation (OperationKind.Literal, Type: System.Int32, Constant: 1) (Syntax: '1')
          ILiteralOperation (OperationKind.Literal, Type: System.Int32, Constant: 2) (Syntax: '2')
";
            var expectedDiagnostics = new DiagnosticDescription[] {
                // CS0128: A local variable or function named 'x1' is already defined in this scope
                //         /*<bind>*/var (x1, x2) = (1, 2)/*</bind>*/;
                Diagnostic(ErrorCode.ERR_LocalDuplicate, "x1").WithArguments("x1").WithLocation(7, 24)
            };

            VerifyOperationTreeAndDiagnosticsForTest<AssignmentExpressionSyntax>(source, expectedOperationTree, expectedDiagnostics);
        }

        [CompilerTrait(CompilerFeature.IOperation)]
        [Fact]
        public void VarMethodMissing()
        {
            string source = @"
class C
{
    static void Main()
    {
        int x1 = 1;
        int x2 = 1;
        /*<bind>*/var(x1, x2)/*</bind>*/;
    }
}
";
            string expectedOperationTree = @"
IInvalidOperation (OperationKind.Invalid, Type: ?, IsInvalid) (Syntax: 'var(x1, x2)')
  Children(3):
      IInvalidOperation (OperationKind.Invalid, Type: ?, IsInvalid) (Syntax: 'var')
        Children(0)
      ILocalReferenceOperation: x1 (OperationKind.LocalReference, Type: System.Int32) (Syntax: 'x1')
      ILocalReferenceOperation: x2 (OperationKind.LocalReference, Type: System.Int32) (Syntax: 'x2')
";
            var expectedDiagnostics = new DiagnosticDescription[] {
                // CS0103: The name 'var' does not exist in the current context
                //         /*<bind>*/var(x1, x2)/*</bind>*/;
                Diagnostic(ErrorCode.ERR_NameNotInContext, "var").WithArguments("var").WithLocation(8, 19)
            };

            VerifyOperationTreeAndDiagnosticsForTest<InvocationExpressionSyntax>(source, expectedOperationTree, expectedDiagnostics);
        }

        [CompilerTrait(CompilerFeature.IOperation)]
        [Fact]
        public void UseBeforeDeclared()
        {
            string source = @"
class C
{
    static void Main()
    {
        /*<bind>*/(int x1, int x2) = M(x1)/*</bind>*/;
    }
    static (int, int) M(int a) { return (1, 2); }
}
";
            string expectedOperationTree = @"
IDeconstructionAssignmentOperation (OperationKind.DeconstructionAssignment, Type: (System.Int32 x1, System.Int32 x2), IsInvalid) (Syntax: '(int x1, int x2) = M(x1)')
  Left: 
    ITupleOperation (OperationKind.Tuple, Type: (System.Int32 x1, System.Int32 x2)) (Syntax: '(int x1, int x2)')
      Elements(2):
          IDeclarationExpressionOperation (OperationKind.DeclarationExpression, Type: System.Int32) (Syntax: 'int x1')
            ILocalReferenceOperation: x1 (IsDeclaration: True) (OperationKind.LocalReference, Type: System.Int32) (Syntax: 'x1')
          IDeclarationExpressionOperation (OperationKind.DeclarationExpression, Type: System.Int32) (Syntax: 'int x2')
            ILocalReferenceOperation: x2 (IsDeclaration: True) (OperationKind.LocalReference, Type: System.Int32) (Syntax: 'x2')
  Right: 
    IInvocationOperation ((System.Int32, System.Int32) C.M(System.Int32 a)) (OperationKind.Invocation, Type: (System.Int32, System.Int32), IsInvalid) (Syntax: 'M(x1)')
      Instance Receiver: 
        null
      Arguments(1):
          IArgumentOperation (ArgumentKind.Explicit, Matching Parameter: a) (OperationKind.Argument, Type: System.Int32, IsInvalid) (Syntax: 'x1')
            ILocalReferenceOperation: x1 (OperationKind.LocalReference, Type: System.Int32, IsInvalid) (Syntax: 'x1')
            InConversion: CommonConversion (Exists: True, IsIdentity: True, IsNumeric: False, IsReference: False, IsUserDefined: False) (MethodSymbol: null)
            OutConversion: CommonConversion (Exists: True, IsIdentity: True, IsNumeric: False, IsReference: False, IsUserDefined: False) (MethodSymbol: null)
";
            var expectedDiagnostics = new DiagnosticDescription[] {
                // CS0165: Use of unassigned local variable 'x1'
                //         /*<bind>*/(int x1, int x2) = M(x1)/*</bind>*/;
                Diagnostic(ErrorCode.ERR_UseDefViolation, "x1").WithArguments("x1").WithLocation(6, 40)
            };

            VerifyOperationTreeAndDiagnosticsForTest<AssignmentExpressionSyntax>(source, expectedOperationTree, expectedDiagnostics);
        }

        [CompilerTrait(CompilerFeature.IOperation)]
        [Fact]
        public void DeclareWithVoidType()
        {
            string source = @"
class C
{
    static void Main()
    {
        /*<bind>*/(int x1, int x2) = M(x1)/*</bind>*/;
    }
    static void M(int a) { }
}
";
            string expectedOperationTree = @"
IDeconstructionAssignmentOperation (OperationKind.DeconstructionAssignment, Type: ?, IsInvalid) (Syntax: '(int x1, int x2) = M(x1)')
  Left: 
    ITupleOperation (OperationKind.Tuple, Type: (System.Int32 x1, System.Int32 x2)) (Syntax: '(int x1, int x2)')
      Elements(2):
          IDeclarationExpressionOperation (OperationKind.DeclarationExpression, Type: System.Int32) (Syntax: 'int x1')
            ILocalReferenceOperation: x1 (IsDeclaration: True) (OperationKind.LocalReference, Type: System.Int32) (Syntax: 'x1')
          IDeclarationExpressionOperation (OperationKind.DeclarationExpression, Type: System.Int32) (Syntax: 'int x2')
            ILocalReferenceOperation: x2 (IsDeclaration: True) (OperationKind.LocalReference, Type: System.Int32) (Syntax: 'x2')
  Right: 
    IInvocationOperation (void C.M(System.Int32 a)) (OperationKind.Invocation, Type: System.Void, IsInvalid) (Syntax: 'M(x1)')
      Instance Receiver: 
        null
      Arguments(1):
          IArgumentOperation (ArgumentKind.Explicit, Matching Parameter: a) (OperationKind.Argument, Type: System.Int32, IsInvalid) (Syntax: 'x1')
            ILocalReferenceOperation: x1 (OperationKind.LocalReference, Type: System.Int32, IsInvalid) (Syntax: 'x1')
            InConversion: CommonConversion (Exists: True, IsIdentity: True, IsNumeric: False, IsReference: False, IsUserDefined: False) (MethodSymbol: null)
            OutConversion: CommonConversion (Exists: True, IsIdentity: True, IsNumeric: False, IsReference: False, IsUserDefined: False) (MethodSymbol: null)
";
            var expectedDiagnostics = new DiagnosticDescription[] {
                // CS1061: 'void' does not contain a definition for 'Deconstruct' and no extension method 'Deconstruct' accepting a first argument of type 'void' could be found (are you missing a using directive or an assembly reference?)
                //         /*<bind>*/(int x1, int x2) = M(x1)/*</bind>*/;
                Diagnostic(ErrorCode.ERR_NoSuchMemberOrExtension, "M(x1)").WithArguments("void", "Deconstruct").WithLocation(6, 38),
                // CS8129: No suitable Deconstruct instance or extension method was found for type 'void', with 2 out parameters and a void return type.
                //         /*<bind>*/(int x1, int x2) = M(x1)/*</bind>*/;
                Diagnostic(ErrorCode.ERR_MissingDeconstruct, "M(x1)").WithArguments("void", "2").WithLocation(6, 38),
                // CS0165: Use of unassigned local variable 'x1'
                //         /*<bind>*/(int x1, int x2) = M(x1)/*</bind>*/;
                Diagnostic(ErrorCode.ERR_UseDefViolation, "x1").WithArguments("x1").WithLocation(6, 40)
            };

            VerifyOperationTreeAndDiagnosticsForTest<AssignmentExpressionSyntax>(source, expectedOperationTree, expectedDiagnostics);
        }

        [CompilerTrait(CompilerFeature.IOperation)]
        [Fact]
        public void UseBeforeDeclared2()
        {
            string source = @"
class C
{
    static void Main()
    {
        System.Console.WriteLine(x1);
        /*<bind>*/(int x1, int x2) = (1, 2)/*</bind>*/;
    }
}
";
            string expectedOperationTree = @"
IDeconstructionAssignmentOperation (OperationKind.DeconstructionAssignment, Type: (System.Int32 x1, System.Int32 x2)) (Syntax: '(int x1, in ... 2) = (1, 2)')
  Left: 
    ITupleOperation (OperationKind.Tuple, Type: (System.Int32 x1, System.Int32 x2)) (Syntax: '(int x1, int x2)')
      Elements(2):
          IDeclarationExpressionOperation (OperationKind.DeclarationExpression, Type: System.Int32) (Syntax: 'int x1')
            ILocalReferenceOperation: x1 (IsDeclaration: True) (OperationKind.LocalReference, Type: System.Int32) (Syntax: 'x1')
          IDeclarationExpressionOperation (OperationKind.DeclarationExpression, Type: System.Int32) (Syntax: 'int x2')
            ILocalReferenceOperation: x2 (IsDeclaration: True) (OperationKind.LocalReference, Type: System.Int32) (Syntax: 'x2')
  Right: 
    ITupleOperation (OperationKind.Tuple, Type: (System.Int32, System.Int32)) (Syntax: '(1, 2)')
      Elements(2):
          ILiteralOperation (OperationKind.Literal, Type: System.Int32, Constant: 1) (Syntax: '1')
          ILiteralOperation (OperationKind.Literal, Type: System.Int32, Constant: 2) (Syntax: '2')
";
            var expectedDiagnostics = new DiagnosticDescription[] {
                // CS0841: Cannot use local variable 'x1' before it is declared
                //         System.Console.WriteLine(x1);
                Diagnostic(ErrorCode.ERR_VariableUsedBeforeDeclaration, "x1").WithArguments("x1").WithLocation(6, 34)
            };

            VerifyOperationTreeAndDiagnosticsForTest<AssignmentExpressionSyntax>(source, expectedOperationTree, expectedDiagnostics);
        }

        [CompilerTrait(CompilerFeature.IOperation)]
        [Fact]
        public void NullAssignmentInDeclaration()
        {
            string source = @"
class C
{
    static void Main()
    {
        /*<bind>*/(int x1, int x2) = null/*</bind>*/;
    }
}
";
            string expectedOperationTree = @"
IDeconstructionAssignmentOperation (OperationKind.DeconstructionAssignment, Type: System.Void, IsInvalid) (Syntax: '(int x1, int x2) = null')
  Left: 
    ITupleOperation (OperationKind.Tuple, Type: (System.Int32 x1, System.Int32 x2), IsInvalid) (Syntax: '(int x1, int x2) = null')
      Elements(2):
          IDeclarationExpressionOperation (OperationKind.DeclarationExpression, Type: System.Int32) (Syntax: 'int x1')
            ILocalReferenceOperation: x1 (IsDeclaration: True) (OperationKind.LocalReference, Type: System.Int32) (Syntax: 'x1')
          IDeclarationExpressionOperation (OperationKind.DeclarationExpression, Type: System.Int32) (Syntax: 'int x2')
            ILocalReferenceOperation: x2 (IsDeclaration: True) (OperationKind.LocalReference, Type: System.Int32) (Syntax: 'x2')
  Right: 
    ILiteralOperation (OperationKind.Literal, Type: null, Constant: null, IsInvalid) (Syntax: 'null')
";
            var expectedDiagnostics = new DiagnosticDescription[] {
                // CS8131: Deconstruct assignment requires an expression with a type on the right-hand-side.
                //         /*<bind>*/(int x1, int x2) = null/*</bind>*/;
                Diagnostic(ErrorCode.ERR_DeconstructRequiresExpression, "null").WithLocation(6, 38)
            };

            VerifyOperationTreeAndDiagnosticsForTest<AssignmentExpressionSyntax>(source, expectedOperationTree, expectedDiagnostics);
        }

        [CompilerTrait(CompilerFeature.IOperation)]
        [Fact]
        public void NullAssignmentInVarDeclaration()
        {
            string source = @"
class C
{
    static void Main()
    {
        /*<bind>*/var (x1, x2) = null/*</bind>*/;
    }
}
";
            string expectedOperationTree = @"
IDeconstructionAssignmentOperation (OperationKind.DeconstructionAssignment, Type: System.Void, IsInvalid) (Syntax: 'var (x1, x2) = null')
  Left: 
    ITupleOperation (OperationKind.Tuple, Type: (var x1, var x2), IsInvalid) (Syntax: 'var (x1, x2) = null')
      Elements(2):
          ILocalReferenceOperation: x1 (IsDeclaration: True) (OperationKind.LocalReference, Type: var, IsInvalid) (Syntax: 'x1')
          ILocalReferenceOperation: x2 (IsDeclaration: True) (OperationKind.LocalReference, Type: var, IsInvalid) (Syntax: 'x2')
  Right: 
    ILiteralOperation (OperationKind.Literal, Type: null, Constant: null, IsInvalid) (Syntax: 'null')
";
            var expectedDiagnostics = new DiagnosticDescription[] {
                // CS8131: Deconstruct assignment requires an expression with a type on the right-hand-side.
                //         /*<bind>*/var (x1, x2) = null/*</bind>*/;
                Diagnostic(ErrorCode.ERR_DeconstructRequiresExpression, "null").WithLocation(6, 34),
                // CS8130: Cannot infer the type of implicitly-typed deconstruction variable 'x1'.
                //         /*<bind>*/var (x1, x2) = null/*</bind>*/;
                Diagnostic(ErrorCode.ERR_TypeInferenceFailedForImplicitlyTypedDeconstructionVariable, "x1").WithArguments("x1").WithLocation(6, 24),
                // CS8130: Cannot infer the type of implicitly-typed deconstruction variable 'x2'.
                //         /*<bind>*/var (x1, x2) = null/*</bind>*/;
                Diagnostic(ErrorCode.ERR_TypeInferenceFailedForImplicitlyTypedDeconstructionVariable, "x2").WithArguments("x2").WithLocation(6, 28)
            };

            VerifyOperationTreeAndDiagnosticsForTest<AssignmentExpressionSyntax>(source, expectedOperationTree, expectedDiagnostics);
        }

        [CompilerTrait(CompilerFeature.IOperation)]
        [Fact]
        public void TypelessDeclaration()
        {
            string source = @"
class C
{
    static void Main()
    {
        /*<bind>*/var (x1, x2) = (1, null)/*</bind>*/;
    }
}
";
            string expectedOperationTree = @"
IDeconstructionAssignmentOperation (OperationKind.DeconstructionAssignment, Type: System.Void, IsInvalid) (Syntax: 'var (x1, x2) = (1, null)')
  Left: 
    ITupleOperation (OperationKind.Tuple, Type: (var x1, var x2), IsInvalid) (Syntax: 'var (x1, x2) = (1, null)')
      Elements(2):
          ILocalReferenceOperation: x1 (IsDeclaration: True) (OperationKind.LocalReference, Type: var, IsInvalid) (Syntax: 'x1')
          ILocalReferenceOperation: x2 (IsDeclaration: True) (OperationKind.LocalReference, Type: var, IsInvalid) (Syntax: 'x2')
  Right: 
    ITupleOperation (OperationKind.Tuple, Type: null) (Syntax: '(1, null)')
      Elements(2):
          ILiteralOperation (OperationKind.Literal, Type: System.Int32, Constant: 1) (Syntax: '1')
          ILiteralOperation (OperationKind.Literal, Type: null, Constant: null) (Syntax: 'null')
";
            var expectedDiagnostics = new DiagnosticDescription[] {
                // CS8130: Cannot infer the type of implicitly-typed deconstruction variable 'x1'.
                //         /*<bind>*/var (x1, x2) = (1, null)/*</bind>*/;
                Diagnostic(ErrorCode.ERR_TypeInferenceFailedForImplicitlyTypedDeconstructionVariable, "x1").WithArguments("x1").WithLocation(6, 24),
                // CS8130: Cannot infer the type of implicitly-typed deconstruction variable 'x2'.
                //         /*<bind>*/var (x1, x2) = (1, null)/*</bind>*/;
                Diagnostic(ErrorCode.ERR_TypeInferenceFailedForImplicitlyTypedDeconstructionVariable, "x2").WithArguments("x2").WithLocation(6, 28)
            };

            VerifyOperationTreeAndDiagnosticsForTest<AssignmentExpressionSyntax>(source, expectedOperationTree, expectedDiagnostics);
        }

        [CompilerTrait(CompilerFeature.IOperation)]
        [Fact]
        public void TypeMergingWithMultipleAmbiguousVars()
        {
            string source = @"
class C
{
    static void Main()
    {
        /*<bind>*/(string x1, (byte x2, var x3), var x4) = (null, (2, null), null)/*</bind>*/;
    }
}
";
            string expectedOperationTree = @"
IDeconstructionAssignmentOperation (OperationKind.DeconstructionAssignment, Type: System.Void, IsInvalid) (Syntax: '(string x1, ... ull), null)')
  Left: 
    ITupleOperation (OperationKind.Tuple, Type: (System.String x1, (System.Byte x2, var x3), var x4), IsInvalid) (Syntax: '(string x1, ... ull), null)')
      Elements(3):
          IDeclarationExpressionOperation (OperationKind.DeclarationExpression, Type: System.String) (Syntax: 'string x1')
            ILocalReferenceOperation: x1 (IsDeclaration: True) (OperationKind.LocalReference, Type: System.String) (Syntax: 'x1')
          ITupleOperation (OperationKind.Tuple, Type: (System.Byte x2, var x3), IsInvalid) (Syntax: '(byte x2, var x3)')
            Elements(2):
                IDeclarationExpressionOperation (OperationKind.DeclarationExpression, Type: System.Byte) (Syntax: 'byte x2')
                  ILocalReferenceOperation: x2 (IsDeclaration: True) (OperationKind.LocalReference, Type: System.Byte) (Syntax: 'x2')
                IDeclarationExpressionOperation (OperationKind.DeclarationExpression, Type: var, IsInvalid) (Syntax: 'var x3')
                  ILocalReferenceOperation: x3 (IsDeclaration: True) (OperationKind.LocalReference, Type: var, IsInvalid) (Syntax: 'x3')
          IDeclarationExpressionOperation (OperationKind.DeclarationExpression, Type: var, IsInvalid) (Syntax: 'var x4')
            ILocalReferenceOperation: x4 (IsDeclaration: True) (OperationKind.LocalReference, Type: var, IsInvalid) (Syntax: 'x4')
  Right: 
    ITupleOperation (OperationKind.Tuple, Type: null) (Syntax: '(null, (2, null), null)')
      Elements(3):
          ILiteralOperation (OperationKind.Literal, Type: null, Constant: null) (Syntax: 'null')
          ITupleOperation (OperationKind.Tuple, Type: null) (Syntax: '(2, null)')
            Elements(2):
                ILiteralOperation (OperationKind.Literal, Type: System.Int32, Constant: 2) (Syntax: '2')
                ILiteralOperation (OperationKind.Literal, Type: null, Constant: null) (Syntax: 'null')
          ILiteralOperation (OperationKind.Literal, Type: null, Constant: null) (Syntax: 'null')
";
            var expectedDiagnostics = new DiagnosticDescription[] {
                // CS8130: Cannot infer the type of implicitly-typed deconstruction variable 'x3'.
                //         /*<bind>*/(string x1, (byte x2, var x3), var x4) = (null, (2, null), null)/*</bind>*/;
                Diagnostic(ErrorCode.ERR_TypeInferenceFailedForImplicitlyTypedDeconstructionVariable, "x3").WithArguments("x3").WithLocation(6, 45),
                // CS8130: Cannot infer the type of implicitly-typed deconstruction variable 'x4'.
                //         /*<bind>*/(string x1, (byte x2, var x3), var x4) = (null, (2, null), null)/*</bind>*/;
                Diagnostic(ErrorCode.ERR_TypeInferenceFailedForImplicitlyTypedDeconstructionVariable, "x4").WithArguments("x4").WithLocation(6, 54)
            };

            VerifyOperationTreeAndDiagnosticsForTest<AssignmentExpressionSyntax>(source, expectedOperationTree, expectedDiagnostics);
        }

        [CompilerTrait(CompilerFeature.IOperation)]
        [Fact]
        public void TypeMergingWithTooManyLeftNestings()
        {
            string source = @"
class C
{
    static void Main()
    {
        /*<bind>*/((string x1, byte x2, var x3), int x4) = (null, 4)/*</bind>*/;
    }
}
";
            string expectedOperationTree = @"
IDeconstructionAssignmentOperation (OperationKind.DeconstructionAssignment, Type: System.Void, IsInvalid) (Syntax: '((string x1 ... = (null, 4)')
  Left: 
    ITupleOperation (OperationKind.Tuple, Type: ((System.String x1, System.Byte x2, var x3), System.Int32 x4), IsInvalid) (Syntax: '((string x1 ... = (null, 4)')
      Elements(2):
          ITupleOperation (OperationKind.Tuple, Type: (System.String x1, System.Byte x2, var x3), IsInvalid) (Syntax: '(string x1, ... x2, var x3)')
            Elements(3):
                IDeclarationExpressionOperation (OperationKind.DeclarationExpression, Type: System.String) (Syntax: 'string x1')
                  ILocalReferenceOperation: x1 (IsDeclaration: True) (OperationKind.LocalReference, Type: System.String) (Syntax: 'x1')
                IDeclarationExpressionOperation (OperationKind.DeclarationExpression, Type: System.Byte) (Syntax: 'byte x2')
                  ILocalReferenceOperation: x2 (IsDeclaration: True) (OperationKind.LocalReference, Type: System.Byte) (Syntax: 'x2')
                IDeclarationExpressionOperation (OperationKind.DeclarationExpression, Type: var, IsInvalid) (Syntax: 'var x3')
                  ILocalReferenceOperation: x3 (IsDeclaration: True) (OperationKind.LocalReference, Type: var, IsInvalid) (Syntax: 'x3')
          IDeclarationExpressionOperation (OperationKind.DeclarationExpression, Type: System.Int32) (Syntax: 'int x4')
            ILocalReferenceOperation: x4 (IsDeclaration: True) (OperationKind.LocalReference, Type: System.Int32) (Syntax: 'x4')
  Right: 
    ITupleOperation (OperationKind.Tuple, Type: null, IsInvalid) (Syntax: '(null, 4)')
      Elements(2):
          ILiteralOperation (OperationKind.Literal, Type: null, Constant: null, IsInvalid) (Syntax: 'null')
          ILiteralOperation (OperationKind.Literal, Type: System.Int32, Constant: 4) (Syntax: '4')
";
            var expectedDiagnostics = new DiagnosticDescription[] {
                // CS8131: Deconstruct assignment requires an expression with a type on the right-hand-side.
                //         /*<bind>*/((string x1, byte x2, var x3), int x4) = (null, 4)/*</bind>*/;
                Diagnostic(ErrorCode.ERR_DeconstructRequiresExpression, "null").WithLocation(6, 61),
                // CS8130: Cannot infer the type of implicitly-typed deconstruction variable 'x3'.
                //         /*<bind>*/((string x1, byte x2, var x3), int x4) = (null, 4)/*</bind>*/;
                Diagnostic(ErrorCode.ERR_TypeInferenceFailedForImplicitlyTypedDeconstructionVariable, "x3").WithArguments("x3").WithLocation(6, 45)
            };

            VerifyOperationTreeAndDiagnosticsForTest<AssignmentExpressionSyntax>(source, expectedOperationTree, expectedDiagnostics);
        }

        [CompilerTrait(CompilerFeature.IOperation)]
        [Fact]
        public void TypeMergingWithTooManyRightNestings()
        {
            string source = @"
class C
{
    static void Main()
    {
        /*<bind>*/(string x1, var x2) = (null, (null, 2))/*</bind>*/;
    }
}
";
            string expectedOperationTree = @"
IDeconstructionAssignmentOperation (OperationKind.DeconstructionAssignment, Type: System.Void, IsInvalid) (Syntax: '(string x1, ...  (null, 2))')
  Left: 
    ITupleOperation (OperationKind.Tuple, Type: (System.String x1, var x2), IsInvalid) (Syntax: '(string x1, ...  (null, 2))')
      Elements(2):
          IDeclarationExpressionOperation (OperationKind.DeclarationExpression, Type: System.String) (Syntax: 'string x1')
            ILocalReferenceOperation: x1 (IsDeclaration: True) (OperationKind.LocalReference, Type: System.String) (Syntax: 'x1')
          IDeclarationExpressionOperation (OperationKind.DeclarationExpression, Type: var, IsInvalid) (Syntax: 'var x2')
            ILocalReferenceOperation: x2 (IsDeclaration: True) (OperationKind.LocalReference, Type: var, IsInvalid) (Syntax: 'x2')
  Right: 
    ITupleOperation (OperationKind.Tuple, Type: null) (Syntax: '(null, (null, 2))')
      Elements(2):
          ILiteralOperation (OperationKind.Literal, Type: null, Constant: null) (Syntax: 'null')
          ITupleOperation (OperationKind.Tuple, Type: null) (Syntax: '(null, 2)')
            Elements(2):
                ILiteralOperation (OperationKind.Literal, Type: null, Constant: null) (Syntax: 'null')
                ILiteralOperation (OperationKind.Literal, Type: System.Int32, Constant: 2) (Syntax: '2')
";
            var expectedDiagnostics = new DiagnosticDescription[] {
                // CS8130: Cannot infer the type of implicitly-typed deconstruction variable 'x2'.
                //         /*<bind>*/(string x1, var x2) = (null, (null, 2))/*</bind>*/;
                Diagnostic(ErrorCode.ERR_TypeInferenceFailedForImplicitlyTypedDeconstructionVariable, "x2").WithArguments("x2").WithLocation(6, 35)
            };

            VerifyOperationTreeAndDiagnosticsForTest<AssignmentExpressionSyntax>(source, expectedOperationTree, expectedDiagnostics);
        }

        [CompilerTrait(CompilerFeature.IOperation)]
        [Fact]
        public void TypeMergingWithTooManyLeftVariables()
        {
            string source = @"
class C
{
    static void Main()
    {
        /*<bind>*/(string x1, var x2, int x3) = (null, ""hello"")/*</bind>*/;
    }
}
";
            string expectedOperationTree = @"
IDeconstructionAssignmentOperation (OperationKind.DeconstructionAssignment, Type: ?, IsInvalid) (Syntax: '(string x1, ... l, ""hello"")')
  Left: 
    ITupleOperation (OperationKind.Tuple, Type: (System.String x1, System.String x2, System.Int32 x3), IsInvalid) (Syntax: '(string x1, ... x2, int x3)')
      Elements(3):
          IDeclarationExpressionOperation (OperationKind.DeclarationExpression, Type: System.String, IsInvalid) (Syntax: 'string x1')
            ILocalReferenceOperation: x1 (IsDeclaration: True) (OperationKind.LocalReference, Type: System.String, IsInvalid) (Syntax: 'x1')
          IDeclarationExpressionOperation (OperationKind.DeclarationExpression, Type: System.String, IsInvalid) (Syntax: 'var x2')
            ILocalReferenceOperation: x2 (IsDeclaration: True) (OperationKind.LocalReference, Type: System.String, IsInvalid) (Syntax: 'x2')
          IDeclarationExpressionOperation (OperationKind.DeclarationExpression, Type: System.Int32, IsInvalid) (Syntax: 'int x3')
            ILocalReferenceOperation: x3 (IsDeclaration: True) (OperationKind.LocalReference, Type: System.Int32, IsInvalid) (Syntax: 'x3')
  Right: 
    IConversionOperation (Implicit, TryCast: False, Unchecked) (OperationKind.Conversion, Type: (System.String, System.String), IsInvalid, IsImplicit) (Syntax: '(null, ""hello"")')
      Conversion: CommonConversion (Exists: True, IsIdentity: False, IsNumeric: False, IsReference: False, IsUserDefined: False) (MethodSymbol: null)
      Operand: 
        ITupleOperation (OperationKind.Tuple, Type: (System.String, System.String), IsInvalid) (Syntax: '(null, ""hello"")')
          Elements(2):
              IConversionOperation (Implicit, TryCast: False, Unchecked) (OperationKind.Conversion, Type: System.String, Constant: null, IsInvalid, IsImplicit) (Syntax: 'null')
                Conversion: CommonConversion (Exists: True, IsIdentity: False, IsNumeric: False, IsReference: True, IsUserDefined: False) (MethodSymbol: null)
                Operand: 
                  ILiteralOperation (OperationKind.Literal, Type: null, Constant: null, IsInvalid) (Syntax: 'null')
              ILiteralOperation (OperationKind.Literal, Type: System.String, Constant: ""hello"", IsInvalid) (Syntax: '""hello""')
";
            var expectedDiagnostics = new DiagnosticDescription[] {
                // CS8132: Cannot deconstruct a tuple of '2' elements into '3' variables.
                //         /*<bind>*/(string x1, var x2, int x3) = (null, "hello")/*</bind>*/;
                Diagnostic(ErrorCode.ERR_DeconstructWrongCardinality, @"(string x1, var x2, int x3) = (null, ""hello"")").WithArguments("2", "3").WithLocation(6, 19)
            };

            VerifyOperationTreeAndDiagnosticsForTest<AssignmentExpressionSyntax>(source, expectedOperationTree, expectedDiagnostics);
        }

        [CompilerTrait(CompilerFeature.IOperation)]
        [Fact]
        public void TypeMergingWithTooManyRightElements()
        {
            string source = @"
class C
{
    static void Main()
    {
        /*<bind>*/(string x1, var y1) = (null, ""hello"", 3)/*</bind>*/;
        (string x2, var y2) = (null, ""hello"", null);
    }
}
";
            string expectedOperationTree = @"
IDeconstructionAssignmentOperation (OperationKind.DeconstructionAssignment, Type: ?, IsInvalid) (Syntax: '(string x1, ... ""hello"", 3)')
  Left: 
    ITupleOperation (OperationKind.Tuple, Type: (System.String x1, System.String y1), IsInvalid) (Syntax: '(string x1, var y1)')
      Elements(2):
          IDeclarationExpressionOperation (OperationKind.DeclarationExpression, Type: System.String, IsInvalid) (Syntax: 'string x1')
            ILocalReferenceOperation: x1 (IsDeclaration: True) (OperationKind.LocalReference, Type: System.String, IsInvalid) (Syntax: 'x1')
          IDeclarationExpressionOperation (OperationKind.DeclarationExpression, Type: System.String, IsInvalid) (Syntax: 'var y1')
            ILocalReferenceOperation: y1 (IsDeclaration: True) (OperationKind.LocalReference, Type: System.String, IsInvalid) (Syntax: 'y1')
  Right: 
    IConversionOperation (Implicit, TryCast: False, Unchecked) (OperationKind.Conversion, Type: (System.String, System.String, System.Int32), IsInvalid, IsImplicit) (Syntax: '(null, ""hello"", 3)')
      Conversion: CommonConversion (Exists: True, IsIdentity: False, IsNumeric: False, IsReference: False, IsUserDefined: False) (MethodSymbol: null)
      Operand: 
        ITupleOperation (OperationKind.Tuple, Type: (System.String, System.String, System.Int32), IsInvalid) (Syntax: '(null, ""hello"", 3)')
          Elements(3):
              IConversionOperation (Implicit, TryCast: False, Unchecked) (OperationKind.Conversion, Type: System.String, Constant: null, IsInvalid, IsImplicit) (Syntax: 'null')
                Conversion: CommonConversion (Exists: True, IsIdentity: False, IsNumeric: False, IsReference: True, IsUserDefined: False) (MethodSymbol: null)
                Operand: 
                  ILiteralOperation (OperationKind.Literal, Type: null, Constant: null, IsInvalid) (Syntax: 'null')
              ILiteralOperation (OperationKind.Literal, Type: System.String, Constant: ""hello"", IsInvalid) (Syntax: '""hello""')
              ILiteralOperation (OperationKind.Literal, Type: System.Int32, Constant: 3, IsInvalid) (Syntax: '3')
";
            var expectedDiagnostics = new DiagnosticDescription[] {
                // CS8132: Cannot deconstruct a tuple of '3' elements into '2' variables.
                //         /*<bind>*/(string x1, var y1) = (null, "hello", 3)/*</bind>*/;
                Diagnostic(ErrorCode.ERR_DeconstructWrongCardinality, @"(string x1, var y1) = (null, ""hello"", 3)").WithArguments("3", "2").WithLocation(6, 19),
                // CS8131: Deconstruct assignment requires an expression with a type on the right-hand-side.
                //         (string x2, var y2) = (null, "hello", null);
                Diagnostic(ErrorCode.ERR_DeconstructRequiresExpression, "null").WithLocation(7, 47),
                // CS8130: Cannot infer the type of implicitly-typed deconstruction variable 'y2'.
                //         (string x2, var y2) = (null, "hello", null);
                Diagnostic(ErrorCode.ERR_TypeInferenceFailedForImplicitlyTypedDeconstructionVariable, "y2").WithArguments("y2").WithLocation(7, 25)
            };

            VerifyOperationTreeAndDiagnosticsForTest<AssignmentExpressionSyntax>(source, expectedOperationTree, expectedDiagnostics);
        }

        [CompilerTrait(CompilerFeature.IOperation)]
        [Fact]
        public void DeclarationVarFormWithActualVarType()
        {
            string source = @"
class C
{
    static void Main()
    {
        /*<bind>*/var (x1, x2) = (1, 2)/*</bind>*/;
    }
}
class var { }
";
            string expectedOperationTree = @"
IDeconstructionAssignmentOperation (OperationKind.DeconstructionAssignment, Type: (var x1, var x2), IsInvalid) (Syntax: 'var (x1, x2) = (1, 2)')
  Left: 
    IDeclarationExpressionOperation (OperationKind.DeclarationExpression, Type: (var x1, var x2), IsInvalid) (Syntax: 'var (x1, x2)')
      ITupleOperation (OperationKind.Tuple, Type: (var x1, var x2), IsInvalid) (Syntax: '(x1, x2)')
        Elements(2):
            ILocalReferenceOperation: x1 (IsDeclaration: True) (OperationKind.LocalReference, Type: var, IsInvalid) (Syntax: 'x1')
            ILocalReferenceOperation: x2 (IsDeclaration: True) (OperationKind.LocalReference, Type: var, IsInvalid) (Syntax: 'x2')
  Right: 
    IConversionOperation (Implicit, TryCast: False, Unchecked) (OperationKind.Conversion, Type: (var, var), IsInvalid, IsImplicit) (Syntax: '(1, 2)')
      Conversion: CommonConversion (Exists: False, IsIdentity: False, IsNumeric: False, IsReference: False, IsUserDefined: False) (MethodSymbol: null)
      Operand: 
        ITupleOperation (OperationKind.Tuple, Type: (System.Int32, System.Int32), IsInvalid) (Syntax: '(1, 2)')
          Elements(2):
              ILiteralOperation (OperationKind.Literal, Type: System.Int32, Constant: 1, IsInvalid) (Syntax: '1')
              ILiteralOperation (OperationKind.Literal, Type: System.Int32, Constant: 2, IsInvalid) (Syntax: '2')
";
            var expectedDiagnostics = new DiagnosticDescription[] {
                // CS8136: Deconstruction 'var (...)' form disallows a specific type for 'var'.
                //         /*<bind>*/var (x1, x2) = (1, 2)/*</bind>*/;
                Diagnostic(ErrorCode.ERR_DeconstructionVarFormDisallowsSpecificType, "(x1, x2)").WithLocation(6, 23),
                // CS0029: Cannot implicitly convert type 'int' to 'var'
                //         /*<bind>*/var (x1, x2) = (1, 2)/*</bind>*/;
                Diagnostic(ErrorCode.ERR_NoImplicitConv, "1").WithArguments("int", "var").WithLocation(6, 35),
                // CS0029: Cannot implicitly convert type 'int' to 'var'
                //         /*<bind>*/var (x1, x2) = (1, 2)/*</bind>*/;
                Diagnostic(ErrorCode.ERR_NoImplicitConv, "2").WithArguments("int", "var").WithLocation(6, 38)
            };

            VerifyOperationTreeAndDiagnosticsForTest<AssignmentExpressionSyntax>(source, expectedOperationTree, expectedDiagnostics);
        }

        [CompilerTrait(CompilerFeature.IOperation)]
        [Fact]
        public void DeclarationVarFormWithAliasedVarType()
        {
            string source = @"
using var = D;
class C
{
    static void Main()
    {
        /*<bind>*/var (x3, x4) = (3, 4)/*</bind>*/;
    }
}
class D
{
    public override string ToString() { return ""var""; }
}
";
            string expectedOperationTree = @"
IDeconstructionAssignmentOperation (OperationKind.DeconstructionAssignment, Type: (D x3, D x4), IsInvalid) (Syntax: 'var (x3, x4) = (3, 4)')
  Left: 
    IDeclarationExpressionOperation (OperationKind.DeclarationExpression, Type: (D x3, D x4), IsInvalid) (Syntax: 'var (x3, x4)')
      ITupleOperation (OperationKind.Tuple, Type: (D x3, D x4), IsInvalid) (Syntax: '(x3, x4)')
        Elements(2):
            ILocalReferenceOperation: x3 (IsDeclaration: True) (OperationKind.LocalReference, Type: D, IsInvalid) (Syntax: 'x3')
            ILocalReferenceOperation: x4 (IsDeclaration: True) (OperationKind.LocalReference, Type: D, IsInvalid) (Syntax: 'x4')
  Right: 
    IConversionOperation (Implicit, TryCast: False, Unchecked) (OperationKind.Conversion, Type: (D, D), IsInvalid, IsImplicit) (Syntax: '(3, 4)')
      Conversion: CommonConversion (Exists: False, IsIdentity: False, IsNumeric: False, IsReference: False, IsUserDefined: False) (MethodSymbol: null)
      Operand: 
        ITupleOperation (OperationKind.Tuple, Type: (System.Int32, System.Int32), IsInvalid) (Syntax: '(3, 4)')
          Elements(2):
              ILiteralOperation (OperationKind.Literal, Type: System.Int32, Constant: 3, IsInvalid) (Syntax: '3')
              ILiteralOperation (OperationKind.Literal, Type: System.Int32, Constant: 4, IsInvalid) (Syntax: '4')
";
            var expectedDiagnostics = new DiagnosticDescription[] {
                // CS8136: Deconstruction 'var (...)' form disallows a specific type for 'var'.
                //         /*<bind>*/var (x3, x4) = (3, 4)/*</bind>*/;
                Diagnostic(ErrorCode.ERR_DeconstructionVarFormDisallowsSpecificType, "(x3, x4)").WithLocation(7, 23),
                // CS0029: Cannot implicitly convert type 'int' to 'D'
                //         /*<bind>*/var (x3, x4) = (3, 4)/*</bind>*/;
                Diagnostic(ErrorCode.ERR_NoImplicitConv, "3").WithArguments("int", "D").WithLocation(7, 35),
                // CS0029: Cannot implicitly convert type 'int' to 'D'
                //         /*<bind>*/var (x3, x4) = (3, 4)/*</bind>*/;
                Diagnostic(ErrorCode.ERR_NoImplicitConv, "4").WithArguments("int", "D").WithLocation(7, 38)
            };

            VerifyOperationTreeAndDiagnosticsForTest<AssignmentExpressionSyntax>(source, expectedOperationTree, expectedDiagnostics);
        }

        [CompilerTrait(CompilerFeature.IOperation)]
        [Fact]
        public void DeclarationWithWrongCardinality()
        {
            string source = @"
class C
{
    static void Main()
    {
        /*<bind>*/(var (x1, x2), var x3) = (1, 2, 3)/*</bind>*/;
    }
}
";
            string expectedOperationTree = @"
IDeconstructionAssignmentOperation (OperationKind.DeconstructionAssignment, Type: ?, IsInvalid) (Syntax: '(var (x1, x ... = (1, 2, 3)')
  Left: 
    ITupleOperation (OperationKind.Tuple, Type: ((var x1, var x2), System.Int32 x3), IsInvalid) (Syntax: '(var (x1, x2), var x3)')
      Elements(2):
          IDeclarationExpressionOperation (OperationKind.DeclarationExpression, Type: (var x1, var x2), IsInvalid) (Syntax: 'var (x1, x2)')
            ITupleOperation (OperationKind.Tuple, Type: (var x1, var x2), IsInvalid) (Syntax: '(x1, x2)')
              Elements(2):
                  ILocalReferenceOperation: x1 (IsDeclaration: True) (OperationKind.LocalReference, Type: var, IsInvalid) (Syntax: 'x1')
                  ILocalReferenceOperation: x2 (IsDeclaration: True) (OperationKind.LocalReference, Type: var, IsInvalid) (Syntax: 'x2')
          IDeclarationExpressionOperation (OperationKind.DeclarationExpression, Type: System.Int32, IsInvalid) (Syntax: 'var x3')
            ILocalReferenceOperation: x3 (IsDeclaration: True) (OperationKind.LocalReference, Type: System.Int32, IsInvalid) (Syntax: 'x3')
  Right: 
    ITupleOperation (OperationKind.Tuple, Type: (System.Int32, System.Int32, System.Int32), IsInvalid) (Syntax: '(1, 2, 3)')
      Elements(3):
          ILiteralOperation (OperationKind.Literal, Type: System.Int32, Constant: 1, IsInvalid) (Syntax: '1')
          ILiteralOperation (OperationKind.Literal, Type: System.Int32, Constant: 2, IsInvalid) (Syntax: '2')
          ILiteralOperation (OperationKind.Literal, Type: System.Int32, Constant: 3, IsInvalid) (Syntax: '3')
";
            var expectedDiagnostics = new DiagnosticDescription[] {
                // CS8132: Cannot deconstruct a tuple of '3' elements into '2' variables.
                //         /*<bind>*/(var (x1, x2), var x3) = (1, 2, 3)/*</bind>*/;
                Diagnostic(ErrorCode.ERR_DeconstructWrongCardinality, "(var (x1, x2), var x3) = (1, 2, 3)").WithArguments("3", "2").WithLocation(6, 19),
                // CS8130: Cannot infer the type of implicitly-typed deconstruction variable 'x1'.
                //         /*<bind>*/(var (x1, x2), var x3) = (1, 2, 3)/*</bind>*/;
                Diagnostic(ErrorCode.ERR_TypeInferenceFailedForImplicitlyTypedDeconstructionVariable, "x1").WithArguments("x1").WithLocation(6, 25),
                // CS8130: Cannot infer the type of implicitly-typed deconstruction variable 'x2'.
                //         /*<bind>*/(var (x1, x2), var x3) = (1, 2, 3)/*</bind>*/;
                Diagnostic(ErrorCode.ERR_TypeInferenceFailedForImplicitlyTypedDeconstructionVariable, "x2").WithArguments("x2").WithLocation(6, 29)
            };

            VerifyOperationTreeAndDiagnosticsForTest<AssignmentExpressionSyntax>(source, expectedOperationTree, expectedDiagnostics);
        }

        [CompilerTrait(CompilerFeature.IOperation)]
        [Fact]
        public void DeclarationWithCircularity1()
        {
            string source = @"
class C
{
    static void Main()
    {
        /*<bind>*/var (x1, x2) = (1, x1)/*</bind>*/;
    }
}
";
            string expectedOperationTree = @"
IDeconstructionAssignmentOperation (OperationKind.DeconstructionAssignment, Type: (System.Int32 x1, var x2), IsInvalid) (Syntax: 'var (x1, x2) = (1, x1)')
  Left: 
    IDeclarationExpressionOperation (OperationKind.DeclarationExpression, Type: (System.Int32 x1, var x2)) (Syntax: 'var (x1, x2)')
      ITupleOperation (OperationKind.Tuple, Type: (System.Int32 x1, var x2)) (Syntax: '(x1, x2)')
        Elements(2):
            ILocalReferenceOperation: x1 (IsDeclaration: True) (OperationKind.LocalReference, Type: System.Int32) (Syntax: 'x1')
            ILocalReferenceOperation: x2 (IsDeclaration: True) (OperationKind.LocalReference, Type: var) (Syntax: 'x2')
  Right: 
    IConversionOperation (Implicit, TryCast: False, Unchecked) (OperationKind.Conversion, Type: (System.Int32, var), IsInvalid, IsImplicit) (Syntax: '(1, x1)')
      Conversion: CommonConversion (Exists: True, IsIdentity: True, IsNumeric: False, IsReference: False, IsUserDefined: False) (MethodSymbol: null)
      Operand: 
        ITupleOperation (OperationKind.Tuple, Type: (System.Int32, var x1), IsInvalid) (Syntax: '(1, x1)')
          Elements(2):
              ILiteralOperation (OperationKind.Literal, Type: System.Int32, Constant: 1) (Syntax: '1')
              ILocalReferenceOperation: x1 (OperationKind.LocalReference, Type: var, IsInvalid) (Syntax: 'x1')
";
            var expectedDiagnostics = new DiagnosticDescription[] {
                // CS0841: Cannot use local variable 'x1' before it is declared
                //         /*<bind>*/var (x1, x2) = (1, x1)/*</bind>*/;
                Diagnostic(ErrorCode.ERR_VariableUsedBeforeDeclaration, "x1").WithArguments("x1").WithLocation(6, 38),
                // CS0165: Use of unassigned local variable 'x1'
                //         /*<bind>*/var (x1, x2) = (1, x1)/*</bind>*/;
                Diagnostic(ErrorCode.ERR_UseDefViolation, "x1").WithArguments("x1").WithLocation(6, 38)
            };

            VerifyOperationTreeAndDiagnosticsForTest<AssignmentExpressionSyntax>(source, expectedOperationTree, expectedDiagnostics);
        }

        [CompilerTrait(CompilerFeature.IOperation)]
        [Fact]
        public void DeclarationWithCircularity2()
        {
            string source = @"
class C
{
    static void Main()
    {
        /*<bind>*/var (x1, x2) = (x2, 2)/*</bind>*/;
    }
}
";
            string expectedOperationTree = @"
IDeconstructionAssignmentOperation (OperationKind.DeconstructionAssignment, Type: (var x1, System.Int32 x2), IsInvalid) (Syntax: 'var (x1, x2) = (x2, 2)')
  Left: 
    IDeclarationExpressionOperation (OperationKind.DeclarationExpression, Type: (var x1, System.Int32 x2)) (Syntax: 'var (x1, x2)')
      ITupleOperation (OperationKind.Tuple, Type: (var x1, System.Int32 x2)) (Syntax: '(x1, x2)')
        Elements(2):
            ILocalReferenceOperation: x1 (IsDeclaration: True) (OperationKind.LocalReference, Type: var) (Syntax: 'x1')
            ILocalReferenceOperation: x2 (IsDeclaration: True) (OperationKind.LocalReference, Type: System.Int32) (Syntax: 'x2')
  Right: 
    IConversionOperation (Implicit, TryCast: False, Unchecked) (OperationKind.Conversion, Type: (var, System.Int32), IsInvalid, IsImplicit) (Syntax: '(x2, 2)')
      Conversion: CommonConversion (Exists: True, IsIdentity: True, IsNumeric: False, IsReference: False, IsUserDefined: False) (MethodSymbol: null)
      Operand: 
        ITupleOperation (OperationKind.Tuple, Type: (var x2, System.Int32), IsInvalid) (Syntax: '(x2, 2)')
          Elements(2):
              ILocalReferenceOperation: x2 (OperationKind.LocalReference, Type: var, IsInvalid) (Syntax: 'x2')
              ILiteralOperation (OperationKind.Literal, Type: System.Int32, Constant: 2) (Syntax: '2')
";
            var expectedDiagnostics = new DiagnosticDescription[] {
                // CS0841: Cannot use local variable 'x2' before it is declared
                //         /*<bind>*/var (x1, x2) = (x2, 2)/*</bind>*/;
                Diagnostic(ErrorCode.ERR_VariableUsedBeforeDeclaration, "x2").WithArguments("x2").WithLocation(6, 35),
                // CS0165: Use of unassigned local variable 'x2'
                //         /*<bind>*/var (x1, x2) = (x2, 2)/*</bind>*/;
                Diagnostic(ErrorCode.ERR_UseDefViolation, "x2").WithArguments("x2").WithLocation(6, 35)
            };

            VerifyOperationTreeAndDiagnosticsForTest<AssignmentExpressionSyntax>(source, expectedOperationTree, expectedDiagnostics);
        }

        [CompilerTrait(CompilerFeature.IOperation)]
        [Fact, CompilerTrait(CompilerFeature.RefLocalsReturns)]
        [WorkItem(12283, "https://github.com/dotnet/roslyn/issues/12283")]
        public void RefReturningVarInvocation()
        {
            string source = @"
class C
{
    static int i;

    static void Main()
    {
        int x = 0, y = 0;
        /*<bind>*/var (x, y) = 42/*</bind>*/; // parsed as deconstruction
        System.Console.WriteLine(i);
    }
    static ref int var(int a, int b) { return ref i; }
}
";
            string expectedOperationTree = @"
IDeconstructionAssignmentOperation (OperationKind.DeconstructionAssignment, Type: ?, IsInvalid) (Syntax: 'var (x, y) = 42')
  Left: 
    IDeclarationExpressionOperation (OperationKind.DeclarationExpression, Type: (var x, var y), IsInvalid) (Syntax: 'var (x, y)')
      ITupleOperation (OperationKind.Tuple, Type: (var x, var y), IsInvalid) (Syntax: '(x, y)')
        Elements(2):
            ILocalReferenceOperation: x (IsDeclaration: True) (OperationKind.LocalReference, Type: var, IsInvalid) (Syntax: 'x')
            ILocalReferenceOperation: y (IsDeclaration: True) (OperationKind.LocalReference, Type: var, IsInvalid) (Syntax: 'y')
  Right: 
    ILiteralOperation (OperationKind.Literal, Type: System.Int32, Constant: 42, IsInvalid) (Syntax: '42')
";
            var expectedDiagnostics = new DiagnosticDescription[] {
                // CS0128: A local variable or function named 'x' is already defined in this scope
                //         /*<bind>*/var (x, y) = 42/*</bind>*/; // parsed as deconstruction
                Diagnostic(ErrorCode.ERR_LocalDuplicate, "x").WithArguments("x").WithLocation(9, 24),
                // CS0128: A local variable or function named 'y' is already defined in this scope
                //         /*<bind>*/var (x, y) = 42/*</bind>*/; // parsed as deconstruction
                Diagnostic(ErrorCode.ERR_LocalDuplicate, "y").WithArguments("y").WithLocation(9, 27),
                // CS1061: 'int' does not contain a definition for 'Deconstruct' and no extension method 'Deconstruct' accepting a first argument of type 'int' could be found (are you missing a using directive or an assembly reference?)
                //         /*<bind>*/var (x, y) = 42/*</bind>*/; // parsed as deconstruction
                Diagnostic(ErrorCode.ERR_NoSuchMemberOrExtension, "42").WithArguments("int", "Deconstruct").WithLocation(9, 32),
                // CS8129: No suitable Deconstruct instance or extension method was found for type 'int', with 2 out parameters and a void return type.
                //         /*<bind>*/var (x, y) = 42/*</bind>*/; // parsed as deconstruction
                Diagnostic(ErrorCode.ERR_MissingDeconstruct, "42").WithArguments("int", "2").WithLocation(9, 32),
                // CS8130: Cannot infer the type of implicitly-typed deconstruction variable 'x'.
                //         /*<bind>*/var (x, y) = 42/*</bind>*/; // parsed as deconstruction
                Diagnostic(ErrorCode.ERR_TypeInferenceFailedForImplicitlyTypedDeconstructionVariable, "x").WithArguments("x").WithLocation(9, 24),
                // CS8130: Cannot infer the type of implicitly-typed deconstruction variable 'y'.
                //         /*<bind>*/var (x, y) = 42/*</bind>*/; // parsed as deconstruction
                Diagnostic(ErrorCode.ERR_TypeInferenceFailedForImplicitlyTypedDeconstructionVariable, "y").WithArguments("y").WithLocation(9, 27),
                // CS0219: The variable 'x' is assigned but its value is never used
                //         int x = 0, y = 0;
                Diagnostic(ErrorCode.WRN_UnreferencedVarAssg, "x").WithArguments("x").WithLocation(8, 13),
                // CS0219: The variable 'y' is assigned but its value is never used
                //         int x = 0, y = 0;
                Diagnostic(ErrorCode.WRN_UnreferencedVarAssg, "y").WithArguments("y").WithLocation(8, 20)
            };

            VerifyOperationTreeAndDiagnosticsForTest<AssignmentExpressionSyntax>(source, expectedOperationTree, expectedDiagnostics);
        }

        [Fact(Skip = "https://github.com/dotnet/roslyn/issues/12468"), CompilerTrait(CompilerFeature.RefLocalsReturns)]
        [WorkItem(12468, "https://github.com/dotnet/roslyn/issues/12468")]
        public void RefReturningVarInvocation2()
        {
            string source = @"
class C
{
    static int i = 0;

    static void Main()
    {
        int x = 0, y = 0;
        @var(x, y) = 42; // parsed as invocation
        System.Console.Write(i + "" "");
        (var(x, y)) = 43; // parsed as invocation
        System.Console.Write(i + "" "");
        (var(x, y) = 44); // parsed as invocation
        System.Console.Write(i);
    }
    static ref int var(int a, int b) { return ref i; }
}
";
            // The correct expectation is for the code to compile and execute
            //var comp = CompileAndVerify(source, expectedOutput: "42 43 44");
            var comp = CreateStandardCompilation(source);
            comp.VerifyDiagnostics(
                // (11,9): error CS8134: Deconstruction must contain at least two variables.
                //         (var(x, y)) = 43; // parsed as invocation
                Diagnostic(ErrorCode.ERR_DeconstructTooFewElements, "(var(x, y)) = 43").WithLocation(11, 9),
                // (13,20): error CS1026: ) expected
                //         (var(x, y) = 44); // parsed as invocation
                Diagnostic(ErrorCode.ERR_CloseParenExpected, "=").WithLocation(13, 20),
                // (13,24): error CS1002: ; expected
                //         (var(x, y) = 44); // parsed as invocation
                Diagnostic(ErrorCode.ERR_SemicolonExpected, ")").WithLocation(13, 24),
                // (13,24): error CS1513: } expected
                //         (var(x, y) = 44); // parsed as invocation
                Diagnostic(ErrorCode.ERR_RbraceExpected, ")").WithLocation(13, 24),
                // (9,14): error CS0128: A local variable named 'x' is already defined in this scope
                //         @var(x, y) = 42; // parsed as invocation
                Diagnostic(ErrorCode.ERR_LocalDuplicate, "x").WithArguments("x").WithLocation(9, 14),
                // (9,9): error CS0246: The type or namespace name 'var' could not be found (are you missing a using directive or an assembly reference?)
                //         @var(x, y) = 42; // parsed as invocation
                Diagnostic(ErrorCode.ERR_SingleTypeNameNotFound, "@var").WithArguments("var").WithLocation(9, 9),
                // (9,14): error CS8136: Deconstruction `var (...)` form disallows a specific type for 'var'.
                //         @var(x, y) = 42; // parsed as invocation
                Diagnostic(ErrorCode.ERR_DeconstructionVarFormDisallowsSpecificType, "x").WithLocation(9, 14),
                // (9,17): error CS0128: A local variable named 'y' is already defined in this scope
                //         @var(x, y) = 42; // parsed as invocation
                Diagnostic(ErrorCode.ERR_LocalDuplicate, "y").WithArguments("y").WithLocation(9, 17),
                // (9,9): error CS0246: The type or namespace name 'var' could not be found (are you missing a using directive or an assembly reference?)
                //         @var(x, y) = 42; // parsed as invocation
                Diagnostic(ErrorCode.ERR_SingleTypeNameNotFound, "@var").WithArguments("var").WithLocation(9, 9),
                // (9,17): error CS8136: Deconstruction `var (...)` form disallows a specific type for 'var'.
                //         @var(x, y) = 42; // parsed as invocation
                Diagnostic(ErrorCode.ERR_DeconstructionVarFormDisallowsSpecificType, "y").WithLocation(9, 17),
                // (9,22): error CS1061: 'int' does not contain a definition for 'Deconstruct' and no extension method 'Deconstruct' accepting a first argument of type 'int' could be found (are you missing a using directive or an assembly reference?)
                //         @var(x, y) = 42; // parsed as invocation
                Diagnostic(ErrorCode.ERR_NoSuchMemberOrExtension, "42").WithArguments("int", "Deconstruct").WithLocation(9, 22),
                // (9,22): error CS8129: No Deconstruct instance or extension method was found for type 'int', with 2 out parameters.
                //         @var(x, y) = 42; // parsed as invocation
                Diagnostic(ErrorCode.ERR_MissingDeconstruct, "42").WithArguments("int", "2").WithLocation(9, 22),
                // (11,14): error CS0128: A local variable named 'x' is already defined in this scope
                //         (var(x, y)) = 43; // parsed as invocation
                Diagnostic(ErrorCode.ERR_LocalDuplicate, "x").WithArguments("x").WithLocation(11, 14),
                // (11,17): error CS0128: A local variable named 'y' is already defined in this scope
                //         (var(x, y)) = 43; // parsed as invocation
                Diagnostic(ErrorCode.ERR_LocalDuplicate, "y").WithArguments("y").WithLocation(11, 17),
                // (11,23): error CS1061: 'int' does not contain a definition for 'Deconstruct' and no extension method 'Deconstruct' accepting a first argument of type 'int' could be found (are you missing a using directive or an assembly reference?)
                //         (var(x, y)) = 43; // parsed as invocation
                Diagnostic(ErrorCode.ERR_NoSuchMemberOrExtension, "43").WithArguments("int", "Deconstruct").WithLocation(11, 23),
                // (11,23): error CS8129: No Deconstruct instance or extension method was found for type 'int', with 1 out parameters.
                //         (var(x, y)) = 43; // parsed as invocation
                Diagnostic(ErrorCode.ERR_MissingDeconstruct, "43").WithArguments("int", "1").WithLocation(11, 23),
                // (13,14): error CS0128: A local variable named 'x' is already defined in this scope
                //         (var(x, y) = 44); // parsed as invocation
                Diagnostic(ErrorCode.ERR_LocalDuplicate, "x").WithArguments("x").WithLocation(13, 14),
                // (13,17): error CS0128: A local variable named 'y' is already defined in this scope
                //         (var(x, y) = 44); // parsed as invocation
                Diagnostic(ErrorCode.ERR_LocalDuplicate, "y").WithArguments("y").WithLocation(13, 17),
                // (13,22): error CS1061: 'int' does not contain a definition for 'Deconstruct' and no extension method 'Deconstruct' accepting a first argument of type 'int' could be found (are you missing a using directive or an assembly reference?)
                //         (var(x, y) = 44); // parsed as invocation
                Diagnostic(ErrorCode.ERR_NoSuchMemberOrExtension, "44").WithArguments("int", "Deconstruct").WithLocation(13, 22),
                // (13,22): error CS8129: No Deconstruct instance or extension method was found for type 'int', with 1 out parameters.
                //         (var(x, y) = 44); // parsed as invocation
                Diagnostic(ErrorCode.ERR_MissingDeconstruct, "44").WithArguments("int", "1").WithLocation(13, 22),
                // (8,13): warning CS0219: The variable 'x' is assigned but its value is never used
                //         int x = 0, y = 0;
                Diagnostic(ErrorCode.WRN_UnreferencedVarAssg, "x").WithArguments("x").WithLocation(8, 13),
                // (8,20): warning CS0219: The variable 'y' is assigned but its value is never used
                //         int x = 0, y = 0;
                Diagnostic(ErrorCode.WRN_UnreferencedVarAssg, "y").WithArguments("y").WithLocation(8, 20)
                );
        }

        [Fact, CompilerTrait(CompilerFeature.RefLocalsReturns)]
        [WorkItem(12283, "https://github.com/dotnet/roslyn/issues/12283")]
        public void RefReturningInvocation()
        {
            string source = @"
class C
{
    static int i;

    static void Main()
    {
        int x = 0, y = 0;
        M(x, y) = 42;
        System.Console.WriteLine(i);
    }
    static ref int M(int a, int b) { return ref i; }
}
";
            var comp = CompileAndVerify(source, expectedOutput: "42");
            comp.VerifyDiagnostics();
        }

        [CompilerTrait(CompilerFeature.IOperation)]
        [Fact]
        public void DeclarationWithTypeInsideVarForm()
        {
            string source = @"
class C
{
    static void Main()
    {
        var(int x1, x2) = (1, 2);
        var(var x3, x4) = (1, 2);
        /*<bind>*/var(x5, var(x6, x7)) = (1, (2, 3))/*</bind>*/;
    }
}
";
            string expectedOperationTree = @"
ISimpleAssignmentOperation (OperationKind.SimpleAssignment, Type: ?, IsInvalid) (Syntax: 'var(x5, var ... (1, (2, 3))')
  Left: 
    IInvalidOperation (OperationKind.Invalid, Type: ?, IsInvalid) (Syntax: 'var(x5, var(x6, x7))')
      Children(3):
          IInvalidOperation (OperationKind.Invalid, Type: ?, IsInvalid) (Syntax: 'var')
            Children(0)
          IInvalidOperation (OperationKind.Invalid, Type: ?, IsInvalid) (Syntax: 'x5')
            Children(0)
          IInvalidOperation (OperationKind.Invalid, Type: ?, IsInvalid) (Syntax: 'var(x6, x7)')
            Children(3):
                IInvalidOperation (OperationKind.Invalid, Type: ?, IsInvalid) (Syntax: 'var')
                  Children(0)
                IInvalidOperation (OperationKind.Invalid, Type: ?, IsInvalid) (Syntax: 'x6')
                  Children(0)
                IInvalidOperation (OperationKind.Invalid, Type: ?, IsInvalid) (Syntax: 'x7')
                  Children(0)
  Right: 
    ITupleOperation (OperationKind.Tuple, Type: (System.Int32, (System.Int32, System.Int32))) (Syntax: '(1, (2, 3))')
      Elements(2):
          ILiteralOperation (OperationKind.Literal, Type: System.Int32, Constant: 1) (Syntax: '1')
          ITupleOperation (OperationKind.Tuple, Type: (System.Int32, System.Int32)) (Syntax: '(2, 3)')
            Elements(2):
                ILiteralOperation (OperationKind.Literal, Type: System.Int32, Constant: 2) (Syntax: '2')
                ILiteralOperation (OperationKind.Literal, Type: System.Int32, Constant: 3) (Syntax: '3')
";
            var expectedDiagnostics = new DiagnosticDescription[] {
                // CS1525: Invalid expression term 'int'
                //         var(int x1, x2) = (1, 2);
                Diagnostic(ErrorCode.ERR_InvalidExprTerm, "int").WithArguments("int").WithLocation(6, 13),
                // CS1003: Syntax error, ',' expected
                //         var(int x1, x2) = (1, 2);
                Diagnostic(ErrorCode.ERR_SyntaxError, "x1").WithArguments(",", "").WithLocation(6, 17),
                // CS1003: Syntax error, ',' expected
                //         var(var x3, x4) = (1, 2);
                Diagnostic(ErrorCode.ERR_SyntaxError, "x3").WithArguments(",", "").WithLocation(7, 17),
                // CS8199: The syntax 'var (...)' as an lvalue is reserved.
                //         var(int x1, x2) = (1, 2);
                Diagnostic(ErrorCode.ERR_VarInvocationLvalueReserved, "var(int x1, x2)").WithLocation(6, 9),
                // CS0103: The name 'var' does not exist in the current context
                //         var(int x1, x2) = (1, 2);
                Diagnostic(ErrorCode.ERR_NameNotInContext, "var").WithArguments("var").WithLocation(6, 9),
                // CS0103: The name 'x1' does not exist in the current context
                //         var(int x1, x2) = (1, 2);
                Diagnostic(ErrorCode.ERR_NameNotInContext, "x1").WithArguments("x1").WithLocation(6, 17),
                // CS0103: The name 'x2' does not exist in the current context
                //         var(int x1, x2) = (1, 2);
                Diagnostic(ErrorCode.ERR_NameNotInContext, "x2").WithArguments("x2").WithLocation(6, 21),
                // CS8199: The syntax 'var (...)' as an lvalue is reserved.
                //         var(var x3, x4) = (1, 2);
                Diagnostic(ErrorCode.ERR_VarInvocationLvalueReserved, "var(var x3, x4)").WithLocation(7, 9),
                // CS0103: The name 'var' does not exist in the current context
                //         var(var x3, x4) = (1, 2);
                Diagnostic(ErrorCode.ERR_NameNotInContext, "var").WithArguments("var").WithLocation(7, 9),
                // CS0103: The name 'var' does not exist in the current context
                //         var(var x3, x4) = (1, 2);
                Diagnostic(ErrorCode.ERR_NameNotInContext, "var").WithArguments("var").WithLocation(7, 13),
                // CS0103: The name 'x3' does not exist in the current context
                //         var(var x3, x4) = (1, 2);
                Diagnostic(ErrorCode.ERR_NameNotInContext, "x3").WithArguments("x3").WithLocation(7, 17),
                // CS0103: The name 'x4' does not exist in the current context
                //         var(var x3, x4) = (1, 2);
                Diagnostic(ErrorCode.ERR_NameNotInContext, "x4").WithArguments("x4").WithLocation(7, 21),
                // CS8199: The syntax 'var (...)' as an lvalue is reserved.
                //         /*<bind>*/var(x5, var(x6, x7)) = (1, (2, 3))/*</bind>*/;
                Diagnostic(ErrorCode.ERR_VarInvocationLvalueReserved, "var(x5, var(x6, x7))").WithLocation(8, 19),
                // CS0103: The name 'var' does not exist in the current context
                //         /*<bind>*/var(x5, var(x6, x7)) = (1, (2, 3))/*</bind>*/;
                Diagnostic(ErrorCode.ERR_NameNotInContext, "var").WithArguments("var").WithLocation(8, 19),
                // CS0103: The name 'x5' does not exist in the current context
                //         /*<bind>*/var(x5, var(x6, x7)) = (1, (2, 3))/*</bind>*/;
                Diagnostic(ErrorCode.ERR_NameNotInContext, "x5").WithArguments("x5").WithLocation(8, 23),
                // CS0103: The name 'var' does not exist in the current context
                //         /*<bind>*/var(x5, var(x6, x7)) = (1, (2, 3))/*</bind>*/;
                Diagnostic(ErrorCode.ERR_NameNotInContext, "var").WithArguments("var").WithLocation(8, 27),
                // CS0103: The name 'x6' does not exist in the current context
                //         /*<bind>*/var(x5, var(x6, x7)) = (1, (2, 3))/*</bind>*/;
                Diagnostic(ErrorCode.ERR_NameNotInContext, "x6").WithArguments("x6").WithLocation(8, 31),
                // CS0103: The name 'x7' does not exist in the current context
                //         /*<bind>*/var(x5, var(x6, x7)) = (1, (2, 3))/*</bind>*/;
                Diagnostic(ErrorCode.ERR_NameNotInContext, "x7").WithArguments("x7").WithLocation(8, 35)
            };

            VerifyOperationTreeAndDiagnosticsForTest<AssignmentExpressionSyntax>(source, expectedOperationTree, expectedDiagnostics);
        }

        [CompilerTrait(CompilerFeature.IOperation)]
        [Fact]
        public void ForWithCircularity1()
        {
            string source = @"
class C
{
    static void Main()
    {
        for (/*<bind>*/var (x1, x2) = (1, x1)/*</bind>*/; ;) { }
    }
}
";
            string expectedOperationTree = @"
IDeconstructionAssignmentOperation (OperationKind.DeconstructionAssignment, Type: (System.Int32 x1, var x2), IsInvalid) (Syntax: 'var (x1, x2) = (1, x1)')
  Left: 
    IDeclarationExpressionOperation (OperationKind.DeclarationExpression, Type: (System.Int32 x1, var x2)) (Syntax: 'var (x1, x2)')
      ITupleOperation (OperationKind.Tuple, Type: (System.Int32 x1, var x2)) (Syntax: '(x1, x2)')
        Elements(2):
            ILocalReferenceOperation: x1 (IsDeclaration: True) (OperationKind.LocalReference, Type: System.Int32) (Syntax: 'x1')
            ILocalReferenceOperation: x2 (IsDeclaration: True) (OperationKind.LocalReference, Type: var) (Syntax: 'x2')
  Right: 
    IConversionOperation (Implicit, TryCast: False, Unchecked) (OperationKind.Conversion, Type: (System.Int32, var), IsInvalid, IsImplicit) (Syntax: '(1, x1)')
      Conversion: CommonConversion (Exists: True, IsIdentity: True, IsNumeric: False, IsReference: False, IsUserDefined: False) (MethodSymbol: null)
      Operand: 
        ITupleOperation (OperationKind.Tuple, Type: (System.Int32, var x1), IsInvalid) (Syntax: '(1, x1)')
          Elements(2):
              ILiteralOperation (OperationKind.Literal, Type: System.Int32, Constant: 1) (Syntax: '1')
              ILocalReferenceOperation: x1 (OperationKind.LocalReference, Type: var, IsInvalid) (Syntax: 'x1')
";
            var expectedDiagnostics = new DiagnosticDescription[] {
                // CS0841: Cannot use local variable 'x1' before it is declared
                //         for (/*<bind>*/var (x1, x2) = (1, x1)/*</bind>*/; ;) { }
                Diagnostic(ErrorCode.ERR_VariableUsedBeforeDeclaration, "x1").WithArguments("x1").WithLocation(6, 43),
                // CS0165: Use of unassigned local variable 'x1'
                //         for (/*<bind>*/var (x1, x2) = (1, x1)/*</bind>*/; ;) { }
                Diagnostic(ErrorCode.ERR_UseDefViolation, "x1").WithArguments("x1").WithLocation(6, 43)
            };

            VerifyOperationTreeAndDiagnosticsForTest<AssignmentExpressionSyntax>(source, expectedOperationTree, expectedDiagnostics);
        }

        [CompilerTrait(CompilerFeature.IOperation)]
        [Fact]
        public void ForWithCircularity2()
        {
            string source = @"
class C
{
    static void Main()
    {
        for (/*<bind>*/var (x1, x2) = (x2, 2)/*</bind>*/; ;) { }
    }
}
";
            string expectedOperationTree = @"
IDeconstructionAssignmentOperation (OperationKind.DeconstructionAssignment, Type: (var x1, System.Int32 x2), IsInvalid) (Syntax: 'var (x1, x2) = (x2, 2)')
  Left: 
    IDeclarationExpressionOperation (OperationKind.DeclarationExpression, Type: (var x1, System.Int32 x2)) (Syntax: 'var (x1, x2)')
      ITupleOperation (OperationKind.Tuple, Type: (var x1, System.Int32 x2)) (Syntax: '(x1, x2)')
        Elements(2):
            ILocalReferenceOperation: x1 (IsDeclaration: True) (OperationKind.LocalReference, Type: var) (Syntax: 'x1')
            ILocalReferenceOperation: x2 (IsDeclaration: True) (OperationKind.LocalReference, Type: System.Int32) (Syntax: 'x2')
  Right: 
    IConversionOperation (Implicit, TryCast: False, Unchecked) (OperationKind.Conversion, Type: (var, System.Int32), IsInvalid, IsImplicit) (Syntax: '(x2, 2)')
      Conversion: CommonConversion (Exists: True, IsIdentity: True, IsNumeric: False, IsReference: False, IsUserDefined: False) (MethodSymbol: null)
      Operand: 
        ITupleOperation (OperationKind.Tuple, Type: (var x2, System.Int32), IsInvalid) (Syntax: '(x2, 2)')
          Elements(2):
              ILocalReferenceOperation: x2 (OperationKind.LocalReference, Type: var, IsInvalid) (Syntax: 'x2')
              ILiteralOperation (OperationKind.Literal, Type: System.Int32, Constant: 2) (Syntax: '2')
";
            var expectedDiagnostics = new DiagnosticDescription[] {
                // CS0841: Cannot use local variable 'x2' before it is declared
                //         for (/*<bind>*/var (x1, x2) = (x2, 2)/*</bind>*/; ;) { }
                Diagnostic(ErrorCode.ERR_VariableUsedBeforeDeclaration, "x2").WithArguments("x2").WithLocation(6, 40),
                // CS0165: Use of unassigned local variable 'x2'
                //         for (/*<bind>*/var (x1, x2) = (x2, 2)/*</bind>*/; ;) { }
                Diagnostic(ErrorCode.ERR_UseDefViolation, "x2").WithArguments("x2").WithLocation(6, 40)
            };

            VerifyOperationTreeAndDiagnosticsForTest<AssignmentExpressionSyntax>(source, expectedOperationTree, expectedDiagnostics);
        }

        [CompilerTrait(CompilerFeature.IOperation)]
        [Fact]
        public void ForEachNameConflict()
        {
            string source = @"
class C
{
    static void Main()
    {
        int x1 = 1;
        /*<bind>*/foreach ((int x1, int x2) in M()) { }/*</bind>*/
        System.Console.Write(x1);
    }
    static (int, int)[] M() { return new[] { (1, 2) }; }
}
";
            string expectedOperationTree = @"
IForEachLoopOperation (LoopKind.ForEach) (OperationKind.Loop, Type: null, IsInvalid) (Syntax: 'foreach ((i ... in M()) { }')
  Locals: Local_1: System.Int32 x1
    Local_2: System.Int32 x2
  LoopControlVariable: 
    ITupleOperation (OperationKind.Tuple, Type: (System.Int32 x1, System.Int32 x2), IsInvalid) (Syntax: '(int x1, int x2)')
      Elements(2):
          IDeclarationExpressionOperation (OperationKind.DeclarationExpression, Type: System.Int32, IsInvalid) (Syntax: 'int x1')
            ILocalReferenceOperation: x1 (IsDeclaration: True) (OperationKind.LocalReference, Type: System.Int32, IsInvalid) (Syntax: 'x1')
          IDeclarationExpressionOperation (OperationKind.DeclarationExpression, Type: System.Int32) (Syntax: 'int x2')
            ILocalReferenceOperation: x2 (IsDeclaration: True) (OperationKind.LocalReference, Type: System.Int32) (Syntax: 'x2')
  Collection: 
    IConversionOperation (Implicit, TryCast: False, Unchecked) (OperationKind.Conversion, Type: System.Collections.IEnumerable, IsImplicit) (Syntax: 'M()')
      Conversion: CommonConversion (Exists: True, IsIdentity: False, IsNumeric: False, IsReference: True, IsUserDefined: False) (MethodSymbol: null)
      Operand: 
        IInvocationOperation ((System.Int32, System.Int32)[] C.M()) (OperationKind.Invocation, Type: (System.Int32, System.Int32)[]) (Syntax: 'M()')
          Instance Receiver: 
            null
          Arguments(0)
  Body: 
    IBlockOperation (0 statements) (OperationKind.Block, Type: null) (Syntax: '{ }')
  NextVariables(0)
";
            var expectedDiagnostics = new DiagnosticDescription[] {
                // CS0136: A local or parameter named 'x1' cannot be declared in this scope because that name is used in an enclosing local scope to define a local or parameter
                //         /*<bind>*/foreach ((int x1, int x2) in M()) { }/*</bind>*/
                Diagnostic(ErrorCode.ERR_LocalIllegallyOverrides, "x1").WithArguments("x1").WithLocation(7, 33)
            };

            VerifyOperationTreeAndDiagnosticsForTest<ForEachVariableStatementSyntax>(source, expectedOperationTree, expectedDiagnostics);
        }

        [CompilerTrait(CompilerFeature.IOperation)]
        [Fact]
        public void ForEachNameConflict2()
        {
            string source = @"
class C
{
    static void Main()
    {
        /*<bind>*/foreach ((int x1, int x2) in M(out int x1)) { }/*</bind>*/
    }
    static (int, int)[] M(out int a) { a = 1; return new[] { (1, 2) }; }
}
";
            string expectedOperationTree = @"
IForEachLoopOperation (LoopKind.ForEach) (OperationKind.Loop, Type: null, IsInvalid) (Syntax: 'foreach ((i ... nt x1)) { }')
  Locals: Local_1: System.Int32 x1
    Local_2: System.Int32 x2
  LoopControlVariable: 
    ITupleOperation (OperationKind.Tuple, Type: (System.Int32 x1, System.Int32 x2), IsInvalid) (Syntax: '(int x1, int x2)')
      Elements(2):
          IDeclarationExpressionOperation (OperationKind.DeclarationExpression, Type: System.Int32, IsInvalid) (Syntax: 'int x1')
            ILocalReferenceOperation: x1 (IsDeclaration: True) (OperationKind.LocalReference, Type: System.Int32, IsInvalid) (Syntax: 'x1')
          IDeclarationExpressionOperation (OperationKind.DeclarationExpression, Type: System.Int32) (Syntax: 'int x2')
            ILocalReferenceOperation: x2 (IsDeclaration: True) (OperationKind.LocalReference, Type: System.Int32) (Syntax: 'x2')
  Collection: 
    IConversionOperation (Implicit, TryCast: False, Unchecked) (OperationKind.Conversion, Type: System.Collections.IEnumerable, IsImplicit) (Syntax: 'M(out int x1)')
      Conversion: CommonConversion (Exists: True, IsIdentity: False, IsNumeric: False, IsReference: True, IsUserDefined: False) (MethodSymbol: null)
      Operand: 
        IInvocationOperation ((System.Int32, System.Int32)[] C.M(out System.Int32 a)) (OperationKind.Invocation, Type: (System.Int32, System.Int32)[]) (Syntax: 'M(out int x1)')
          Instance Receiver: 
            null
          Arguments(1):
              IArgumentOperation (ArgumentKind.Explicit, Matching Parameter: a) (OperationKind.Argument, Type: System.Int32) (Syntax: 'out int x1')
                IDeclarationExpressionOperation (OperationKind.DeclarationExpression, Type: System.Int32) (Syntax: 'int x1')
                  ILocalReferenceOperation: x1 (IsDeclaration: True) (OperationKind.LocalReference, Type: System.Int32) (Syntax: 'x1')
                InConversion: CommonConversion (Exists: True, IsIdentity: True, IsNumeric: False, IsReference: False, IsUserDefined: False) (MethodSymbol: null)
                OutConversion: CommonConversion (Exists: True, IsIdentity: True, IsNumeric: False, IsReference: False, IsUserDefined: False) (MethodSymbol: null)
  Body: 
    IBlockOperation (0 statements) (OperationKind.Block, Type: null) (Syntax: '{ }')
  NextVariables(0)
";
            var expectedDiagnostics = new DiagnosticDescription[] {
                // CS0136: A local or parameter named 'x1' cannot be declared in this scope because that name is used in an enclosing local scope to define a local or parameter
                //         /*<bind>*/foreach ((int x1, int x2) in M(out int x1)) { }/*</bind>*/
                Diagnostic(ErrorCode.ERR_LocalIllegallyOverrides, "x1").WithArguments("x1").WithLocation(6, 33)
            };

            VerifyOperationTreeAndDiagnosticsForTest<ForEachVariableStatementSyntax>(source, expectedOperationTree, expectedDiagnostics);
        }

        [Fact]
        public void ForEachNameConflict3()
        {
            string source = @"
class C
{
    static void Main()
    {
        foreach ((int x1, int x2) in M())
        {
            int x1 = 1;
            System.Console.Write(x1);
        }
    }
    static (int, int)[] M() { return new[] { (1, 2) }; }
}
";

            var comp = CreateStandardCompilation(source, references: new[] { ValueTupleRef, SystemRuntimeFacadeRef });
            comp.VerifyDiagnostics(
                // (8,17): error CS0136: A local or parameter named 'x1' cannot be declared in this scope because that name is used in an enclosing local scope to define a local or parameter
                //             int x1 = 1;
                Diagnostic(ErrorCode.ERR_LocalIllegallyOverrides, "x1").WithArguments("x1").WithLocation(8, 17)
                );
        }

        [Fact]
        public void ForEachUseBeforeDeclared()
        {
            string source = @"
class C
{
    static void Main()
    {
        foreach ((int x1, int x2) in M(x1)) { }
    }
    static (int, int)[] M(int a) { return new[] { (1, 2) }; }
}
";

            var comp = CreateStandardCompilation(source, references: new[] { ValueTupleRef, SystemRuntimeFacadeRef });
            comp.VerifyDiagnostics(
                // (6,40): error CS0103: The name 'x1' does not exist in the current context
                //         foreach ((int x1, int x2) in M(x1))
                Diagnostic(ErrorCode.ERR_NameNotInContext, "x1").WithArguments("x1").WithLocation(6, 40)
                );
        }

        [Fact]
        public void ForEachUseOutsideScope()
        {
            string source = @"
class C
{
    static void Main()
    {
        foreach ((int x1, int x2) in M()) { }
        System.Console.Write(x1);
    }
    static (int, int)[] M() { return new[] { (1, 2) }; }
}
";

            var comp = CreateStandardCompilation(source, references: new[] { ValueTupleRef, SystemRuntimeFacadeRef });
            comp.VerifyDiagnostics(
                // (7,30): error CS0103: The name 'x1' does not exist in the current context
                //         System.Console.Write(x1);
                Diagnostic(ErrorCode.ERR_NameNotInContext, "x1").WithArguments("x1").WithLocation(7, 30)
                );
        }

        [CompilerTrait(CompilerFeature.IOperation)]
        [Fact]
        public void ForEachNoIEnumerable()
        {
            string source = @"
class C
{
    static void Main()
    {
        foreach (/*<bind>*/var (x1, x2)/*</bind>*/ in 1)
        {
            System.Console.WriteLine(x1 + "" "" + x2);
        }
    }
}
";
            string expectedOperationTree = @"
IDeclarationExpressionOperation (OperationKind.DeclarationExpression, Type: (var x1, var x2), IsInvalid) (Syntax: 'var (x1, x2)')
  ITupleOperation (OperationKind.Tuple, Type: (var x1, var x2), IsInvalid) (Syntax: '(x1, x2)')
    Elements(2):
        ILocalReferenceOperation: x1 (IsDeclaration: True) (OperationKind.LocalReference, Type: var, IsInvalid) (Syntax: 'x1')
        ILocalReferenceOperation: x2 (IsDeclaration: True) (OperationKind.LocalReference, Type: var, IsInvalid) (Syntax: 'x2')
";
            var expectedDiagnostics = new DiagnosticDescription[] {
                // CS1579: foreach statement cannot operate on variables of type 'int' because 'int' does not contain a public definition for 'GetEnumerator'
                //         foreach (/*<bind>*/var (x1, x2)/*</bind>*/ in 1)
                Diagnostic(ErrorCode.ERR_ForEachMissingMember, "1").WithArguments("int", "GetEnumerator").WithLocation(6, 55),
                // CS8130: Cannot infer the type of implicitly-typed deconstruction variable 'x1'.
                //         foreach (/*<bind>*/var (x1, x2)/*</bind>*/ in 1)
                Diagnostic(ErrorCode.ERR_TypeInferenceFailedForImplicitlyTypedDeconstructionVariable, "x1").WithArguments("x1").WithLocation(6, 33),
                // CS8130: Cannot infer the type of implicitly-typed deconstruction variable 'x2'.
                //         foreach (/*<bind>*/var (x1, x2)/*</bind>*/ in 1)
                Diagnostic(ErrorCode.ERR_TypeInferenceFailedForImplicitlyTypedDeconstructionVariable, "x2").WithArguments("x2").WithLocation(6, 37)
            };

            VerifyOperationTreeAndDiagnosticsForTest<DeclarationExpressionSyntax>(source, expectedOperationTree, expectedDiagnostics);
        }

        [CompilerTrait(CompilerFeature.IOperation)]
        [Fact]
        public void ForEachIterationVariablesAreReadonly()
        {
            string source = @"
class C
{
    static void Main()
    {
        foreach (/*<bind>*/(int x1, var (x2, x3))/*</bind>*/ in new[] { (1, (1, 1)) })
        {
            x1 = 1;
            x2 = 2;
            x3 = 3;
        }
    }
}
";
            string expectedOperationTree = @"
ITupleOperation (OperationKind.Tuple, Type: (System.Int32 x1, (System.Int32 x2, System.Int32 x3))) (Syntax: '(int x1, var (x2, x3))')
  Elements(2):
      IDeclarationExpressionOperation (OperationKind.DeclarationExpression, Type: System.Int32) (Syntax: 'int x1')
        ILocalReferenceOperation: x1 (IsDeclaration: True) (OperationKind.LocalReference, Type: System.Int32) (Syntax: 'x1')
      IDeclarationExpressionOperation (OperationKind.DeclarationExpression, Type: (System.Int32 x2, System.Int32 x3)) (Syntax: 'var (x2, x3)')
        ITupleOperation (OperationKind.Tuple, Type: (System.Int32 x2, System.Int32 x3)) (Syntax: '(x2, x3)')
          Elements(2):
              ILocalReferenceOperation: x2 (IsDeclaration: True) (OperationKind.LocalReference, Type: System.Int32) (Syntax: 'x2')
              ILocalReferenceOperation: x3 (IsDeclaration: True) (OperationKind.LocalReference, Type: System.Int32) (Syntax: 'x3')
";
            var expectedDiagnostics = new DiagnosticDescription[] {
                // CS1656: Cannot assign to 'x1' because it is a 'foreach iteration variable'
                //             x1 = 1;
                Diagnostic(ErrorCode.ERR_AssgReadonlyLocalCause, "x1").WithArguments("x1", "foreach iteration variable").WithLocation(8, 13),
                // CS1656: Cannot assign to 'x2' because it is a 'foreach iteration variable'
                //             x2 = 2;
                Diagnostic(ErrorCode.ERR_AssgReadonlyLocalCause, "x2").WithArguments("x2", "foreach iteration variable").WithLocation(9, 13),
                // CS1656: Cannot assign to 'x3' because it is a 'foreach iteration variable'
                //             x3 = 3;
                Diagnostic(ErrorCode.ERR_AssgReadonlyLocalCause, "x3").WithArguments("x3", "foreach iteration variable").WithLocation(10, 13)
            };

            VerifyOperationTreeAndDiagnosticsForTest<TupleExpressionSyntax>(source, expectedOperationTree, expectedDiagnostics);
        }

        [Fact]
        public void ForEachScoping()
        {
            string source = @"
class C
{
    static void Main()
    {
        foreach (var (x1, x2) in M(x1)) { }
    }
    static (int, int) M(int i) { return (1, 2); }
}
";

            var comp = CreateStandardCompilation(source, references: new[] { ValueTupleRef, SystemRuntimeFacadeRef });
            comp.VerifyDiagnostics(
                // (6,36): error CS0103: The name 'x1' does not exist in the current context
                //         foreach (var (x1, x2) in M(x1)) { }
                Diagnostic(ErrorCode.ERR_NameNotInContext, "x1").WithArguments("x1").WithLocation(6, 36),
                // (6,23): error CS8130: Cannot infer the type of implicitly-typed deconstruction variable 'x1'.
                //         foreach (var (x1, x2) in M(x1)) { }
                Diagnostic(ErrorCode.ERR_TypeInferenceFailedForImplicitlyTypedDeconstructionVariable, "x1").WithArguments("x1").WithLocation(6, 23),
                // (6,27): error CS8130: Cannot infer the type of implicitly-typed deconstruction variable 'x2'.
                //         foreach (var (x1, x2) in M(x1)) { }
                Diagnostic(ErrorCode.ERR_TypeInferenceFailedForImplicitlyTypedDeconstructionVariable, "x2").WithArguments("x2").WithLocation(6, 27)
                );
        }

        [Fact]
        public void AssignmentDataFlow()
        {
            string source = @"
class C
{
    static void Main()
    {
        int x, y;
        (x, y) = new C(); // x and y are assigned here, so no complaints on usage of un-initialized locals on the line below
        System.Console.WriteLine(x + "" "" + y);
    }

    public void Deconstruct(out int a, out int b)
    {
        a = 1;
        b = 2;
    }
}
";
            var comp = CreateStandardCompilation(source, references: s_valueTupleRefs);
            comp.VerifyDiagnostics();
        }

        [Fact]
        public void GetTypeInfoForTupleLiteral()
        {
            var source = @"
class C
{
    static void Main()
    {
        var x1 = (1, 2);
        var (x2, x3) = (1, 2);
        System.Console.Write($""{x1} {x2} {x3}"");
    }
}
";
            Action<ModuleSymbol> validator = module =>
            {
                var sourceModule = (SourceModuleSymbol)module;
                var compilation = sourceModule.DeclaringCompilation;
                var tree = compilation.SyntaxTrees.First();
                var model = compilation.GetSemanticModel(tree);
                var nodes = tree.GetCompilationUnitRoot().DescendantNodes();

                var literal1 = nodes.OfType<TupleExpressionSyntax>().First();
                Assert.Equal("(int, int)", model.GetTypeInfo(literal1).Type.ToDisplayString());

                var literal2 = nodes.OfType<TupleExpressionSyntax>().Skip(1).First();
                Assert.Equal("(int, int)", model.GetTypeInfo(literal2).Type.ToDisplayString());
            };

            var verifier = CompileAndVerify(source, additionalRefs: new[] { ValueTupleRef, SystemRuntimeFacadeRef }, sourceSymbolValidator: validator);
            verifier.VerifyDiagnostics();
        }

        [Fact]
        public void DeclarationWithCircularity3()
        {
            string source = @"
class C
{
    static void Main()
    {
        var (x1, x2) = (M(out x2), M(out x1));
    }
    static T M<T>(out T x) { x = default(T); return x; }
}
";
            var comp = CreateStandardCompilation(source, references: new[] { ValueTupleRef, SystemRuntimeFacadeRef });
            comp.VerifyDiagnostics(
                // (6,31): error CS0841: Cannot use local variable 'x2' before it is declared
                //         var (x1, x2) = (M(out x2), M(out x1));
                Diagnostic(ErrorCode.ERR_VariableUsedBeforeDeclaration, "x2").WithArguments("x2").WithLocation(6, 31),
                // (6,42): error CS0841: Cannot use local variable 'x1' before it is declared
                //         var (x1, x2) = (M(out x2), M(out x1));
                Diagnostic(ErrorCode.ERR_VariableUsedBeforeDeclaration, "x1").WithArguments("x1").WithLocation(6, 42)
                );
        }

        [Fact, WorkItem(13081, "https://github.com/dotnet/roslyn/issues/13081")]
        public void GettingDiagnosticsWhenValueTupleIsMissing()
        {
            var source = @"
class C1
{
    static void Test(int arg1, (byte, byte) arg2)
    {
        foreach ((int, int) e in new (int, int)[10])
        {
        }
    }
}
";
            var comp = CreateStandardCompilation(source);
            comp.VerifyDiagnostics(
                // (4,32): error CS8179: Predefined type 'System.ValueTuple`2' is not defined or imported
                //     static void Test(int arg1, (byte, byte) arg2)
                Diagnostic(ErrorCode.ERR_PredefinedValueTupleTypeNotFound, "(byte, byte)").WithArguments("System.ValueTuple`2").WithLocation(4, 32),
                // (6,38): error CS8179: Predefined type 'System.ValueTuple`2' is not defined or imported
                //         foreach ((int, int) e in new (int, int)[10])
                Diagnostic(ErrorCode.ERR_PredefinedValueTupleTypeNotFound, "(int, int)").WithArguments("System.ValueTuple`2").WithLocation(6, 38),
                // (6,18): error CS8179: Predefined type 'System.ValueTuple`2' is not defined or imported
                //         foreach ((int, int) e in new (int, int)[10])
                Diagnostic(ErrorCode.ERR_PredefinedValueTupleTypeNotFound, "(int, int)").WithArguments("System.ValueTuple`2").WithLocation(6, 18)
                );
            // no crash
        }

        [Fact]
        public void DeconstructionMayBeEmbedded()
        {
            var source = @"
class C1
{
    void M()
    {
        if (true)
            var (x, y) = (1, 2);
    }
}
";
            var comp = CreateStandardCompilation(source, references: s_valueTupleRefs);
            comp.VerifyDiagnostics(
                // this is no longer considered a declaration statement,
                // but rather is an assignment expression. So no error.
                );
        }

        [Fact]
        public void AssignmentExpressionCanBeUsedInEmbeddedStatement()
        {
            var source = @"
class C1
{
    void M()
    {
        int x, y;
        if (true)
            (x, y) = (1, 2);
    }
}
";
            var comp = CreateStandardCompilation(source, references: s_valueTupleRefs);
            comp.VerifyDiagnostics();
        }

        [Fact]
        public void DeconstructObsoleteWarning()
        {
            var source = @"
class C
{
    void M()
    {
       (int y1, int y2) = new C();
    }
    [System.Obsolete()]
    void Deconstruct(out int x1, out int x2) { x1 = 1; x2 = 2; }
}
";
            var comp = CreateStandardCompilation(source, references: s_valueTupleRefs);
            comp.VerifyDiagnostics(
                // (6,27): warning CS0612: 'C.Deconstruct(out int, out int)' is obsolete
                //        (int y1, int y2) = new C();
                Diagnostic(ErrorCode.WRN_DeprecatedSymbol, "new C()").WithArguments("C.Deconstruct(out int, out int)").WithLocation(6, 27)
                );
        }

        [Fact]
        public void DeconstructObsoleteError()
        {
            var source = @"
class C
{
    void M()
    {
       (int y1, int y2) = new C();
    }
    [System.Obsolete(""Deprecated"", error: true)]
    void Deconstruct(out int x1, out int x2) { x1 = 1; x2 = 2; }
}
";
            var comp = CreateStandardCompilation(source, references: s_valueTupleRefs);
            comp.VerifyDiagnostics(
                // (6,27): error CS0619: 'C.Deconstruct(out int, out int)' is obsolete: 'Deprecated'
                //        (int y1, int y2) = new C();
                Diagnostic(ErrorCode.ERR_DeprecatedSymbolStr, "new C()").WithArguments("C.Deconstruct(out int, out int)", "Deprecated").WithLocation(6, 27)
                );
        }

        [Fact]
        public void DeconstructionLocalsDeclaredNotUsed()
        {
            // Check that there are no *use sites* within this code for local variables.
            // They are not declared. So they should not be returned
            // by SemanticModel.GetSymbolInfo. Similarly, check that all designation syntax
            // forms declare deconstruction locals.
            string source = @"
class Program
{
    static void Main()
    {
        var (x1, y1) = (1, 2);

        (var x2, var y2) = (1, 2);
    }

    static void M((int, int) t)
    {
        var (x3, y3) = t;

        (var x4, var y4) = t;
    }
}
";
            var comp = CreateStandardCompilation(source, references: s_valueTupleRefs);
            comp.VerifyDiagnostics();

            var tree = comp.SyntaxTrees.First();
            var model = comp.GetSemanticModel(tree, ignoreAccessibility: false);
            var nodes = tree.GetCompilationUnitRoot().DescendantNodes();
            foreach (var node in nodes)
            {
                var si = model.GetSymbolInfo(node);
                var symbol = si.Symbol;
                if ((object)symbol != null)
                {
                    if (node is DeclarationExpressionSyntax)
                    {
                        Assert.Equal(SymbolKind.Local, symbol.Kind);
                        Assert.Equal(LocalDeclarationKind.DeconstructionVariable, ((LocalSymbol)symbol).DeclarationKind);
                    }
                    else
                    {
                        Assert.NotEqual(SymbolKind.Local, symbol.Kind);
                    }
                }

                symbol = model.GetDeclaredSymbol(node);
                if ((object)symbol != null)
                {
                    if (node is SingleVariableDesignationSyntax)
                    {
                        Assert.Equal(SymbolKind.Local, symbol.Kind);
                        Assert.Equal(LocalDeclarationKind.DeconstructionVariable, ((LocalSymbol)symbol).DeclarationKind);
                    }
                    else
                    {
                        Assert.NotEqual(SymbolKind.Local, symbol.Kind);
                    }
                }
            }
        }

        [CompilerTrait(CompilerFeature.IOperation)]
        [Fact, WorkItem(14287, "https://github.com/dotnet/roslyn/issues/14287")]
        public void TupleDeconstructionStatementWithTypesCannotBeConst()
        {
            string source = @"
class C
{
    static void Main()
    {
        /*<bind>*/const (int x, int y) = (1, 2);/*</bind>*/
    }
}
";
            string expectedOperationTree = @"
<<<<<<< HEAD
IVariableDeclarationGroup (1 declarations) (OperationKind.VariableDeclarationStatement, IsInvalid) (Syntax: 'const (int  ... ) = (1, 2);')
  ISingleVariableDeclaration (Symbol: (System.Int32 x, System.Int32 y) ) (OperationKind.SingleVariableDeclaration, IsInvalid) (Syntax: '= (1, 2)')
=======
IVariableDeclarationsOperation (1 declarations) (OperationKind.VariableDeclarations, Type: null, IsInvalid) (Syntax: 'const (int  ... ) = (1, 2);')
  IVariableDeclarationOperation (1 variables) (OperationKind.VariableDeclaration, Type: null, IsInvalid) (Syntax: '= (1, 2)')
    Variables: Local_1: (System.Int32 x, System.Int32 y) 
>>>>>>> 19f49b0f
    Initializer: 
      IVariableInitializerOperation (OperationKind.VariableInitializer, Type: null, IsInvalid) (Syntax: '= (1, 2)')
        IConversionOperation (Implicit, TryCast: False, Unchecked) (OperationKind.Conversion, Type: (System.Int32 x, System.Int32 y), IsImplicit) (Syntax: '(1, 2)')
          Conversion: CommonConversion (Exists: True, IsIdentity: True, IsNumeric: False, IsReference: False, IsUserDefined: False) (MethodSymbol: null)
          Operand: 
            ITupleOperation (OperationKind.Tuple, Type: (System.Int32, System.Int32)) (Syntax: '(1, 2)')
              Elements(2):
                  ILiteralOperation (OperationKind.Literal, Type: System.Int32, Constant: 1) (Syntax: '1')
                  ILiteralOperation (OperationKind.Literal, Type: System.Int32, Constant: 2) (Syntax: '2')
";
            var expectedDiagnostics = new DiagnosticDescription[] {
                // CS1001: Identifier expected
                //         const /*<bind>*/(int x, int y) = (1, 2)/*</bind>*/;
                Diagnostic(ErrorCode.ERR_IdentifierExpected, "=").WithLocation(6, 40),
                // CS0283: The type '(int x, int y)' cannot be declared const
                //         const /*<bind>*/(int x, int y) = (1, 2)/*</bind>*/;
                Diagnostic(ErrorCode.ERR_BadConstType, "(int x, int y)").WithArguments("(int x, int y)").WithLocation(6, 25)
            };

            VerifyOperationTreeAndDiagnosticsForTest<LocalDeclarationStatementSyntax>(source, expectedOperationTree, expectedDiagnostics);
        }

        [Fact, WorkItem(14287, "https://github.com/dotnet/roslyn/issues/14287")]
        public void TupleDeconstructionStatementWithoutTypesCannotBeConst()
        {
            string source = @"
class C
{
    static void Main()
    {
        const var (x, y) = (1, 2);
    }
}
";

            var comp = CreateStandardCompilation(source, references: new[] { ValueTupleRef, SystemRuntimeFacadeRef });
            comp.VerifyDiagnostics(
                // (6,9): error CS0106: The modifier 'const' is not valid for this item
                //         const var (x, y) = (1, 2);
                Diagnostic(ErrorCode.ERR_BadMemberFlag, "const").WithArguments("const").WithLocation(6, 9),
                // (6,19): error CS1001: Identifier expected
                //         const var (x, y) = (1, 2);
                Diagnostic(ErrorCode.ERR_IdentifierExpected, "(").WithLocation(6, 19),
                // (6,21): error CS1001: Identifier expected
                //         const var (x, y) = (1, 2);
                Diagnostic(ErrorCode.ERR_IdentifierExpected, ",").WithLocation(6, 21),
                // (6,24): error CS1001: Identifier expected
                //         const var (x, y) = (1, 2);
                Diagnostic(ErrorCode.ERR_IdentifierExpected, ")").WithLocation(6, 24),
                // (6,26): error CS1002: ; expected
                //         const var (x, y) = (1, 2);
                Diagnostic(ErrorCode.ERR_SemicolonExpected, "=").WithLocation(6, 26),
                // (6,26): error CS1525: Invalid expression term '='
                //         const var (x, y) = (1, 2);
                Diagnostic(ErrorCode.ERR_InvalidExprTerm, "=").WithArguments("=").WithLocation(6, 26),
                // (6,19): error CS8112: '(x, y)' is a local function and must therefore always have a body.
                //         const var (x, y) = (1, 2);
                Diagnostic(ErrorCode.ERR_LocalFunctionMissingBody, "").WithArguments("(x, y)").WithLocation(6, 19),
                // (6,20): error CS0246: The type or namespace name 'x' could not be found (are you missing a using directive or an assembly reference?)
                //         const var (x, y) = (1, 2);
                Diagnostic(ErrorCode.ERR_SingleTypeNameNotFound, "x").WithArguments("x").WithLocation(6, 20),
                // (6,23): error CS0246: The type or namespace name 'y' could not be found (are you missing a using directive or an assembly reference?)
                //         const var (x, y) = (1, 2);
                Diagnostic(ErrorCode.ERR_SingleTypeNameNotFound, "y").WithArguments("y").WithLocation(6, 23),
                // (6,15): error CS0825: The contextual keyword 'var' may only appear within a local variable declaration or in script code
                //         const var (x, y) = (1, 2);
                Diagnostic(ErrorCode.ERR_TypeVarNotFound, "var").WithLocation(6, 15)
            );
        }

        [Fact, WorkItem(15934, "https://github.com/dotnet/roslyn/issues/15934")]
        public void PointerTypeInDeconstruction()
        {
            string source = @"
unsafe class C
{
    static void Main(C c)
    {
        (int* x1, int y1) = c;
        (var* x2, int y2) = c;
        (int*[] x3, int y3) = c;
        (var*[] x4, int y4) = c;
    }
    public void Deconstruct(out dynamic x, out dynamic y)
    {
        x = y = null;
    }
}
";
            var comp = CreateCompilationWithMscorlibAndSystemCore(source,
                references: new[] { ValueTupleRef, SystemRuntimeFacadeRef },
                options: TestOptions.UnsafeDebugDll);

            // The precise diagnostics here are not important, and may be sensitive to parser
            // adjustments. This is a test that we don't crash. The errors here are likely to
            // change as we adjust the parser and semantic analysis of error cases.
            comp.VerifyDiagnostics(
                // (6,10): error CS1525: Invalid expression term 'int'
                //         (int* x1, int y1) = c;
                Diagnostic(ErrorCode.ERR_InvalidExprTerm, "int").WithArguments("int").WithLocation(6, 10),
                // (8,10): error CS1525: Invalid expression term 'int'
                //         (int*[] x3, int y3) = c;
                Diagnostic(ErrorCode.ERR_InvalidExprTerm, "int").WithArguments("int").WithLocation(8, 10),
                // (8,14): error CS1525: Invalid expression term '['
                //         (int*[] x3, int y3) = c;
                Diagnostic(ErrorCode.ERR_InvalidExprTerm, "[").WithArguments("[").WithLocation(8, 14),
                // (8,15): error CS0443: Syntax error; value expected
                //         (int*[] x3, int y3) = c;
                Diagnostic(ErrorCode.ERR_ValueExpected, "]").WithLocation(8, 15),
                // (8,17): error CS1026: ) expected
                //         (int*[] x3, int y3) = c;
                Diagnostic(ErrorCode.ERR_CloseParenExpected, "x3").WithLocation(8, 17),
                // (8,17): error CS1002: ; expected
                //         (int*[] x3, int y3) = c;
                Diagnostic(ErrorCode.ERR_SemicolonExpected, "x3").WithLocation(8, 17),
                // (8,19): error CS1002: ; expected
                //         (int*[] x3, int y3) = c;
                Diagnostic(ErrorCode.ERR_SemicolonExpected, ",").WithLocation(8, 19),
                // (8,19): error CS1513: } expected
                //         (int*[] x3, int y3) = c;
                Diagnostic(ErrorCode.ERR_RbraceExpected, ",").WithLocation(8, 19),
                // (8,27): error CS1002: ; expected
                //         (int*[] x3, int y3) = c;
                Diagnostic(ErrorCode.ERR_SemicolonExpected, ")").WithLocation(8, 27),
                // (8,27): error CS1513: } expected
                //         (int*[] x3, int y3) = c;
                Diagnostic(ErrorCode.ERR_RbraceExpected, ")").WithLocation(8, 27),
                // (8,29): error CS1525: Invalid expression term '='
                //         (int*[] x3, int y3) = c;
                Diagnostic(ErrorCode.ERR_InvalidExprTerm, "=").WithArguments("=").WithLocation(8, 29),
                // (9,14): error CS1525: Invalid expression term '['
                //         (var*[] x4, int y4) = c;
                Diagnostic(ErrorCode.ERR_InvalidExprTerm, "[").WithArguments("[").WithLocation(9, 14),
                // (9,15): error CS0443: Syntax error; value expected
                //         (var*[] x4, int y4) = c;
                Diagnostic(ErrorCode.ERR_ValueExpected, "]").WithLocation(9, 15),
                // (9,17): error CS1026: ) expected
                //         (var*[] x4, int y4) = c;
                Diagnostic(ErrorCode.ERR_CloseParenExpected, "x4").WithLocation(9, 17),
                // (9,17): error CS1002: ; expected
                //         (var*[] x4, int y4) = c;
                Diagnostic(ErrorCode.ERR_SemicolonExpected, "x4").WithLocation(9, 17),
                // (9,19): error CS1002: ; expected
                //         (var*[] x4, int y4) = c;
                Diagnostic(ErrorCode.ERR_SemicolonExpected, ",").WithLocation(9, 19),
                // (9,19): error CS1513: } expected
                //         (var*[] x4, int y4) = c;
                Diagnostic(ErrorCode.ERR_RbraceExpected, ",").WithLocation(9, 19),
                // (9,27): error CS1002: ; expected
                //         (var*[] x4, int y4) = c;
                Diagnostic(ErrorCode.ERR_SemicolonExpected, ")").WithLocation(9, 27),
                // (9,27): error CS1513: } expected
                //         (var*[] x4, int y4) = c;
                Diagnostic(ErrorCode.ERR_RbraceExpected, ")").WithLocation(9, 27),
                // (9,29): error CS1525: Invalid expression term '='
                //         (var*[] x4, int y4) = c;
                Diagnostic(ErrorCode.ERR_InvalidExprTerm, "=").WithArguments("=").WithLocation(9, 29),
                // (6,15): error CS0103: The name 'x1' does not exist in the current context
                //         (int* x1, int y1) = c;
                Diagnostic(ErrorCode.ERR_NameNotInContext, "x1").WithArguments("x1").WithLocation(6, 15),
                // (6,19): error CS0266: Cannot implicitly convert type 'dynamic' to 'int'. An explicit conversion exists (are you missing a cast?)
                //         (int* x1, int y1) = c;
                Diagnostic(ErrorCode.ERR_NoImplicitConvCast, "int y1").WithArguments("dynamic", "int").WithLocation(6, 19),
                // (6,9): error CS8184: A deconstruction cannot mix declarations and expressions on the left-hand-side.
                //         (int* x1, int y1) = c;
                Diagnostic(ErrorCode.ERR_MixedDeconstructionUnsupported, "(int* x1, int y1)").WithLocation(6, 9),
                // (7,10): error CS0103: The name 'var' does not exist in the current context
                //         (var* x2, int y2) = c;
                Diagnostic(ErrorCode.ERR_NameNotInContext, "var").WithArguments("var").WithLocation(7, 10),
                // (7,15): error CS0103: The name 'x2' does not exist in the current context
                //         (var* x2, int y2) = c;
                Diagnostic(ErrorCode.ERR_NameNotInContext, "x2").WithArguments("x2").WithLocation(7, 15),
                // (7,19): error CS0266: Cannot implicitly convert type 'dynamic' to 'int'. An explicit conversion exists (are you missing a cast?)
                //         (var* x2, int y2) = c;
                Diagnostic(ErrorCode.ERR_NoImplicitConvCast, "int y2").WithArguments("dynamic", "int").WithLocation(7, 19),
                // (7,9): error CS8184: A deconstruction cannot mix declarations and expressions on the left-hand-side.
                //         (var* x2, int y2) = c;
                Diagnostic(ErrorCode.ERR_MixedDeconstructionUnsupported, "(var* x2, int y2)").WithLocation(7, 9),
                // (8,17): error CS0103: The name 'x3' does not exist in the current context
                //         (int*[] x3, int y3) = c;
                Diagnostic(ErrorCode.ERR_NameNotInContext, "x3").WithArguments("x3").WithLocation(8, 17),
                // (9,10): error CS0103: The name 'var' does not exist in the current context
                //         (var*[] x4, int y4) = c;
                Diagnostic(ErrorCode.ERR_NameNotInContext, "var").WithArguments("var").WithLocation(9, 10),
                // (9,17): error CS0103: The name 'x4' does not exist in the current context
                //         (var*[] x4, int y4) = c;
                Diagnostic(ErrorCode.ERR_NameNotInContext, "x4").WithArguments("x4").WithLocation(9, 17),
                // (8,25): warning CS0168: The variable 'y3' is declared but never used
                //         (int*[] x3, int y3) = c;
                Diagnostic(ErrorCode.WRN_UnreferencedVar, "y3").WithArguments("y3").WithLocation(8, 25),
                // (9,25): warning CS0168: The variable 'y4' is declared but never used
                //         (var*[] x4, int y4) = c;
                Diagnostic(ErrorCode.WRN_UnreferencedVar, "y4").WithArguments("y4").WithLocation(9, 25)
                );
        }

        [Fact]
        public void DeclarationInsideNameof()
        {
            string source = @"
class Program
{
    static void Main()
    {
        string s = nameof((int x1, var x2) = (1, 2)).ToString();
        string s1 = x1, s2 = x2;
    }
}
";
            var comp = CreateStandardCompilation(source, references: s_valueTupleRefs);
            comp.VerifyDiagnostics(
                // (6,28): error CS8185: A declaration is not allowed in this context.
                //         string s = nameof((int x1, var x2) = (1, 2)).ToString();
                Diagnostic(ErrorCode.ERR_DeclarationExpressionNotPermitted, "int x1").WithLocation(6, 28),
                // (6,27): error CS8081: Expression does not have a name.
                //         string s = nameof((int x1, var x2) = (1, 2)).ToString();
                Diagnostic(ErrorCode.ERR_ExpressionHasNoName, "(int x1, var x2) = (1, 2)").WithLocation(6, 27),
                // (7,21): error CS0029: Cannot implicitly convert type 'int' to 'string'
                //         string s1 = x1, s2 = x2;
                Diagnostic(ErrorCode.ERR_NoImplicitConv, "x1").WithArguments("int", "string").WithLocation(7, 21),
                // (7,30): error CS0029: Cannot implicitly convert type 'int' to 'string'
                //         string s1 = x1, s2 = x2;
                Diagnostic(ErrorCode.ERR_NoImplicitConv, "x2").WithArguments("int", "string").WithLocation(7, 30),
                // (7,21): error CS0165: Use of unassigned local variable 'x1'
                //         string s1 = x1, s2 = x2;
                Diagnostic(ErrorCode.ERR_UseDefViolation, "x1").WithArguments("x1").WithLocation(7, 21),
                // (7,30): error CS0165: Use of unassigned local variable 'x2'
                //         string s1 = x1, s2 = x2;
                Diagnostic(ErrorCode.ERR_UseDefViolation, "x2").WithArguments("x2").WithLocation(7, 30)
                );

            var tree = comp.SyntaxTrees.First();
            var model = comp.GetSemanticModel(tree);
            var designations = tree.GetCompilationUnitRoot().DescendantNodes().OfType<SingleVariableDesignationSyntax>().ToArray();
            Assert.Equal(2, designations.Count());
            var refs = tree.GetCompilationUnitRoot().DescendantNodes().OfType<IdentifierNameSyntax>();

            var x1 = model.GetDeclaredSymbol(designations[0]);
            Assert.Equal("x1", x1.Name);
            Assert.Equal("System.Int32", ((LocalSymbol)x1).Type.ToTestDisplayString());
            Assert.Same(x1, model.GetSymbolInfo(refs.Where(r => r.Identifier.ValueText == "x1").Single()).Symbol);

            var x2 = model.GetDeclaredSymbol(designations[1]);
            Assert.Equal("x2", x2.Name);
            Assert.Equal("System.Int32", ((LocalSymbol)x2).Type.ToTestDisplayString());
            Assert.Same(x2, model.GetSymbolInfo(refs.Where(r => r.Identifier.ValueText == "x2").Single()).Symbol);
        }

        [Fact, WorkItem(17572, "https://github.com/dotnet/roslyn/issues/17572")]
        public void StandAlone_01()
        {
            string source1 = @"
class C
{
    static void Main()
    {
        (var (a,b), var c, int d);
    }
}
";

            var comp1 = CreateStandardCompilation(source1, references: new[] { ValueTupleRef, SystemRuntimeFacadeRef });
            comp1.VerifyDiagnostics(
                // (6,10): error CS8185: A declaration is not allowed in this context.
                //         (var (a,b), var c, int d);
                Diagnostic(ErrorCode.ERR_DeclarationExpressionNotPermitted, "var (a,b)"),
                // (6,21): error CS8185: A declaration is not allowed in this context.
                //         (var (a,b), var c, int d);
                Diagnostic(ErrorCode.ERR_DeclarationExpressionNotPermitted, "var c"),
                // (6,28): error CS8185: A declaration is not allowed in this context.
                //         (var (a,b), var c, int d);
                Diagnostic(ErrorCode.ERR_DeclarationExpressionNotPermitted, "int d").WithLocation(6, 28),
                // (6,9): error CS0201: Only assignment, call, increment, decrement, and new object expressions can be used as a statement
                //         (var (a,b), var c, int d);
                Diagnostic(ErrorCode.ERR_IllegalStatement, "(var (a,b), var c, int d)").WithLocation(6, 9),
                // (6,28): error CS0165: Use of unassigned local variable 'd'
                //         (var (a,b), var c, int d);
                Diagnostic(ErrorCode.ERR_UseDefViolation, "int d").WithArguments("d").WithLocation(6, 28)
                );

            StandAlone_01_VerifySemanticModel(comp1, LocalDeclarationKind.DeclarationExpressionVariable);

            string source2 = @"
class C
{
    static void Main()
    {
        (var (a,b), var c, int d) = D;
    }
}
";

            var comp2 = CreateStandardCompilation(source2, references: new[] { ValueTupleRef, SystemRuntimeFacadeRef });

            StandAlone_01_VerifySemanticModel(comp2, LocalDeclarationKind.DeconstructionVariable);
        }

        private static void StandAlone_01_VerifySemanticModel(CSharpCompilation comp, LocalDeclarationKind localDeclarationKind)
        {
            var tree = comp.SyntaxTrees.First();
            var model = comp.GetSemanticModel(tree);
            var designations = tree.GetCompilationUnitRoot().DescendantNodes().OfType<SingleVariableDesignationSyntax>().ToArray();
            Assert.Equal(4, designations.Count());

            var a = model.GetDeclaredSymbol(designations[0]);
            Assert.Equal("var a", a.ToTestDisplayString());
            Assert.Equal(localDeclarationKind, ((LocalSymbol)a).DeclarationKind);

            var b = model.GetDeclaredSymbol(designations[1]);
            Assert.Equal("var b", b.ToTestDisplayString());
            Assert.Equal(localDeclarationKind, ((LocalSymbol)b).DeclarationKind);

            var c = model.GetDeclaredSymbol(designations[2]);
            Assert.Equal("var c", c.ToTestDisplayString());
            Assert.Equal(localDeclarationKind, ((LocalSymbol)c).DeclarationKind);

            var d = model.GetDeclaredSymbol(designations[3]);
            Assert.Equal("System.Int32 d", d.ToTestDisplayString());
            Assert.Equal(localDeclarationKind, ((LocalSymbol)d).DeclarationKind);

            var declarations = tree.GetCompilationUnitRoot().DescendantNodes().OfType<DeclarationExpressionSyntax>().ToArray();
            Assert.Equal(3, declarations.Count());

            Assert.Equal("var (a,b)", declarations[0].ToString());
            var typeInfo = model.GetTypeInfo(declarations[0]);
            Assert.Equal("(var a, var b)", typeInfo.Type.ToTestDisplayString());
            Assert.Equal(typeInfo.Type, typeInfo.ConvertedType);
            Assert.True(model.GetConversion(declarations[0]).IsIdentity);
            var symbolInfo = model.GetSymbolInfo(declarations[0]);
            Assert.Null(symbolInfo.Symbol);
            Assert.Empty(symbolInfo.CandidateSymbols);
            Assert.Equal(CandidateReason.None, symbolInfo.CandidateReason);
            typeInfo = model.GetTypeInfo(declarations[0].Type);
            Assert.Null(typeInfo.Type);
            Assert.Null(typeInfo.ConvertedType);
            Assert.True(model.GetConversion(declarations[0].Type).IsIdentity);
            symbolInfo = model.GetSymbolInfo(declarations[0].Type);
            Assert.Null(symbolInfo.Symbol);
            Assert.Empty(symbolInfo.CandidateSymbols);
            Assert.Equal(CandidateReason.None, symbolInfo.CandidateReason);
            Assert.Null(model.GetAliasInfo(declarations[0].Type));

            Assert.Equal("var c", declarations[1].ToString());
            typeInfo = model.GetTypeInfo(declarations[1]);
            Assert.Equal("var", typeInfo.Type.ToTestDisplayString());
            Assert.Equal(SymbolKind.ErrorType, typeInfo.Type.Kind);
            Assert.Equal(typeInfo.Type, typeInfo.ConvertedType);
            Assert.True(model.GetConversion(declarations[1]).IsIdentity);
            Assert.Equal("var c", model.GetSymbolInfo(declarations[1]).Symbol.ToTestDisplayString());
            typeInfo = model.GetTypeInfo(declarations[1].Type);
            Assert.Equal("var", typeInfo.Type.ToTestDisplayString());
            Assert.Equal(SymbolKind.ErrorType, typeInfo.Type.Kind);
            Assert.Equal(typeInfo.Type, typeInfo.ConvertedType);
            Assert.True(model.GetConversion(declarations[1].Type).IsIdentity);
            symbolInfo = model.GetSymbolInfo(declarations[1].Type);
            Assert.Null(symbolInfo.Symbol);
            Assert.Empty(symbolInfo.CandidateSymbols);
            Assert.Equal(CandidateReason.None, symbolInfo.CandidateReason);
            Assert.Null(model.GetAliasInfo(declarations[1].Type));

            Assert.Equal("int d", declarations[2].ToString());
            typeInfo = model.GetTypeInfo(declarations[2]);
            Assert.Equal("System.Int32", typeInfo.Type.ToTestDisplayString());
            Assert.Equal(typeInfo.Type, typeInfo.ConvertedType);
            Assert.True(model.GetConversion(declarations[2]).IsIdentity);
            Assert.Equal("System.Int32 d", model.GetSymbolInfo(declarations[2]).Symbol.ToTestDisplayString());
            typeInfo = model.GetTypeInfo(declarations[2].Type);
            Assert.Equal("System.Int32", typeInfo.Type.ToTestDisplayString());
            Assert.Equal(typeInfo.Type, typeInfo.ConvertedType);
            Assert.True(model.GetConversion(declarations[2].Type).IsIdentity);
            symbolInfo = model.GetSymbolInfo(declarations[2].Type);
            Assert.Equal("System.Int32", symbolInfo.Symbol.ToTestDisplayString());
            Assert.Null(model.GetAliasInfo(declarations[2].Type));

            var tuple = tree.GetCompilationUnitRoot().DescendantNodes().OfType<TupleExpressionSyntax>().Single();
            typeInfo = model.GetTypeInfo(tuple);
            Assert.Equal("((var a, var b), var c, System.Int32 d)", typeInfo.Type.ToTestDisplayString());
            Assert.Equal(typeInfo.Type, typeInfo.ConvertedType);
            Assert.True(model.GetConversion(tuple).IsIdentity);
            symbolInfo = model.GetSymbolInfo(tuple);
            Assert.Null(symbolInfo.Symbol);
            Assert.Empty(symbolInfo.CandidateSymbols);
            Assert.Equal(CandidateReason.None, symbolInfo.CandidateReason);
        }

        [Fact, WorkItem(17572, "https://github.com/dotnet/roslyn/issues/17572")]
        public void StandAlone_02()
        {
            string source1 = @"
(var (a,b), var c, int d);
";

            var comp1 = CreateStandardCompilation(source1, references: new[] { ValueTupleRef, SystemRuntimeFacadeRef }, parseOptions: TestOptions.Script);
            comp1.VerifyDiagnostics(
                // (2,7): error CS7019: Type of 'a' cannot be inferred since its initializer directly or indirectly refers to the definition.
                // (var (a,b), var c, int d);
                Diagnostic(ErrorCode.ERR_RecursivelyTypedVariable, "a").WithArguments("a"),
                // (2,9): error CS7019: Type of 'b' cannot be inferred since its initializer directly or indirectly refers to the definition.
                // (var (a,b), var c, int d);
                Diagnostic(ErrorCode.ERR_RecursivelyTypedVariable, "b").WithArguments("b"),
                // (2,17): error CS7019: Type of 'c' cannot be inferred since its initializer directly or indirectly refers to the definition.
                // (var (a,b), var c, int d);
                Diagnostic(ErrorCode.ERR_RecursivelyTypedVariable, "c").WithArguments("c"),
                // (2,2): error CS8185: A declaration is not allowed in this context.
                // (var (a,b), var c, int d);
                Diagnostic(ErrorCode.ERR_DeclarationExpressionNotPermitted, "var (a,b)"),
                // (2,13): error CS8185: A declaration is not allowed in this context.
                // (var (a,b), var c, int d);
                Diagnostic(ErrorCode.ERR_DeclarationExpressionNotPermitted, "var c"),
                // (2,20): error CS8185: A declaration is not allowed in this context.
                // (var (a,b), var c, int d);
                Diagnostic(ErrorCode.ERR_DeclarationExpressionNotPermitted, "int d").WithLocation(2, 20),
                // (2,1): error CS0201: Only assignment, call, increment, decrement, and new object expressions can be used as a statement
                // (var (a,b), var c, int d);
                Diagnostic(ErrorCode.ERR_IllegalStatement, "(var (a,b), var c, int d)").WithLocation(2, 1)
                );

            StandAlone_02_VerifySemanticModel(comp1);

            string source2 = @"
(var (a,b), var c, int d) = D;
";

            var comp2 = CreateStandardCompilation(source2, references: new[] { ValueTupleRef, SystemRuntimeFacadeRef }, parseOptions: TestOptions.Script);

            StandAlone_02_VerifySemanticModel(comp2);
        }

        private static void StandAlone_02_VerifySemanticModel(CSharpCompilation comp)
        {
            var tree = comp.SyntaxTrees.First();
            var model = comp.GetSemanticModel(tree);
            var designations = tree.GetCompilationUnitRoot().DescendantNodes().OfType<SingleVariableDesignationSyntax>().ToArray();
            Assert.Equal(4, designations.Count());

            var a = model.GetDeclaredSymbol(designations[0]);
            Assert.Equal("var Script.a", a.ToTestDisplayString());
            Assert.Equal(SymbolKind.Field, a.Kind);

            var b = model.GetDeclaredSymbol(designations[1]);
            Assert.Equal("var Script.b", b.ToTestDisplayString());
            Assert.Equal(SymbolKind.Field, b.Kind);

            var c = model.GetDeclaredSymbol(designations[2]);
            Assert.Equal("var Script.c", c.ToTestDisplayString());
            Assert.Equal(SymbolKind.Field, c.Kind);

            var d = model.GetDeclaredSymbol(designations[3]);
            Assert.Equal("System.Int32 Script.d", d.ToTestDisplayString());
            Assert.Equal(SymbolKind.Field, d.Kind);

            var declarations = tree.GetCompilationUnitRoot().DescendantNodes().OfType<DeclarationExpressionSyntax>().ToArray();
            Assert.Equal(3, declarations.Count());

            Assert.Equal("var (a,b)", declarations[0].ToString());
            var typeInfo = model.GetTypeInfo(declarations[0]);
            Assert.Equal("(var a, var b)", typeInfo.Type.ToTestDisplayString());
            Assert.Equal(typeInfo.Type, typeInfo.ConvertedType);
            Assert.True(model.GetConversion(declarations[0]).IsIdentity);
            var symbolInfo = model.GetSymbolInfo(declarations[0]);
            Assert.Null(symbolInfo.Symbol);
            Assert.Empty(symbolInfo.CandidateSymbols);
            Assert.Equal(CandidateReason.None, symbolInfo.CandidateReason);
            typeInfo = model.GetTypeInfo(declarations[0].Type);
            Assert.Null(typeInfo.Type);
            Assert.Null(typeInfo.ConvertedType);
            Assert.True(model.GetConversion(declarations[0].Type).IsIdentity);
            symbolInfo = model.GetSymbolInfo(declarations[0].Type);
            Assert.Null(symbolInfo.Symbol);
            Assert.Empty(symbolInfo.CandidateSymbols);
            Assert.Equal(CandidateReason.None, symbolInfo.CandidateReason);
            Assert.Null(model.GetAliasInfo(declarations[0].Type));

            Assert.Equal("var c", declarations[1].ToString());
            typeInfo = model.GetTypeInfo(declarations[1]);
            Assert.Equal("var", typeInfo.Type.ToTestDisplayString());
            Assert.Equal(SymbolKind.ErrorType, typeInfo.Type.Kind);
            Assert.Equal(typeInfo.Type, typeInfo.ConvertedType);
            Assert.True(model.GetConversion(declarations[1]).IsIdentity);
            Assert.Equal("var Script.c", model.GetSymbolInfo(declarations[1]).Symbol.ToTestDisplayString());
            typeInfo = model.GetTypeInfo(declarations[1].Type);
            Assert.Equal("var", typeInfo.Type.ToTestDisplayString());
            Assert.Equal(SymbolKind.ErrorType, typeInfo.Type.Kind);
            Assert.Equal(typeInfo.Type, typeInfo.ConvertedType);
            Assert.True(model.GetConversion(declarations[1].Type).IsIdentity);
            symbolInfo = model.GetSymbolInfo(declarations[1].Type);
            Assert.Null(symbolInfo.Symbol);
            Assert.Empty(symbolInfo.CandidateSymbols);
            Assert.Equal(CandidateReason.None, symbolInfo.CandidateReason);
            Assert.Null(model.GetAliasInfo(declarations[1].Type));

            Assert.Equal("int d", declarations[2].ToString());
            typeInfo = model.GetTypeInfo(declarations[2]);
            Assert.Equal("System.Int32", typeInfo.Type.ToTestDisplayString());
            Assert.Equal(typeInfo.Type, typeInfo.ConvertedType);
            Assert.True(model.GetConversion(declarations[2]).IsIdentity);
            Assert.Equal("System.Int32 Script.d", model.GetSymbolInfo(declarations[2]).Symbol.ToTestDisplayString());
            typeInfo = model.GetTypeInfo(declarations[2].Type);
            Assert.Equal("System.Int32", typeInfo.Type.ToTestDisplayString());
            Assert.Equal(typeInfo.Type, typeInfo.ConvertedType);
            Assert.True(model.GetConversion(declarations[2].Type).IsIdentity);
            symbolInfo = model.GetSymbolInfo(declarations[2].Type);
            Assert.Equal("System.Int32", symbolInfo.Symbol.ToTestDisplayString());
            Assert.Null(model.GetAliasInfo(declarations[2].Type));

            var tuple = tree.GetCompilationUnitRoot().DescendantNodes().OfType<TupleExpressionSyntax>().Single();
            typeInfo = model.GetTypeInfo(tuple);
            Assert.Equal("((var a, var b), var c, System.Int32 d)", typeInfo.Type.ToTestDisplayString());
            Assert.Equal(typeInfo.Type, typeInfo.ConvertedType);
            Assert.True(model.GetConversion(tuple).IsIdentity);
            symbolInfo = model.GetSymbolInfo(tuple);
            Assert.Null(symbolInfo.Symbol);
            Assert.Empty(symbolInfo.CandidateSymbols);
            Assert.Equal(CandidateReason.None, symbolInfo.CandidateReason);
        }

        [Fact, WorkItem(17572, "https://github.com/dotnet/roslyn/issues/17572")]
        public void StandAlone_03()
        {
            string source1 = @"
class C
{
    static void Main()
    {
        (var (_, _), var _, int _);
    }
}
";

            var comp1 = CreateStandardCompilation(source1, references: new[] { ValueTupleRef, SystemRuntimeFacadeRef });
            comp1.VerifyDiagnostics(
                // (6,10): error CS8185: A declaration is not allowed in this context.
                //         (var (_, _), var _, int _);
                Diagnostic(ErrorCode.ERR_DeclarationExpressionNotPermitted, "var (_, _)"),
                // (6,22): error CS8185: A declaration is not allowed in this context.
                //         (var (_, _), var _, int _);
                Diagnostic(ErrorCode.ERR_DeclarationExpressionNotPermitted, "var _"),
                // (6,29): error CS8185: A declaration is not allowed in this context.
                //         (var (_, _), var _, int _);
                Diagnostic(ErrorCode.ERR_DeclarationExpressionNotPermitted, "int _").WithLocation(6, 29),
                // (6,9): error CS0201: Only assignment, call, increment, decrement, and new object expressions can be used as a statement
                //         (var (_, _), var _, int _);
                Diagnostic(ErrorCode.ERR_IllegalStatement, "(var (_, _), var _, int _)").WithLocation(6, 9)
                );

            StandAlone_03_VerifySemanticModel(comp1);

            string source2 = @"
class C
{
    static void Main()
    {
        (var (_, _), var _, int _) = D;
    }
}
";

            var comp2 = CreateStandardCompilation(source2, references: new[] { ValueTupleRef, SystemRuntimeFacadeRef });

            StandAlone_03_VerifySemanticModel(comp2);
        }

        private static void StandAlone_03_VerifySemanticModel(CSharpCompilation comp)
        {
            var tree = comp.SyntaxTrees.First();
            var model = comp.GetSemanticModel(tree);
            int count = 0;
            foreach (var designation in tree.GetCompilationUnitRoot().DescendantNodes().OfType<DiscardDesignationSyntax>())
            {
                Assert.Null(model.GetDeclaredSymbol(designation));
                count++;
            }

            Assert.Equal(4, count);

            var declarations = tree.GetCompilationUnitRoot().DescendantNodes().OfType<DeclarationExpressionSyntax>().ToArray();
            Assert.Equal(3, declarations.Count());

            Assert.Equal("var (_, _)", declarations[0].ToString());
            var typeInfo = model.GetTypeInfo(declarations[0]);
            Assert.Equal("(var, var)", typeInfo.Type.ToTestDisplayString());
            Assert.Equal(typeInfo.Type, typeInfo.ConvertedType);
            Assert.True(model.GetConversion(declarations[0]).IsIdentity);
            var symbolInfo = model.GetSymbolInfo(declarations[0]);
            Assert.Null(symbolInfo.Symbol);
            Assert.Empty(symbolInfo.CandidateSymbols);
            Assert.Equal(CandidateReason.None, symbolInfo.CandidateReason);
            typeInfo = model.GetTypeInfo(declarations[0].Type);
            Assert.Null(typeInfo.Type);
            Assert.Null(typeInfo.ConvertedType);
            Assert.True(model.GetConversion(declarations[0].Type).IsIdentity);
            symbolInfo = model.GetSymbolInfo(declarations[0].Type);
            Assert.Null(symbolInfo.Symbol);
            Assert.Empty(symbolInfo.CandidateSymbols);
            Assert.Equal(CandidateReason.None, symbolInfo.CandidateReason);
            Assert.Null(model.GetAliasInfo(declarations[0].Type));

            Assert.Equal("var _", declarations[1].ToString());
            typeInfo = model.GetTypeInfo(declarations[1]);
            Assert.Equal("var", typeInfo.Type.ToTestDisplayString());
            Assert.Equal(SymbolKind.ErrorType, typeInfo.Type.Kind);
            Assert.Equal(typeInfo.Type, typeInfo.ConvertedType);
            Assert.True(model.GetConversion(declarations[1]).IsIdentity);
            symbolInfo = model.GetSymbolInfo(declarations[1]);
            Assert.Null(symbolInfo.Symbol);
            Assert.Empty(symbolInfo.CandidateSymbols);
            Assert.Equal(CandidateReason.None, symbolInfo.CandidateReason);
            typeInfo = model.GetTypeInfo(declarations[1].Type);
            Assert.Equal("var", typeInfo.Type.ToTestDisplayString());
            Assert.Equal(SymbolKind.ErrorType, typeInfo.Type.Kind);
            Assert.Equal(typeInfo.Type, typeInfo.ConvertedType);
            Assert.True(model.GetConversion(declarations[1].Type).IsIdentity);
            symbolInfo = model.GetSymbolInfo(declarations[1].Type);
            Assert.Null(symbolInfo.Symbol);
            Assert.Empty(symbolInfo.CandidateSymbols);
            Assert.Equal(CandidateReason.None, symbolInfo.CandidateReason);
            Assert.Null(model.GetAliasInfo(declarations[1].Type));

            Assert.Equal("int _", declarations[2].ToString());
            typeInfo = model.GetTypeInfo(declarations[2]);
            Assert.Equal("System.Int32", typeInfo.Type.ToTestDisplayString());
            Assert.Equal(typeInfo.Type, typeInfo.ConvertedType);
            Assert.True(model.GetConversion(declarations[2]).IsIdentity);
            symbolInfo = model.GetSymbolInfo(declarations[2]);
            Assert.Null(symbolInfo.Symbol);
            Assert.Empty(symbolInfo.CandidateSymbols);
            Assert.Equal(CandidateReason.None, symbolInfo.CandidateReason);
            typeInfo = model.GetTypeInfo(declarations[2].Type);
            Assert.Equal("System.Int32", typeInfo.Type.ToTestDisplayString());
            Assert.Equal(typeInfo.Type, typeInfo.ConvertedType);
            Assert.True(model.GetConversion(declarations[2].Type).IsIdentity);
            symbolInfo = model.GetSymbolInfo(declarations[2].Type);
            Assert.Equal("System.Int32", symbolInfo.Symbol.ToTestDisplayString());
            Assert.Null(model.GetAliasInfo(declarations[2].Type));

            var tuple = tree.GetCompilationUnitRoot().DescendantNodes().OfType<TupleExpressionSyntax>().Single();
            typeInfo = model.GetTypeInfo(tuple);
            Assert.Equal("((var, var), var, System.Int32)", typeInfo.Type.ToTestDisplayString());
            Assert.Equal(typeInfo.Type, typeInfo.ConvertedType);
            Assert.True(model.GetConversion(tuple).IsIdentity);
            symbolInfo = model.GetSymbolInfo(tuple);
            Assert.Null(symbolInfo.Symbol);
            Assert.Empty(symbolInfo.CandidateSymbols);
            Assert.Equal(CandidateReason.None, symbolInfo.CandidateReason);
        }

        [Fact, WorkItem(17572, "https://github.com/dotnet/roslyn/issues/17572")]
        public void StandAlone_04()
        {
            string source1 = @"
(var (_, _), var _, int _);
";

            var comp1 = CreateStandardCompilation(source1, references: new[] { ValueTupleRef, SystemRuntimeFacadeRef }, parseOptions: TestOptions.Script);
            comp1.VerifyDiagnostics(
                // (2,2): error CS8185: A declaration is not allowed in this context.
                // (var (_, _), var _, int _);
                Diagnostic(ErrorCode.ERR_DeclarationExpressionNotPermitted, "var (_, _)"),
                // (2,14): error CS8185: A declaration is not allowed in this context.
                // (var (_, _), var _, int _);
                Diagnostic(ErrorCode.ERR_DeclarationExpressionNotPermitted, "var _"),
                // (2,21): error CS8185: A declaration is not allowed in this context.
                // (var (_, _), var _, int _);
                Diagnostic(ErrorCode.ERR_DeclarationExpressionNotPermitted, "int _").WithLocation(2, 21),
                // (2,1): error CS0201: Only assignment, call, increment, decrement, and new object expressions can be used as a statement
                // (var (_, _), var _, int _);
                Diagnostic(ErrorCode.ERR_IllegalStatement, "(var (_, _), var _, int _)").WithLocation(2, 1)
                );

            StandAlone_03_VerifySemanticModel(comp1);

            string source2 = @"
(var (_, _), var _, int _) = D;
";

            var comp2 = CreateStandardCompilation(source2, references: new[] { ValueTupleRef, SystemRuntimeFacadeRef }, parseOptions: TestOptions.Script);

            StandAlone_03_VerifySemanticModel(comp2);
        }

        [Fact, WorkItem(17572, "https://github.com/dotnet/roslyn/issues/17572")]
        public void StandAlone_05()
        {
            string source1 = @"
using var = System.Int32;

class C
{
    static void Main()
    {
        (var (a,b), var c);
    }
}
";

            var comp1 = CreateStandardCompilation(source1, references: new[] { ValueTupleRef, SystemRuntimeFacadeRef });

            StandAlone_05_VerifySemanticModel(comp1);

            string source2 = @"
using var = System.Int32;

class C
{
    static void Main()
    {
        (var (a,b), var c) = D;
    }
}
";

            var comp2 = CreateStandardCompilation(source2, references: new[] { ValueTupleRef, SystemRuntimeFacadeRef });

            StandAlone_05_VerifySemanticModel(comp2);
        }

        private static void StandAlone_05_VerifySemanticModel(CSharpCompilation comp)
        {
            var tree = comp.SyntaxTrees.First();
            var model = comp.GetSemanticModel(tree);

            var declarations = tree.GetCompilationUnitRoot().DescendantNodes().OfType<DeclarationExpressionSyntax>().ToArray();
            Assert.Equal(2, declarations.Count());

            Assert.Equal("var (a,b)", declarations[0].ToString());
            var typeInfo = model.GetTypeInfo(declarations[0]);
            Assert.Equal("(System.Int32 a, System.Int32 b)", typeInfo.Type.ToTestDisplayString());
            Assert.Equal(typeInfo.Type, typeInfo.ConvertedType);
            Assert.True(model.GetConversion(declarations[0]).IsIdentity);
            var symbolInfo = model.GetSymbolInfo(declarations[0]);
            Assert.Null(symbolInfo.Symbol);
            Assert.Empty(symbolInfo.CandidateSymbols);
            Assert.Equal(CandidateReason.None, symbolInfo.CandidateReason);
            typeInfo = model.GetTypeInfo(declarations[0].Type);
            Assert.Null(typeInfo.Type);
            Assert.Null(typeInfo.ConvertedType);
            Assert.True(model.GetConversion(declarations[0].Type).IsIdentity);
            symbolInfo = model.GetSymbolInfo(declarations[0].Type);
            Assert.Null(symbolInfo.Symbol);
            Assert.Empty(symbolInfo.CandidateSymbols);
            Assert.Equal(CandidateReason.None, symbolInfo.CandidateReason);
            Assert.Equal("var=System.Int32", model.GetAliasInfo(declarations[0].Type).ToTestDisplayString());

            Assert.Equal("var c", declarations[1].ToString());
            typeInfo = model.GetTypeInfo(declarations[1]);
            Assert.Equal("System.Int32", typeInfo.Type.ToTestDisplayString());
            Assert.Equal(typeInfo.Type, typeInfo.ConvertedType);
            Assert.True(model.GetConversion(declarations[1]).IsIdentity);
            Assert.Equal("System.Int32 c", model.GetSymbolInfo(declarations[1]).Symbol.ToTestDisplayString());
            typeInfo = model.GetTypeInfo(declarations[1].Type);
            Assert.Equal("System.Int32", typeInfo.Type.ToTestDisplayString());
            Assert.Equal(typeInfo.Type, typeInfo.ConvertedType);
            Assert.True(model.GetConversion(declarations[1].Type).IsIdentity);
            symbolInfo = model.GetSymbolInfo(declarations[1].Type);
            Assert.Equal("System.Int32", symbolInfo.Symbol.ToTestDisplayString());
            Assert.Equal("var=System.Int32", model.GetAliasInfo(declarations[1].Type).ToTestDisplayString());
        }

        [Fact, WorkItem(17572, "https://github.com/dotnet/roslyn/issues/17572")]
        public void StandAlone_06()
        {
            string source1 = @"
using var = System.Int32;

(var (a,b), var c);
";

            var comp1 = CreateStandardCompilation(source1, references: new[] { ValueTupleRef, SystemRuntimeFacadeRef }, parseOptions: TestOptions.Script);

            StandAlone_06_VerifySemanticModel(comp1);

            string source2 = @"
using var = System.Int32;

(var (a,b), var c) = D;
";

            var comp2 = CreateStandardCompilation(source2, references: new[] { ValueTupleRef, SystemRuntimeFacadeRef }, parseOptions: TestOptions.Script);

            StandAlone_06_VerifySemanticModel(comp2);
        }

        private static void StandAlone_06_VerifySemanticModel(CSharpCompilation comp)
        {
            var tree = comp.SyntaxTrees.First();
            var model = comp.GetSemanticModel(tree);

            var declarations = tree.GetCompilationUnitRoot().DescendantNodes().OfType<DeclarationExpressionSyntax>().ToArray();
            Assert.Equal(2, declarations.Count());

            Assert.Equal("var (a,b)", declarations[0].ToString());
            var typeInfo = model.GetTypeInfo(declarations[0]);
            Assert.Equal("(System.Int32 a, System.Int32 b)", typeInfo.Type.ToTestDisplayString());
            Assert.Equal(typeInfo.Type, typeInfo.ConvertedType);
            Assert.True(model.GetConversion(declarations[0]).IsIdentity);
            var symbolInfo = model.GetSymbolInfo(declarations[0]);
            Assert.Null(symbolInfo.Symbol);
            Assert.Empty(symbolInfo.CandidateSymbols);
            Assert.Equal(CandidateReason.None, symbolInfo.CandidateReason);
            typeInfo = model.GetTypeInfo(declarations[0].Type);
            Assert.Null(typeInfo.Type);
            Assert.Null(typeInfo.ConvertedType);
            Assert.True(model.GetConversion(declarations[0].Type).IsIdentity);
            symbolInfo = model.GetSymbolInfo(declarations[0].Type);
            Assert.Null(symbolInfo.Symbol);
            Assert.Empty(symbolInfo.CandidateSymbols);
            Assert.Equal(CandidateReason.None, symbolInfo.CandidateReason);
            Assert.Equal("var=System.Int32", model.GetAliasInfo(declarations[0].Type).ToTestDisplayString());

            Assert.Equal("var c", declarations[1].ToString());
            typeInfo = model.GetTypeInfo(declarations[1]);
            Assert.Equal("System.Int32", typeInfo.Type.ToTestDisplayString());
            Assert.Equal(typeInfo.Type, typeInfo.ConvertedType);
            Assert.True(model.GetConversion(declarations[1]).IsIdentity);
            Assert.Equal("System.Int32 Script.c", model.GetSymbolInfo(declarations[1]).Symbol.ToTestDisplayString());
            typeInfo = model.GetTypeInfo(declarations[1].Type);
            Assert.Equal("System.Int32", typeInfo.Type.ToTestDisplayString());
            Assert.Equal(typeInfo.Type, typeInfo.ConvertedType);
            Assert.True(model.GetConversion(declarations[1].Type).IsIdentity);
            symbolInfo = model.GetSymbolInfo(declarations[1].Type);
            Assert.Equal("System.Int32", symbolInfo.Symbol.ToTestDisplayString());
            Assert.Equal("var=System.Int32", model.GetAliasInfo(declarations[1].Type).ToTestDisplayString());
        }

        [Fact, WorkItem(17572, "https://github.com/dotnet/roslyn/issues/17572")]
        public void StandAlone_07()
        {
            string source1 = @"
using var = System.Int32;

class C
{
    static void Main()
    {
        (var (_, _), var _);
    }
}
";

            var comp1 = CreateStandardCompilation(source1, references: new[] { ValueTupleRef, SystemRuntimeFacadeRef });

            StandAlone_07_VerifySemanticModel(comp1);

            string source2 = @"
using var = System.Int32;

class C
{
    static void Main()
    {
        (var (_, _), var _) = D;
    }
}
";

            var comp2 = CreateStandardCompilation(source2, references: new[] { ValueTupleRef, SystemRuntimeFacadeRef });

            StandAlone_07_VerifySemanticModel(comp2);
        }

        private static void StandAlone_07_VerifySemanticModel(CSharpCompilation comp)
        {
            var tree = comp.SyntaxTrees.First();
            var model = comp.GetSemanticModel(tree);

            var declarations = tree.GetCompilationUnitRoot().DescendantNodes().OfType<DeclarationExpressionSyntax>().ToArray();
            Assert.Equal(2, declarations.Count());

            Assert.Equal("var (_, _)", declarations[0].ToString());
            var typeInfo = model.GetTypeInfo(declarations[0]);
            Assert.Equal("(System.Int32, System.Int32)", typeInfo.Type.ToTestDisplayString());
            Assert.Equal(typeInfo.Type, typeInfo.ConvertedType);
            Assert.True(model.GetConversion(declarations[0]).IsIdentity);
            var symbolInfo = model.GetSymbolInfo(declarations[0]);
            Assert.Null(symbolInfo.Symbol);
            Assert.Empty(symbolInfo.CandidateSymbols);
            Assert.Equal(CandidateReason.None, symbolInfo.CandidateReason);
            typeInfo = model.GetTypeInfo(declarations[0].Type);
            Assert.Null(typeInfo.Type);
            Assert.Null(typeInfo.ConvertedType);
            Assert.True(model.GetConversion(declarations[0].Type).IsIdentity);
            symbolInfo = model.GetSymbolInfo(declarations[0].Type);
            Assert.Null(symbolInfo.Symbol);
            Assert.Empty(symbolInfo.CandidateSymbols);
            Assert.Equal(CandidateReason.None, symbolInfo.CandidateReason);
            Assert.Equal("var=System.Int32", model.GetAliasInfo(declarations[0].Type).ToTestDisplayString());

            Assert.Equal("var _", declarations[1].ToString());
            typeInfo = model.GetTypeInfo(declarations[1]);
            Assert.Equal("System.Int32", typeInfo.Type.ToTestDisplayString());
            Assert.Equal(typeInfo.Type, typeInfo.ConvertedType);
            Assert.True(model.GetConversion(declarations[1]).IsIdentity);
            symbolInfo = model.GetSymbolInfo(declarations[1]);
            Assert.Null(symbolInfo.Symbol);
            Assert.Empty(symbolInfo.CandidateSymbols);
            Assert.Equal(CandidateReason.None, symbolInfo.CandidateReason);
            typeInfo = model.GetTypeInfo(declarations[1].Type);
            Assert.Equal("System.Int32", typeInfo.Type.ToTestDisplayString());
            Assert.Equal(typeInfo.Type, typeInfo.ConvertedType);
            Assert.True(model.GetConversion(declarations[1].Type).IsIdentity);
            symbolInfo = model.GetSymbolInfo(declarations[1].Type);
            Assert.Equal("System.Int32", symbolInfo.Symbol.ToTestDisplayString());
            Assert.Equal("var=System.Int32", model.GetAliasInfo(declarations[1].Type).ToTestDisplayString());
        }

        [Fact, WorkItem(17572, "https://github.com/dotnet/roslyn/issues/17572")]
        public void StandAlone_08()
        {
            string source1 = @"
using var = System.Int32;

(var (_, _), var _);
";

            var comp1 = CreateStandardCompilation(source1, references: new[] { ValueTupleRef, SystemRuntimeFacadeRef }, parseOptions: TestOptions.Script);

            StandAlone_07_VerifySemanticModel(comp1);

            string source2 = @"
using var = System.Int32;

(var (_, _), var _) = D;
";

            var comp2 = CreateStandardCompilation(source2, references: new[] { ValueTupleRef, SystemRuntimeFacadeRef }, parseOptions: TestOptions.Script);

            StandAlone_07_VerifySemanticModel(comp2);
        }

        [Fact, WorkItem(17572, "https://github.com/dotnet/roslyn/issues/17572")]
        public void StandAlone_09()
        {
            string source1 = @"
using al = System.Int32;

class C
{
    static void Main()
    {
        (al (a,b), al c);
    }
}
";

            var comp1 = CreateStandardCompilation(source1, references: new[] { ValueTupleRef, SystemRuntimeFacadeRef });

            StandAlone_09_VerifySemanticModel(comp1);

            string source2 = @"
using al = System.Int32;

class C
{
    static void Main()
    {
        (al (a,b), al c) = D;
    }
}
";

            var comp2 = CreateStandardCompilation(source2, references: new[] { ValueTupleRef, SystemRuntimeFacadeRef });

            StandAlone_09_VerifySemanticModel(comp2);
        }

        private static void StandAlone_09_VerifySemanticModel(CSharpCompilation comp)
        {
            var tree = comp.SyntaxTrees.First();
            var model = comp.GetSemanticModel(tree);

            var declaration = tree.GetCompilationUnitRoot().DescendantNodes().OfType<DeclarationExpressionSyntax>().Single();

            Assert.Equal("al c", declaration.ToString());
            var typeInfo = model.GetTypeInfo(declaration);
            Assert.Equal("System.Int32", typeInfo.Type.ToTestDisplayString());
            Assert.Equal(typeInfo.Type, typeInfo.ConvertedType);
            Assert.True(model.GetConversion(declaration).IsIdentity);
            Assert.Equal("System.Int32 c", model.GetSymbolInfo(declaration).Symbol.ToTestDisplayString());
            typeInfo = model.GetTypeInfo(declaration.Type);
            Assert.Equal("System.Int32", typeInfo.Type.ToTestDisplayString());
            Assert.Equal(typeInfo.Type, typeInfo.ConvertedType);
            Assert.True(model.GetConversion(declaration.Type).IsIdentity);
            var symbolInfo = model.GetSymbolInfo(declaration.Type);
            Assert.Equal("System.Int32", symbolInfo.Symbol.ToTestDisplayString());
            Assert.Equal("al=System.Int32", model.GetAliasInfo(declaration.Type).ToTestDisplayString());
        }

        [Fact, WorkItem(17572, "https://github.com/dotnet/roslyn/issues/17572")]
        public void StandAlone_10()
        {
            string source1 = @"
using al = System.Int32;

(al (a,b), al c);
";

            var comp1 = CreateStandardCompilation(source1, references: new[] { ValueTupleRef, SystemRuntimeFacadeRef }, parseOptions: TestOptions.Script);

            StandAlone_10_VerifySemanticModel(comp1);

            string source2 = @"
using al = System.Int32;

(al (a,b), al c) = D;
";

            var comp2 = CreateStandardCompilation(source2, references: new[] { ValueTupleRef, SystemRuntimeFacadeRef }, parseOptions: TestOptions.Script);

            StandAlone_10_VerifySemanticModel(comp2);
        }

        private static void StandAlone_10_VerifySemanticModel(CSharpCompilation comp)
        {
            var tree = comp.SyntaxTrees.First();
            var model = comp.GetSemanticModel(tree);

            var declaration = tree.GetCompilationUnitRoot().DescendantNodes().OfType<DeclarationExpressionSyntax>().Single();

            Assert.Equal("al c", declaration.ToString());
            var typeInfo = model.GetTypeInfo(declaration);
            Assert.Equal("System.Int32", typeInfo.Type.ToTestDisplayString());
            Assert.Equal(typeInfo.Type, typeInfo.ConvertedType);
            Assert.True(model.GetConversion(declaration).IsIdentity);
            Assert.Equal("System.Int32 Script.c", model.GetSymbolInfo(declaration).Symbol.ToTestDisplayString());
            typeInfo = model.GetTypeInfo(declaration.Type);
            Assert.Equal("System.Int32", typeInfo.Type.ToTestDisplayString());
            Assert.Equal(typeInfo.Type, typeInfo.ConvertedType);
            Assert.True(model.GetConversion(declaration.Type).IsIdentity);
            var symbolInfo = model.GetSymbolInfo(declaration.Type);
            Assert.Equal("System.Int32", symbolInfo.Symbol.ToTestDisplayString());
            Assert.Equal("al=System.Int32", model.GetAliasInfo(declaration.Type).ToTestDisplayString());
        }

        [Fact, WorkItem(17572, "https://github.com/dotnet/roslyn/issues/17572")]
        public void StandAlone_11()
        {
            string source1 = @"
using al = System.Int32;

class C
{
    static void Main()
    {
        (al (_, _), al _);
    }
}
";

            var comp1 = CreateStandardCompilation(source1, references: new[] { ValueTupleRef, SystemRuntimeFacadeRef });

            StandAlone_11_VerifySemanticModel(comp1);

            string source2 = @"
using al = System.Int32;

class C
{
    static void Main()
    {
        (al (_, _), al _) = D;
    }
}
";

            var comp2 = CreateStandardCompilation(source2, references: new[] { ValueTupleRef, SystemRuntimeFacadeRef });

            StandAlone_11_VerifySemanticModel(comp2);
        }

        private static void StandAlone_11_VerifySemanticModel(CSharpCompilation comp)
        {
            var tree = comp.SyntaxTrees.First();
            var model = comp.GetSemanticModel(tree);

            var declaration = tree.GetCompilationUnitRoot().DescendantNodes().OfType<DeclarationExpressionSyntax>().Single();

            Assert.Equal("al _", declaration.ToString());
            var typeInfo = model.GetTypeInfo(declaration);
            Assert.Equal("System.Int32", typeInfo.Type.ToTestDisplayString());
            Assert.Equal(typeInfo.Type, typeInfo.ConvertedType);
            Assert.True(model.GetConversion(declaration).IsIdentity);
            var symbolInfo = model.GetSymbolInfo(declaration);
            Assert.Null(symbolInfo.Symbol);
            Assert.Empty(symbolInfo.CandidateSymbols);
            Assert.Equal(CandidateReason.None, symbolInfo.CandidateReason);
            typeInfo = model.GetTypeInfo(declaration.Type);
            Assert.Equal("System.Int32", typeInfo.Type.ToTestDisplayString());
            Assert.Equal(typeInfo.Type, typeInfo.ConvertedType);
            Assert.True(model.GetConversion(declaration.Type).IsIdentity);
            symbolInfo = model.GetSymbolInfo(declaration.Type);
            Assert.Equal("System.Int32", symbolInfo.Symbol.ToTestDisplayString());
            Assert.Equal("al=System.Int32", model.GetAliasInfo(declaration.Type).ToTestDisplayString());
        }

        [Fact, WorkItem(17572, "https://github.com/dotnet/roslyn/issues/17572")]
        public void StandAlone_12()
        {
            string source1 = @"
using al = System.Int32;

(al (_, _), al _);
";

            var comp1 = CreateStandardCompilation(source1, references: new[] { ValueTupleRef, SystemRuntimeFacadeRef }, parseOptions: TestOptions.Script);

            StandAlone_11_VerifySemanticModel(comp1);

            string source2 = @"
using al = System.Int32;

(al (_, _), al _) = D;
";

            var comp2 = CreateStandardCompilation(source2, references: new[] { ValueTupleRef, SystemRuntimeFacadeRef }, parseOptions: TestOptions.Script);

            StandAlone_11_VerifySemanticModel(comp2);
        }

        [Fact, WorkItem(17572, "https://github.com/dotnet/roslyn/issues/17572")]
        public void StandAlone_13()
        {
            string source1 = @"
class C
{
    static void Main()
    {
        var (a, b);
        var (c, d)
    }
}
";

            var comp1 = CreateStandardCompilation(source1, references: new[] { ValueTupleRef, SystemRuntimeFacadeRef });
            comp1.VerifyDiagnostics(
                // (7,19): error CS1002: ; expected
                //         var (c, d)
                Diagnostic(ErrorCode.ERR_SemicolonExpected, "").WithLocation(7, 19),
                // (6,9): error CS0103: The name 'var' does not exist in the current context
                //         var (a, b);
                Diagnostic(ErrorCode.ERR_NameNotInContext, "var").WithArguments("var").WithLocation(6, 9),
                // (6,14): error CS0103: The name 'a' does not exist in the current context
                //         var (a, b);
                Diagnostic(ErrorCode.ERR_NameNotInContext, "a").WithArguments("a").WithLocation(6, 14),
                // (6,17): error CS0103: The name 'b' does not exist in the current context
                //         var (a, b);
                Diagnostic(ErrorCode.ERR_NameNotInContext, "b").WithArguments("b").WithLocation(6, 17),
                // (7,9): error CS0103: The name 'var' does not exist in the current context
                //         var (c, d)
                Diagnostic(ErrorCode.ERR_NameNotInContext, "var").WithArguments("var").WithLocation(7, 9),
                // (7,14): error CS0103: The name 'c' does not exist in the current context
                //         var (c, d)
                Diagnostic(ErrorCode.ERR_NameNotInContext, "c").WithArguments("c").WithLocation(7, 14),
                // (7,17): error CS0103: The name 'd' does not exist in the current context
                //         var (c, d)
                Diagnostic(ErrorCode.ERR_NameNotInContext, "d").WithArguments("d").WithLocation(7, 17)
                );

            var tree = comp1.SyntaxTrees.First();
            Assert.False(tree.GetCompilationUnitRoot().DescendantNodes().OfType<DeclarationExpressionSyntax>().Any());
        }

        [Fact, WorkItem(17572, "https://github.com/dotnet/roslyn/issues/17572")]
        public void StandAlone_14()
        {
            string source1 = @"
class C
{
    static void Main()
    {
        ((var (a,b), var c), int d);
    }
}
";

            var comp1 = CreateStandardCompilation(source1, references: new[] { ValueTupleRef, SystemRuntimeFacadeRef });
            comp1.VerifyDiagnostics(
                // (6,11): error CS8185: A declaration is not allowed in this context.
                //         ((var (a,b), var c), int d);
                Diagnostic(ErrorCode.ERR_DeclarationExpressionNotPermitted, "var (a,b)").WithLocation(6, 11),
                // (6,22): error CS8185: A declaration is not allowed in this context.
                //         ((var (a,b), var c), int d);
                Diagnostic(ErrorCode.ERR_DeclarationExpressionNotPermitted, "var c").WithLocation(6, 22),
                // (6,30): error CS8185: A declaration is not allowed in this context.
                //         ((var (a,b), var c), int d);
                Diagnostic(ErrorCode.ERR_DeclarationExpressionNotPermitted, "int d").WithLocation(6, 30),
                // (6,9): error CS0201: Only assignment, call, increment, decrement, and new object expressions can be used as a statement
                //         ((var (a,b), var c), int d);
                Diagnostic(ErrorCode.ERR_IllegalStatement, "((var (a,b), var c), int d)").WithLocation(6, 9),
                // (6,30): error CS0165: Use of unassigned local variable 'd'
                //         ((var (a,b), var c), int d);
                Diagnostic(ErrorCode.ERR_UseDefViolation, "int d").WithArguments("d").WithLocation(6, 30)
                );

            StandAlone_14_VerifySemanticModel(comp1, LocalDeclarationKind.DeclarationExpressionVariable);

            string source2 = @"
class C
{
    static void Main()
    {
        ((var (a,b), var c), int d) = D;
    }
}
";

            var comp2 = CreateStandardCompilation(source2, references: new[] { ValueTupleRef, SystemRuntimeFacadeRef });

            StandAlone_14_VerifySemanticModel(comp2, LocalDeclarationKind.DeconstructionVariable);
        }

        private static void StandAlone_14_VerifySemanticModel(CSharpCompilation comp, LocalDeclarationKind localDeclarationKind)
        {
            var tree = comp.SyntaxTrees.First();
            var model = comp.GetSemanticModel(tree);
            var designations = tree.GetCompilationUnitRoot().DescendantNodes().OfType<SingleVariableDesignationSyntax>().ToArray();
            Assert.Equal(4, designations.Count());

            var a = model.GetDeclaredSymbol(designations[0]);
            Assert.Equal("var a", a.ToTestDisplayString());
            Assert.Equal(localDeclarationKind, ((LocalSymbol)a).DeclarationKind);

            var b = model.GetDeclaredSymbol(designations[1]);
            Assert.Equal("var b", b.ToTestDisplayString());
            Assert.Equal(localDeclarationKind, ((LocalSymbol)b).DeclarationKind);

            var c = model.GetDeclaredSymbol(designations[2]);
            Assert.Equal("var c", c.ToTestDisplayString());
            Assert.Equal(localDeclarationKind, ((LocalSymbol)c).DeclarationKind);

            var d = model.GetDeclaredSymbol(designations[3]);
            Assert.Equal("System.Int32 d", d.ToTestDisplayString());
            Assert.Equal(localDeclarationKind, ((LocalSymbol)d).DeclarationKind);

            var declarations = tree.GetCompilationUnitRoot().DescendantNodes().OfType<DeclarationExpressionSyntax>().ToArray();
            Assert.Equal(3, declarations.Count());

            Assert.Equal("var (a,b)", declarations[0].ToString());
            var typeInfo = model.GetTypeInfo(declarations[0]);
            Assert.Equal("(var a, var b)", typeInfo.Type.ToTestDisplayString());
            Assert.Equal(typeInfo.Type, typeInfo.ConvertedType);
            Assert.True(model.GetConversion(declarations[0]).IsIdentity);
            var symbolInfo = model.GetSymbolInfo(declarations[0]);
            Assert.Null(symbolInfo.Symbol);
            Assert.Empty(symbolInfo.CandidateSymbols);
            Assert.Equal(CandidateReason.None, symbolInfo.CandidateReason);
            typeInfo = model.GetTypeInfo(declarations[0].Type);
            Assert.Null(typeInfo.Type);
            Assert.Null(typeInfo.ConvertedType);
            Assert.True(model.GetConversion(declarations[0].Type).IsIdentity);
            symbolInfo = model.GetSymbolInfo(declarations[0].Type);
            Assert.Null(symbolInfo.Symbol);
            Assert.Empty(symbolInfo.CandidateSymbols);
            Assert.Equal(CandidateReason.None, symbolInfo.CandidateReason);
            Assert.Null(model.GetAliasInfo(declarations[0].Type));

            Assert.Equal("var c", declarations[1].ToString());
            typeInfo = model.GetTypeInfo(declarations[1]);
            Assert.Equal("var", typeInfo.Type.ToTestDisplayString());
            Assert.Equal(SymbolKind.ErrorType, typeInfo.Type.Kind);
            Assert.Equal(typeInfo.Type, typeInfo.ConvertedType);
            Assert.True(model.GetConversion(declarations[1]).IsIdentity);
            Assert.Equal("var c", model.GetSymbolInfo(declarations[1]).Symbol.ToTestDisplayString());
            typeInfo = model.GetTypeInfo(declarations[1].Type);
            Assert.Equal("var", typeInfo.Type.ToTestDisplayString());
            Assert.Equal(SymbolKind.ErrorType, typeInfo.Type.Kind);
            Assert.Equal(typeInfo.Type, typeInfo.ConvertedType);
            Assert.True(model.GetConversion(declarations[1].Type).IsIdentity);
            symbolInfo = model.GetSymbolInfo(declarations[1].Type);
            Assert.Null(symbolInfo.Symbol);
            Assert.Empty(symbolInfo.CandidateSymbols);
            Assert.Equal(CandidateReason.None, symbolInfo.CandidateReason);
            Assert.Null(model.GetAliasInfo(declarations[1].Type));

            Assert.Equal("int d", declarations[2].ToString());
            typeInfo = model.GetTypeInfo(declarations[2]);
            Assert.Equal("System.Int32", typeInfo.Type.ToTestDisplayString());
            Assert.Equal(typeInfo.Type, typeInfo.ConvertedType);
            Assert.True(model.GetConversion(declarations[2]).IsIdentity);
            Assert.Equal("System.Int32 d", model.GetSymbolInfo(declarations[2]).Symbol.ToTestDisplayString());
            typeInfo = model.GetTypeInfo(declarations[2].Type);
            Assert.Equal("System.Int32", typeInfo.Type.ToTestDisplayString());
            Assert.Equal(typeInfo.Type, typeInfo.ConvertedType);
            Assert.True(model.GetConversion(declarations[2].Type).IsIdentity);
            symbolInfo = model.GetSymbolInfo(declarations[2].Type);
            Assert.Equal("System.Int32", symbolInfo.Symbol.ToTestDisplayString());
            Assert.Null(model.GetAliasInfo(declarations[2].Type));

            var tuples = tree.GetCompilationUnitRoot().DescendantNodes().OfType<TupleExpressionSyntax>().ToArray();
            Assert.Equal(2, tuples.Length);

            Assert.Equal("((var (a,b), var c), int d)", tuples[0].ToString());
            typeInfo = model.GetTypeInfo(tuples[0]);
            Assert.Equal("(((var a, var b), var c), System.Int32 d)", typeInfo.Type.ToTestDisplayString());
            Assert.Equal(typeInfo.Type, typeInfo.ConvertedType);
            Assert.True(model.GetConversion(tuples[0]).IsIdentity);
            symbolInfo = model.GetSymbolInfo(tuples[0]);
            Assert.Null(symbolInfo.Symbol);
            Assert.Empty(symbolInfo.CandidateSymbols);
            Assert.Equal(CandidateReason.None, symbolInfo.CandidateReason);


            Assert.Equal("(var (a,b), var c)", tuples[1].ToString());
            typeInfo = model.GetTypeInfo(tuples[1]);
            Assert.Equal("((var a, var b), var c)", typeInfo.Type.ToTestDisplayString());
            Assert.Equal(typeInfo.Type, typeInfo.ConvertedType);
            Assert.True(model.GetConversion(tuples[1]).IsIdentity);
            symbolInfo = model.GetSymbolInfo(tuples[1]);
            Assert.Null(symbolInfo.Symbol);
            Assert.Empty(symbolInfo.CandidateSymbols);
            Assert.Equal(CandidateReason.None, symbolInfo.CandidateReason);
        }

        [Fact, WorkItem(17572, "https://github.com/dotnet/roslyn/issues/17572")]
        public void StandAlone_15()
        {
            string source1 = @"
((var (a,b), var c), int d);
";

            var comp1 = CreateStandardCompilation(source1, references: new[] { ValueTupleRef, SystemRuntimeFacadeRef }, parseOptions: TestOptions.Script);
            comp1.VerifyDiagnostics(
                // (2,8): error CS7019: Type of 'a' cannot be inferred since its initializer directly or indirectly refers to the definition.
                // ((var (a,b), var c), int d);
                Diagnostic(ErrorCode.ERR_RecursivelyTypedVariable, "a").WithArguments("a").WithLocation(2, 8),
                // (2,10): error CS7019: Type of 'b' cannot be inferred since its initializer directly or indirectly refers to the definition.
                // ((var (a,b), var c), int d);
                Diagnostic(ErrorCode.ERR_RecursivelyTypedVariable, "b").WithArguments("b").WithLocation(2, 10),
                // (2,18): error CS7019: Type of 'c' cannot be inferred since its initializer directly or indirectly refers to the definition.
                // ((var (a,b), var c), int d);
                Diagnostic(ErrorCode.ERR_RecursivelyTypedVariable, "c").WithArguments("c").WithLocation(2, 18),
                // (2,3): error CS8185: A declaration is not allowed in this context.
                // ((var (a,b), var c), int d);
                Diagnostic(ErrorCode.ERR_DeclarationExpressionNotPermitted, "var (a,b)").WithLocation(2, 3),
                // (2,14): error CS8185: A declaration is not allowed in this context.
                // ((var (a,b), var c), int d);
                Diagnostic(ErrorCode.ERR_DeclarationExpressionNotPermitted, "var c").WithLocation(2, 14),
                // (2,22): error CS8185: A declaration is not allowed in this context.
                // ((var (a,b), var c), int d);
                Diagnostic(ErrorCode.ERR_DeclarationExpressionNotPermitted, "int d").WithLocation(2, 22),
                // (2,1): error CS0201: Only assignment, call, increment, decrement, and new object expressions can be used as a statement
                // ((var (a,b), var c), int d);
                Diagnostic(ErrorCode.ERR_IllegalStatement, "((var (a,b), var c), int d)").WithLocation(2, 1)
                );

            StandAlone_15_VerifySemanticModel(comp1);

            string source2 = @"
((var (a,b), var c), int d) = D;
";

            var comp2 = CreateStandardCompilation(source2, references: new[] { ValueTupleRef, SystemRuntimeFacadeRef }, parseOptions: TestOptions.Script);

            StandAlone_15_VerifySemanticModel(comp2);
        }

        private static void StandAlone_15_VerifySemanticModel(CSharpCompilation comp)
        {
            var tree = comp.SyntaxTrees.First();
            var model = comp.GetSemanticModel(tree);
            var designations = tree.GetCompilationUnitRoot().DescendantNodes().OfType<SingleVariableDesignationSyntax>().ToArray();
            Assert.Equal(4, designations.Count());

            var a = model.GetDeclaredSymbol(designations[0]);
            Assert.Equal("var Script.a", a.ToTestDisplayString());
            Assert.Equal(SymbolKind.Field, a.Kind);

            var b = model.GetDeclaredSymbol(designations[1]);
            Assert.Equal("var Script.b", b.ToTestDisplayString());
            Assert.Equal(SymbolKind.Field, b.Kind);

            var c = model.GetDeclaredSymbol(designations[2]);
            Assert.Equal("var Script.c", c.ToTestDisplayString());
            Assert.Equal(SymbolKind.Field, c.Kind);

            var d = model.GetDeclaredSymbol(designations[3]);
            Assert.Equal("System.Int32 Script.d", d.ToTestDisplayString());
            Assert.Equal(SymbolKind.Field, d.Kind);

            var declarations = tree.GetCompilationUnitRoot().DescendantNodes().OfType<DeclarationExpressionSyntax>().ToArray();
            Assert.Equal(3, declarations.Count());

            Assert.Equal("var (a,b)", declarations[0].ToString());
            var typeInfo = model.GetTypeInfo(declarations[0]);
            Assert.Equal("(var a, var b)", typeInfo.Type.ToTestDisplayString());
            Assert.Equal(typeInfo.Type, typeInfo.ConvertedType);
            Assert.True(model.GetConversion(declarations[0]).IsIdentity);
            var symbolInfo = model.GetSymbolInfo(declarations[0]);
            Assert.Null(symbolInfo.Symbol);
            Assert.Empty(symbolInfo.CandidateSymbols);
            Assert.Equal(CandidateReason.None, symbolInfo.CandidateReason);
            typeInfo = model.GetTypeInfo(declarations[0].Type);
            Assert.Null(typeInfo.Type);
            Assert.Null(typeInfo.ConvertedType);
            Assert.True(model.GetConversion(declarations[0].Type).IsIdentity);
            symbolInfo = model.GetSymbolInfo(declarations[0].Type);
            Assert.Null(symbolInfo.Symbol);
            Assert.Empty(symbolInfo.CandidateSymbols);
            Assert.Equal(CandidateReason.None, symbolInfo.CandidateReason);
            Assert.Null(model.GetAliasInfo(declarations[0].Type));

            Assert.Equal("var c", declarations[1].ToString());
            typeInfo = model.GetTypeInfo(declarations[1]);
            Assert.Equal("var", typeInfo.Type.ToTestDisplayString());
            Assert.Equal(SymbolKind.ErrorType, typeInfo.Type.Kind);
            Assert.Equal(typeInfo.Type, typeInfo.ConvertedType);
            Assert.True(model.GetConversion(declarations[1]).IsIdentity);
            Assert.Equal("var Script.c", model.GetSymbolInfo(declarations[1]).Symbol.ToTestDisplayString());
            typeInfo = model.GetTypeInfo(declarations[1].Type);
            Assert.Equal("var", typeInfo.Type.ToTestDisplayString());
            Assert.Equal(SymbolKind.ErrorType, typeInfo.Type.Kind);
            Assert.Equal(typeInfo.Type, typeInfo.ConvertedType);
            Assert.True(model.GetConversion(declarations[1].Type).IsIdentity);
            symbolInfo = model.GetSymbolInfo(declarations[1].Type);
            Assert.Null(symbolInfo.Symbol);
            Assert.Empty(symbolInfo.CandidateSymbols);
            Assert.Equal(CandidateReason.None, symbolInfo.CandidateReason);
            Assert.Null(model.GetAliasInfo(declarations[1].Type));

            Assert.Equal("int d", declarations[2].ToString());
            typeInfo = model.GetTypeInfo(declarations[2]);
            Assert.Equal("System.Int32", typeInfo.Type.ToTestDisplayString());
            Assert.Equal(typeInfo.Type, typeInfo.ConvertedType);
            Assert.True(model.GetConversion(declarations[2]).IsIdentity);
            Assert.Equal("System.Int32 Script.d", model.GetSymbolInfo(declarations[2]).Symbol.ToTestDisplayString());
            typeInfo = model.GetTypeInfo(declarations[2].Type);
            Assert.Equal("System.Int32", typeInfo.Type.ToTestDisplayString());
            Assert.Equal(typeInfo.Type, typeInfo.ConvertedType);
            Assert.True(model.GetConversion(declarations[2].Type).IsIdentity);
            symbolInfo = model.GetSymbolInfo(declarations[2].Type);
            Assert.Equal("System.Int32", symbolInfo.Symbol.ToTestDisplayString());
            Assert.Null(model.GetAliasInfo(declarations[2].Type));

            var tuples = tree.GetCompilationUnitRoot().DescendantNodes().OfType<TupleExpressionSyntax>().ToArray();
            Assert.Equal(2, tuples.Length);

            Assert.Equal("((var (a,b), var c), int d)", tuples[0].ToString());
            typeInfo = model.GetTypeInfo(tuples[0]);
            Assert.Equal("(((var a, var b), var c), System.Int32 d)", typeInfo.Type.ToTestDisplayString());
            Assert.Equal(typeInfo.Type, typeInfo.ConvertedType);
            Assert.True(model.GetConversion(tuples[0]).IsIdentity);
            symbolInfo = model.GetSymbolInfo(tuples[0]);
            Assert.Null(symbolInfo.Symbol);
            Assert.Empty(symbolInfo.CandidateSymbols);
            Assert.Equal(CandidateReason.None, symbolInfo.CandidateReason);

            Assert.Equal("(var (a,b), var c)", tuples[1].ToString());
            typeInfo = model.GetTypeInfo(tuples[1]);
            Assert.Equal("((var a, var b), var c)", typeInfo.Type.ToTestDisplayString());
            Assert.Equal(typeInfo.Type, typeInfo.ConvertedType);
            Assert.True(model.GetConversion(tuples[1]).IsIdentity);
            symbolInfo = model.GetSymbolInfo(tuples[1]);
            Assert.Null(symbolInfo.Symbol);
            Assert.Empty(symbolInfo.CandidateSymbols);
            Assert.Equal(CandidateReason.None, symbolInfo.CandidateReason);
        }

        [Fact, WorkItem(17572, "https://github.com/dotnet/roslyn/issues/17572")]
        public void StandAlone_16()
        {
            string source1 = @"
class C
{
    static void Main()
    {
        ((var (_, _), var _), int _);
    }
}
";

            var comp1 = CreateStandardCompilation(source1, references: new[] { ValueTupleRef, SystemRuntimeFacadeRef });
            comp1.VerifyDiagnostics(
                // (6,11): error CS8185: A declaration is not allowed in this context.
                //         ((var (_, _), var _), int _);
                Diagnostic(ErrorCode.ERR_DeclarationExpressionNotPermitted, "var (_, _)").WithLocation(6, 11),
                // (6,23): error CS8185: A declaration is not allowed in this context.
                //         ((var (_, _), var _), int _);
                Diagnostic(ErrorCode.ERR_DeclarationExpressionNotPermitted, "var _").WithLocation(6, 23),
                // (6,31): error CS8185: A declaration is not allowed in this context.
                //         ((var (_, _), var _), int _);
                Diagnostic(ErrorCode.ERR_DeclarationExpressionNotPermitted, "int _").WithLocation(6, 31),
                // (6,9): error CS0201: Only assignment, call, increment, decrement, and new object expressions can be used as a statement
                //         ((var (_, _), var _), int _);
                Diagnostic(ErrorCode.ERR_IllegalStatement, "((var (_, _), var _), int _)").WithLocation(6, 9)
                );

            StandAlone_16_VerifySemanticModel(comp1);

            string source2 = @"
class C
{
    static void Main()
    {
        ((var (_, _), var _), int _) = D;
    }
}
";

            var comp2 = CreateStandardCompilation(source2, references: new[] { ValueTupleRef, SystemRuntimeFacadeRef });

            StandAlone_16_VerifySemanticModel(comp2);
        }

        private static void StandAlone_16_VerifySemanticModel(CSharpCompilation comp)
        {
            var tree = comp.SyntaxTrees.First();
            var model = comp.GetSemanticModel(tree);
            int count = 0;
            foreach (var designation in tree.GetCompilationUnitRoot().DescendantNodes().OfType<DiscardDesignationSyntax>())
            {
                Assert.Null(model.GetDeclaredSymbol(designation));
                count++;
            }

            Assert.Equal(4, count);

            var declarations = tree.GetCompilationUnitRoot().DescendantNodes().OfType<DeclarationExpressionSyntax>().ToArray();
            Assert.Equal(3, declarations.Count());

            Assert.Equal("var (_, _)", declarations[0].ToString());
            var typeInfo = model.GetTypeInfo(declarations[0]);
            Assert.Equal("(var, var)", typeInfo.Type.ToTestDisplayString());
            Assert.Equal(typeInfo.Type, typeInfo.ConvertedType);
            Assert.True(model.GetConversion(declarations[0]).IsIdentity);
            var symbolInfo = model.GetSymbolInfo(declarations[0]);
            Assert.Null(symbolInfo.Symbol);
            Assert.Empty(symbolInfo.CandidateSymbols);
            Assert.Equal(CandidateReason.None, symbolInfo.CandidateReason);
            typeInfo = model.GetTypeInfo(declarations[0].Type);
            Assert.Null(typeInfo.Type);
            Assert.Null(typeInfo.ConvertedType);
            Assert.True(model.GetConversion(declarations[0].Type).IsIdentity);
            symbolInfo = model.GetSymbolInfo(declarations[0].Type);
            Assert.Null(symbolInfo.Symbol);
            Assert.Empty(symbolInfo.CandidateSymbols);
            Assert.Equal(CandidateReason.None, symbolInfo.CandidateReason);
            Assert.Null(model.GetAliasInfo(declarations[0].Type));

            Assert.Equal("var _", declarations[1].ToString());
            typeInfo = model.GetTypeInfo(declarations[1]);
            Assert.Equal("var", typeInfo.Type.ToTestDisplayString());
            Assert.Equal(SymbolKind.ErrorType, typeInfo.Type.Kind);
            Assert.Equal(typeInfo.Type, typeInfo.ConvertedType);
            Assert.True(model.GetConversion(declarations[1]).IsIdentity);
            symbolInfo = model.GetSymbolInfo(declarations[1]);
            Assert.Null(symbolInfo.Symbol);
            Assert.Empty(symbolInfo.CandidateSymbols);
            Assert.Equal(CandidateReason.None, symbolInfo.CandidateReason);
            typeInfo = model.GetTypeInfo(declarations[1].Type);
            Assert.Equal("var", typeInfo.Type.ToTestDisplayString());
            Assert.Equal(SymbolKind.ErrorType, typeInfo.Type.Kind);
            Assert.Equal(typeInfo.Type, typeInfo.ConvertedType);
            Assert.True(model.GetConversion(declarations[1].Type).IsIdentity);
            symbolInfo = model.GetSymbolInfo(declarations[1].Type);
            Assert.Null(symbolInfo.Symbol);
            Assert.Empty(symbolInfo.CandidateSymbols);
            Assert.Equal(CandidateReason.None, symbolInfo.CandidateReason);
            Assert.Null(model.GetAliasInfo(declarations[1].Type));

            Assert.Equal("int _", declarations[2].ToString());
            typeInfo = model.GetTypeInfo(declarations[2]);
            Assert.Equal("System.Int32", typeInfo.Type.ToTestDisplayString());
            Assert.Equal(typeInfo.Type, typeInfo.ConvertedType);
            Assert.True(model.GetConversion(declarations[2]).IsIdentity);
            symbolInfo = model.GetSymbolInfo(declarations[2]);
            Assert.Null(symbolInfo.Symbol);
            Assert.Empty(symbolInfo.CandidateSymbols);
            Assert.Equal(CandidateReason.None, symbolInfo.CandidateReason);
            typeInfo = model.GetTypeInfo(declarations[2].Type);
            Assert.Equal("System.Int32", typeInfo.Type.ToTestDisplayString());
            Assert.Equal(typeInfo.Type, typeInfo.ConvertedType);
            Assert.True(model.GetConversion(declarations[2].Type).IsIdentity);
            symbolInfo = model.GetSymbolInfo(declarations[2].Type);
            Assert.Equal("System.Int32", symbolInfo.Symbol.ToTestDisplayString());
            Assert.Null(model.GetAliasInfo(declarations[2].Type));

            var tuples = tree.GetCompilationUnitRoot().DescendantNodes().OfType<TupleExpressionSyntax>().ToArray();
            Assert.Equal(2, tuples.Length);

            Assert.Equal("((var (_, _), var _), int _)", tuples[0].ToString());
            typeInfo = model.GetTypeInfo(tuples[0]);
            Assert.Equal("(((var, var), var), System.Int32)", typeInfo.Type.ToTestDisplayString());
            Assert.Equal(typeInfo.Type, typeInfo.ConvertedType);
            Assert.True(model.GetConversion(tuples[0]).IsIdentity);
            symbolInfo = model.GetSymbolInfo(tuples[0]);
            Assert.Null(symbolInfo.Symbol);
            Assert.Empty(symbolInfo.CandidateSymbols);
            Assert.Equal(CandidateReason.None, symbolInfo.CandidateReason);

            Assert.Equal("(var (_, _), var _)", tuples[1].ToString());
            typeInfo = model.GetTypeInfo(tuples[1]);
            Assert.Equal("((var, var), var)", typeInfo.Type.ToTestDisplayString());
            Assert.Equal(typeInfo.Type, typeInfo.ConvertedType);
            Assert.True(model.GetConversion(tuples[1]).IsIdentity);
            symbolInfo = model.GetSymbolInfo(tuples[1]);
            Assert.Null(symbolInfo.Symbol);
            Assert.Empty(symbolInfo.CandidateSymbols);
            Assert.Equal(CandidateReason.None, symbolInfo.CandidateReason);
        }

        [Fact, WorkItem(17572, "https://github.com/dotnet/roslyn/issues/17572")]
        public void StandAlone_17()
        {
            string source1 = @"
((var (_, _), var _), int _);
";

            var comp1 = CreateStandardCompilation(source1, references: new[] { ValueTupleRef, SystemRuntimeFacadeRef }, parseOptions: TestOptions.Script);
            comp1.VerifyDiagnostics(
                // (2,3): error CS8185: A declaration is not allowed in this context.
                // ((var (_, _), var _), int _);
                Diagnostic(ErrorCode.ERR_DeclarationExpressionNotPermitted, "var (_, _)").WithLocation(2, 3),
                // (2,15): error CS8185: A declaration is not allowed in this context.
                // ((var (_, _), var _), int _);
                Diagnostic(ErrorCode.ERR_DeclarationExpressionNotPermitted, "var _").WithLocation(2, 15),
                // (2,23): error CS8185: A declaration is not allowed in this context.
                // ((var (_, _), var _), int _);
                Diagnostic(ErrorCode.ERR_DeclarationExpressionNotPermitted, "int _").WithLocation(2, 23),
                // (2,1): error CS0201: Only assignment, call, increment, decrement, and new object expressions can be used as a statement
                // ((var (_, _), var _), int _);
                Diagnostic(ErrorCode.ERR_IllegalStatement, "((var (_, _), var _), int _)").WithLocation(2, 1)
                );

            StandAlone_16_VerifySemanticModel(comp1);

            string source2 = @"
((var (_, _), var _), int _) = D;
";

            var comp2 = CreateStandardCompilation(source2, references: new[] { ValueTupleRef, SystemRuntimeFacadeRef }, parseOptions: TestOptions.Script);

            StandAlone_16_VerifySemanticModel(comp2);
        }

        [Fact, WorkItem(17572, "https://github.com/dotnet/roslyn/issues/17572")]
        public void StandAlone_18()
        {
            string source1 = @"
class C
{
    static void Main()
    {
        (var ((a,b), c), int d);
    }
}
";

            var comp1 = CreateStandardCompilation(source1, references: new[] { ValueTupleRef, SystemRuntimeFacadeRef });
            comp1.VerifyDiagnostics(
                // (6,10): error CS8185: A declaration is not allowed in this context.
                //         (var ((a,b), c), int d);
                Diagnostic(ErrorCode.ERR_DeclarationExpressionNotPermitted, "var ((a,b), c)").WithLocation(6, 10),
                // (6,26): error CS8185: A declaration is not allowed in this context.
                //         (var ((a,b), c), int d);
                Diagnostic(ErrorCode.ERR_DeclarationExpressionNotPermitted, "int d").WithLocation(6, 26),
                // (6,9): error CS0201: Only assignment, call, increment, decrement, and new object expressions can be used as a statement
                //         (var ((a,b), c), int d);
                Diagnostic(ErrorCode.ERR_IllegalStatement, "(var ((a,b), c), int d)").WithLocation(6, 9),
                // (6,26): error CS0165: Use of unassigned local variable 'd'
                //         (var ((a,b), c), int d);
                Diagnostic(ErrorCode.ERR_UseDefViolation, "int d").WithArguments("d").WithLocation(6, 26)
                );

            StandAlone_18_VerifySemanticModel(comp1, LocalDeclarationKind.DeclarationExpressionVariable);

            string source2 = @"
class C
{
    static void Main()
    {
        (var ((a,b), c), int d) = D;
    }
}
";

            var comp2 = CreateStandardCompilation(source2, references: new[] { ValueTupleRef, SystemRuntimeFacadeRef });

            StandAlone_18_VerifySemanticModel(comp2, LocalDeclarationKind.DeconstructionVariable);
        }

        private static void StandAlone_18_VerifySemanticModel(CSharpCompilation comp, LocalDeclarationKind localDeclarationKind)
        {
            var tree = comp.SyntaxTrees.First();
            var model = comp.GetSemanticModel(tree);
            var designations = tree.GetCompilationUnitRoot().DescendantNodes().OfType<SingleVariableDesignationSyntax>().ToArray();
            Assert.Equal(4, designations.Count());

            var a = model.GetDeclaredSymbol(designations[0]);
            Assert.Equal("var a", a.ToTestDisplayString());
            Assert.Equal(localDeclarationKind, ((LocalSymbol)a).DeclarationKind);

            var b = model.GetDeclaredSymbol(designations[1]);
            Assert.Equal("var b", b.ToTestDisplayString());
            Assert.Equal(localDeclarationKind, ((LocalSymbol)b).DeclarationKind);

            var c = model.GetDeclaredSymbol(designations[2]);
            Assert.Equal("var c", c.ToTestDisplayString());
            Assert.Equal(localDeclarationKind, ((LocalSymbol)c).DeclarationKind);

            var d = model.GetDeclaredSymbol(designations[3]);
            Assert.Equal("System.Int32 d", d.ToTestDisplayString());
            Assert.Equal(localDeclarationKind, ((LocalSymbol)d).DeclarationKind);

            var declarations = tree.GetCompilationUnitRoot().DescendantNodes().OfType<DeclarationExpressionSyntax>().ToArray();
            Assert.Equal(2, declarations.Count());

            Assert.Equal("var ((a,b), c)", declarations[0].ToString());
            var typeInfo = model.GetTypeInfo(declarations[0]);
            Assert.Equal("((var a, var b), var c)", typeInfo.Type.ToTestDisplayString());
            Assert.Equal(typeInfo.Type, typeInfo.ConvertedType);
            Assert.True(model.GetConversion(declarations[0]).IsIdentity);
            var symbolInfo = model.GetSymbolInfo(declarations[0]);
            Assert.Null(symbolInfo.Symbol);
            Assert.Empty(symbolInfo.CandidateSymbols);
            Assert.Equal(CandidateReason.None, symbolInfo.CandidateReason);
            typeInfo = model.GetTypeInfo(declarations[0].Type);
            Assert.Null(typeInfo.Type);
            Assert.Null(typeInfo.ConvertedType);
            Assert.True(model.GetConversion(declarations[0].Type).IsIdentity);
            symbolInfo = model.GetSymbolInfo(declarations[0].Type);
            Assert.Null(symbolInfo.Symbol);
            Assert.Empty(symbolInfo.CandidateSymbols);
            Assert.Equal(CandidateReason.None, symbolInfo.CandidateReason);
            Assert.Null(model.GetAliasInfo(declarations[0].Type));

            Assert.Equal("int d", declarations[1].ToString());
            typeInfo = model.GetTypeInfo(declarations[1]);
            Assert.Equal("System.Int32", typeInfo.Type.ToTestDisplayString());
            Assert.Equal(typeInfo.Type, typeInfo.ConvertedType);
            Assert.True(model.GetConversion(declarations[1]).IsIdentity);
            Assert.Equal("System.Int32 d", model.GetSymbolInfo(declarations[1]).Symbol.ToTestDisplayString());
            typeInfo = model.GetTypeInfo(declarations[1].Type);
            Assert.Equal("System.Int32", typeInfo.Type.ToTestDisplayString());
            Assert.Equal(typeInfo.Type, typeInfo.ConvertedType);
            Assert.True(model.GetConversion(declarations[1].Type).IsIdentity);
            symbolInfo = model.GetSymbolInfo(declarations[1].Type);
            Assert.Equal("System.Int32", symbolInfo.Symbol.ToTestDisplayString());
            Assert.Null(model.GetAliasInfo(declarations[1].Type));

            var tuple = tree.GetCompilationUnitRoot().DescendantNodes().OfType<TupleExpressionSyntax>().Single();
            typeInfo = model.GetTypeInfo(tuple);
            Assert.Equal("(((var a, var b), var c), System.Int32 d)", typeInfo.Type.ToTestDisplayString());
            Assert.Equal(typeInfo.Type, typeInfo.ConvertedType);
            Assert.True(model.GetConversion(tuple).IsIdentity);
            symbolInfo = model.GetSymbolInfo(tuple);
            Assert.Null(symbolInfo.Symbol);
            Assert.Empty(symbolInfo.CandidateSymbols);
            Assert.Equal(CandidateReason.None, symbolInfo.CandidateReason);
        }

        [Fact, WorkItem(17572, "https://github.com/dotnet/roslyn/issues/17572")]
        public void StandAlone_19()
        {
            string source1 = @"
(var ((a,b), c), int d);
";

            var comp1 = CreateStandardCompilation(source1, references: new[] { ValueTupleRef, SystemRuntimeFacadeRef }, parseOptions: TestOptions.Script);
            comp1.VerifyDiagnostics(
                // (2,8): error CS7019: Type of 'a' cannot be inferred since its initializer directly or indirectly refers to the definition.
                // (var ((a,b), c), int d);
                Diagnostic(ErrorCode.ERR_RecursivelyTypedVariable, "a").WithArguments("a").WithLocation(2, 8),
                // (2,10): error CS7019: Type of 'b' cannot be inferred since its initializer directly or indirectly refers to the definition.
                // (var ((a,b), c), int d);
                Diagnostic(ErrorCode.ERR_RecursivelyTypedVariable, "b").WithArguments("b").WithLocation(2, 10),
                // (2,14): error CS7019: Type of 'c' cannot be inferred since its initializer directly or indirectly refers to the definition.
                // (var ((a,b), c), int d);
                Diagnostic(ErrorCode.ERR_RecursivelyTypedVariable, "c").WithArguments("c").WithLocation(2, 14),
                // (2,2): error CS8185: A declaration is not allowed in this context.
                // (var ((a,b), c), int d);
                Diagnostic(ErrorCode.ERR_DeclarationExpressionNotPermitted, "var ((a,b), c)").WithLocation(2, 2),
                // (2,18): error CS8185: A declaration is not allowed in this context.
                // (var ((a,b), c), int d);
                Diagnostic(ErrorCode.ERR_DeclarationExpressionNotPermitted, "int d").WithLocation(2, 18),
                // (2,1): error CS0201: Only assignment, call, increment, decrement, and new object expressions can be used as a statement
                // (var ((a,b), c), int d);
                Diagnostic(ErrorCode.ERR_IllegalStatement, "(var ((a,b), c), int d)").WithLocation(2, 1)
                );

            StandAlone_19_VerifySemanticModel(comp1);

            string source2 = @"
(var ((a,b), c), int d) = D;
";

            var comp2 = CreateStandardCompilation(source2, references: new[] { ValueTupleRef, SystemRuntimeFacadeRef }, parseOptions: TestOptions.Script);

            StandAlone_19_VerifySemanticModel(comp2);
        }

        private static void StandAlone_19_VerifySemanticModel(CSharpCompilation comp)
        {
            var tree = comp.SyntaxTrees.First();
            var model = comp.GetSemanticModel(tree);
            var designations = tree.GetCompilationUnitRoot().DescendantNodes().OfType<SingleVariableDesignationSyntax>().ToArray();
            Assert.Equal(4, designations.Count());

            var a = model.GetDeclaredSymbol(designations[0]);
            Assert.Equal("var Script.a", a.ToTestDisplayString());
            Assert.Equal(SymbolKind.Field, a.Kind);

            var b = model.GetDeclaredSymbol(designations[1]);
            Assert.Equal("var Script.b", b.ToTestDisplayString());
            Assert.Equal(SymbolKind.Field, b.Kind);

            var c = model.GetDeclaredSymbol(designations[2]);
            Assert.Equal("var Script.c", c.ToTestDisplayString());
            Assert.Equal(SymbolKind.Field, c.Kind);

            var d = model.GetDeclaredSymbol(designations[3]);
            Assert.Equal("System.Int32 Script.d", d.ToTestDisplayString());
            Assert.Equal(SymbolKind.Field, d.Kind);

            var declarations = tree.GetCompilationUnitRoot().DescendantNodes().OfType<DeclarationExpressionSyntax>().ToArray();
            Assert.Equal(2, declarations.Count());

            Assert.Equal("var ((a,b), c)", declarations[0].ToString());
            var typeInfo = model.GetTypeInfo(declarations[0]);
            Assert.Equal("((var a, var b), var c)", typeInfo.Type.ToTestDisplayString());
            Assert.Equal(typeInfo.Type, typeInfo.ConvertedType);
            Assert.True(model.GetConversion(declarations[0]).IsIdentity);
            var symbolInfo = model.GetSymbolInfo(declarations[0]);
            Assert.Null(symbolInfo.Symbol);
            Assert.Empty(symbolInfo.CandidateSymbols);
            Assert.Equal(CandidateReason.None, symbolInfo.CandidateReason);
            typeInfo = model.GetTypeInfo(declarations[0].Type);
            Assert.Null(typeInfo.Type);
            Assert.Null(typeInfo.ConvertedType);
            Assert.True(model.GetConversion(declarations[0].Type).IsIdentity);
            symbolInfo = model.GetSymbolInfo(declarations[0].Type);
            Assert.Null(symbolInfo.Symbol);
            Assert.Empty(symbolInfo.CandidateSymbols);
            Assert.Equal(CandidateReason.None, symbolInfo.CandidateReason);
            Assert.Null(model.GetAliasInfo(declarations[0].Type));

            Assert.Equal("int d", declarations[1].ToString());
            typeInfo = model.GetTypeInfo(declarations[1]);
            Assert.Equal("System.Int32", typeInfo.Type.ToTestDisplayString());
            Assert.Equal(typeInfo.Type, typeInfo.ConvertedType);
            Assert.True(model.GetConversion(declarations[1]).IsIdentity);
            Assert.Equal("System.Int32 Script.d", model.GetSymbolInfo(declarations[1]).Symbol.ToTestDisplayString());
            typeInfo = model.GetTypeInfo(declarations[1].Type);
            Assert.Equal("System.Int32", typeInfo.Type.ToTestDisplayString());
            Assert.Equal(typeInfo.Type, typeInfo.ConvertedType);
            Assert.True(model.GetConversion(declarations[1].Type).IsIdentity);
            symbolInfo = model.GetSymbolInfo(declarations[1].Type);
            Assert.Equal("System.Int32", symbolInfo.Symbol.ToTestDisplayString());
            Assert.Null(model.GetAliasInfo(declarations[1].Type));

            var tuple = tree.GetCompilationUnitRoot().DescendantNodes().OfType<TupleExpressionSyntax>().Single();
            typeInfo = model.GetTypeInfo(tuple);
            Assert.Equal("(((var a, var b), var c), System.Int32 d)", typeInfo.Type.ToTestDisplayString());
            Assert.Equal(typeInfo.Type, typeInfo.ConvertedType);
            Assert.True(model.GetConversion(tuple).IsIdentity);
            symbolInfo = model.GetSymbolInfo(tuple);
            Assert.Null(symbolInfo.Symbol);
            Assert.Empty(symbolInfo.CandidateSymbols);
            Assert.Equal(CandidateReason.None, symbolInfo.CandidateReason);
        }

        [Fact, WorkItem(17572, "https://github.com/dotnet/roslyn/issues/17572")]
        public void StandAlone_20()
        {
            string source1 = @"
class C
{
    static void Main()
    {
        (var ((_, _), _), int _);
    }
}
";

            var comp1 = CreateStandardCompilation(source1, references: new[] { ValueTupleRef, SystemRuntimeFacadeRef });
            comp1.VerifyDiagnostics(
                // (6,10): error CS8185: A declaration is not allowed in this context.
                //         (var ((_, _), _), int _);
                Diagnostic(ErrorCode.ERR_DeclarationExpressionNotPermitted, "var ((_, _), _)").WithLocation(6, 10),
                // (6,27): error CS8185: A declaration is not allowed in this context.
                //         (var ((_, _), _), int _);
                Diagnostic(ErrorCode.ERR_DeclarationExpressionNotPermitted, "int _").WithLocation(6, 27),
                // (6,9): error CS0201: Only assignment, call, increment, decrement, and new object expressions can be used as a statement
                //         (var ((_, _), _), int _);
                Diagnostic(ErrorCode.ERR_IllegalStatement, "(var ((_, _), _), int _)").WithLocation(6, 9)
                );

            StandAlone_20_VerifySemanticModel(comp1);

            string source2 = @"
class C
{
    static void Main()
    {
        (var ((_, _), _), int _) = D;
    }
}
";

            var comp2 = CreateStandardCompilation(source2, references: new[] { ValueTupleRef, SystemRuntimeFacadeRef });

            StandAlone_20_VerifySemanticModel(comp2);
        }

        private static void StandAlone_20_VerifySemanticModel(CSharpCompilation comp)
        {
            var tree = comp.SyntaxTrees.First();
            var model = comp.GetSemanticModel(tree);
            int count = 0;
            foreach (var designation in tree.GetCompilationUnitRoot().DescendantNodes().OfType<DiscardDesignationSyntax>())
            {
                Assert.Null(model.GetDeclaredSymbol(designation));
                count++;
            }

            Assert.Equal(4, count);

            var declarations = tree.GetCompilationUnitRoot().DescendantNodes().OfType<DeclarationExpressionSyntax>().ToArray();
            Assert.Equal(2, declarations.Count());

            Assert.Equal("var ((_, _), _)", declarations[0].ToString());
            var typeInfo = model.GetTypeInfo(declarations[0]);
            Assert.Equal("((var, var), var)", typeInfo.Type.ToTestDisplayString());
            Assert.Equal(typeInfo.Type, typeInfo.ConvertedType);
            Assert.True(model.GetConversion(declarations[0]).IsIdentity);
            var symbolInfo = model.GetSymbolInfo(declarations[0]);
            Assert.Null(symbolInfo.Symbol);
            Assert.Empty(symbolInfo.CandidateSymbols);
            Assert.Equal(CandidateReason.None, symbolInfo.CandidateReason);
            typeInfo = model.GetTypeInfo(declarations[0].Type);
            Assert.Null(typeInfo.Type);
            Assert.Null(typeInfo.ConvertedType);
            Assert.True(model.GetConversion(declarations[0].Type).IsIdentity);
            symbolInfo = model.GetSymbolInfo(declarations[0].Type);
            Assert.Null(symbolInfo.Symbol);
            Assert.Empty(symbolInfo.CandidateSymbols);
            Assert.Equal(CandidateReason.None, symbolInfo.CandidateReason);
            Assert.Null(model.GetAliasInfo(declarations[0].Type));

            Assert.Equal("int _", declarations[1].ToString());
            typeInfo = model.GetTypeInfo(declarations[1]);
            Assert.Equal("System.Int32", typeInfo.Type.ToTestDisplayString());
            Assert.Equal(typeInfo.Type, typeInfo.ConvertedType);
            Assert.True(model.GetConversion(declarations[1]).IsIdentity);
            symbolInfo = model.GetSymbolInfo(declarations[1]);
            Assert.Null(symbolInfo.Symbol);
            Assert.Empty(symbolInfo.CandidateSymbols);
            Assert.Equal(CandidateReason.None, symbolInfo.CandidateReason);
            typeInfo = model.GetTypeInfo(declarations[1].Type);
            Assert.Equal("System.Int32", typeInfo.Type.ToTestDisplayString());
            Assert.Equal(typeInfo.Type, typeInfo.ConvertedType);
            Assert.True(model.GetConversion(declarations[1].Type).IsIdentity);
            symbolInfo = model.GetSymbolInfo(declarations[1].Type);
            Assert.Equal("System.Int32", symbolInfo.Symbol.ToTestDisplayString());
            Assert.Null(model.GetAliasInfo(declarations[1].Type));

            var tuple = tree.GetCompilationUnitRoot().DescendantNodes().OfType<TupleExpressionSyntax>().Single();
            typeInfo = model.GetTypeInfo(tuple);
            Assert.Equal("(((var, var), var), System.Int32)", typeInfo.Type.ToTestDisplayString());
            Assert.Equal(typeInfo.Type, typeInfo.ConvertedType);
            Assert.True(model.GetConversion(tuple).IsIdentity);
            symbolInfo = model.GetSymbolInfo(tuple);
            Assert.Null(symbolInfo.Symbol);
            Assert.Empty(symbolInfo.CandidateSymbols);
            Assert.Equal(CandidateReason.None, symbolInfo.CandidateReason);
        }

        [Fact, WorkItem(17572, "https://github.com/dotnet/roslyn/issues/17572")]
        public void StandAlone_21()
        {
            string source1 = @"
(var ((_, _), _), int _);
";

            var comp1 = CreateStandardCompilation(source1, references: new[] { ValueTupleRef, SystemRuntimeFacadeRef }, parseOptions: TestOptions.Script);
            comp1.VerifyDiagnostics(
                // (2,2): error CS8185: A declaration is not allowed in this context.
                // (var ((_, _), _), int _);
                Diagnostic(ErrorCode.ERR_DeclarationExpressionNotPermitted, "var ((_, _), _)").WithLocation(2, 2),
                // (2,19): error CS8185: A declaration is not allowed in this context.
                // (var ((_, _), _), int _);
                Diagnostic(ErrorCode.ERR_DeclarationExpressionNotPermitted, "int _").WithLocation(2, 19),
                // (2,1): error CS0201: Only assignment, call, increment, decrement, and new object expressions can be used as a statement
                // (var ((_, _), _), int _);
                Diagnostic(ErrorCode.ERR_IllegalStatement, "(var ((_, _), _), int _)").WithLocation(2, 1)
                );

            StandAlone_20_VerifySemanticModel(comp1);

            string source2 = @"
(var ((_, _), _), int _) = D;
";

            var comp2 = CreateStandardCompilation(source2, references: new[] { ValueTupleRef, SystemRuntimeFacadeRef }, parseOptions: TestOptions.Script);

            StandAlone_20_VerifySemanticModel(comp2);
        }

        [Fact, WorkItem(17921, "https://github.com/dotnet/roslyn/issues/17921")]
        public void DiscardVoid_01()
        {
            var source = @"class C
{
    static void Main()
    {
        (_, _) = (1, Main());
    }
}";
            var comp = CreateStandardCompilation(source, references: new[] { ValueTupleRef, SystemRuntimeFacadeRef });
            comp.VerifyDiagnostics(
                // (5,22): error CS8210: A tuple may not contain a value of type 'void'.
                //         (_, _) = (1, Main());
                Diagnostic(ErrorCode.ERR_VoidInTuple, "Main()").WithLocation(5, 22)
                );
            var main = comp.GetMember<MethodSymbol>("C.Main");
            var tree = comp.SyntaxTrees[0];
            var model = comp.GetSemanticModel(tree);
            var mainCall = tree.GetRoot().DescendantNodes().OfType<ExpressionSyntax>().Where(n => n.ToString() == "Main()").Single();
            var type = model.GetTypeInfo(mainCall);
            Assert.Equal(SpecialType.System_Void, type.Type.SpecialType);
            Assert.Equal(SpecialType.System_Void, type.ConvertedType.SpecialType);
            Assert.Equal(ConversionKind.Identity, model.GetConversion(mainCall).Kind);
            var symbols = model.GetSymbolInfo(mainCall);
            Assert.Equal(symbols.Symbol, main);
            Assert.Empty(symbols.CandidateSymbols);
            Assert.Equal(CandidateReason.None, symbols.CandidateReason);

            // the ArgumentSyntax above a tuple element doesn't support GetTypeInfo or GetSymbolInfo.
            var argument = (ArgumentSyntax)mainCall.Parent;
            type = model.GetTypeInfo(argument);
            Assert.Null(type.Type);
            Assert.Null(type.ConvertedType);
            symbols = model.GetSymbolInfo(argument);
            Assert.Null(symbols.Symbol);
            Assert.Empty(symbols.CandidateSymbols);
            Assert.Equal(CandidateReason.None, symbols.CandidateReason);
        }

        [Fact, WorkItem(17921, "https://github.com/dotnet/roslyn/issues/17921")]
        public void DeconstructVoid_01()
        {
            var source = @"class C
{
    static void Main()
    {
        (int x, void y) = (1, Main());
    }
}";
            var comp = CreateStandardCompilation(source, references: new[] { ValueTupleRef, SystemRuntimeFacadeRef });
            comp.VerifyDiagnostics(
                // (5,17): error CS1547: Keyword 'void' cannot be used in this context
                //         (int x, void y) = (1, Main());
                Diagnostic(ErrorCode.ERR_NoVoidHere, "void").WithLocation(5, 17),
                // (5,31): error CS8210: A tuple may not contain a value of type 'void'.
                //         (int x, void y) = (1, Main());
                Diagnostic(ErrorCode.ERR_VoidInTuple, "Main()").WithLocation(5, 31),
                // (5,17): error CS0029: Cannot implicitly convert type 'void' to 'void'
                //         (int x, void y) = (1, Main());
                Diagnostic(ErrorCode.ERR_NoImplicitConv, "void y").WithArguments("void", "void").WithLocation(5, 17)
                );
            var main = comp.GetMember<MethodSymbol>("C.Main");
            var tree = comp.SyntaxTrees[0];
            var model = comp.GetSemanticModel(tree);
            var mainCall = tree.GetRoot().DescendantNodes().OfType<ExpressionSyntax>().Where(n => n.ToString() == "Main()").Single();
            var type = model.GetTypeInfo(mainCall);
            Assert.Equal(SpecialType.System_Void, type.Type.SpecialType);
            Assert.Equal(SpecialType.System_Void, type.ConvertedType.SpecialType);
            Assert.Equal(ConversionKind.Identity, model.GetConversion(mainCall).Kind);
            var symbols = model.GetSymbolInfo(mainCall);
            Assert.Equal(symbols.Symbol, main);
            Assert.Empty(symbols.CandidateSymbols);
            Assert.Equal(CandidateReason.None, symbols.CandidateReason);

            // the ArgumentSyntax above a tuple element doesn't support GetTypeInfo or GetSymbolInfo.
            var argument = (ArgumentSyntax)mainCall.Parent;
            type = model.GetTypeInfo(argument);
            Assert.Null(type.Type);
            Assert.Null(type.ConvertedType);
            symbols = model.GetSymbolInfo(argument);
            Assert.Null(symbols.Symbol);
            Assert.Empty(symbols.CandidateSymbols);
            Assert.Equal(CandidateReason.None, symbols.CandidateReason);
        }

        [Fact, WorkItem(17921, "https://github.com/dotnet/roslyn/issues/17921")]
        public void DeconstructVoid_02()
        {
            var source = @"class C
{
    static void Main()
    {
        var (x, y) = (1, Main());
    }
}";
            var comp = CreateStandardCompilation(source, references: new[] { ValueTupleRef, SystemRuntimeFacadeRef });
            comp.VerifyDiagnostics(
                // (5,26): error CS8210: A tuple may not contain a value of type 'void'.
                //         var (x, y) = (1, Main());
                Diagnostic(ErrorCode.ERR_VoidInTuple, "Main()").WithLocation(5, 26)
                );
            var main = comp.GetMember<MethodSymbol>("C.Main");
            var tree = comp.SyntaxTrees[0];
            var model = comp.GetSemanticModel(tree);
            var mainCall = tree.GetRoot().DescendantNodes().OfType<ExpressionSyntax>().Where(n => n.ToString() == "Main()").Single();
            var type = model.GetTypeInfo(mainCall);
            Assert.Equal(SpecialType.System_Void, type.Type.SpecialType);
            Assert.Equal(SpecialType.System_Void, type.ConvertedType.SpecialType);
            Assert.Equal(ConversionKind.Identity, model.GetConversion(mainCall).Kind);
            var symbols = model.GetSymbolInfo(mainCall);
            Assert.Equal(symbols.Symbol, main);
            Assert.Empty(symbols.CandidateSymbols);
            Assert.Equal(CandidateReason.None, symbols.CandidateReason);

            // the ArgumentSyntax above a tuple element doesn't support GetTypeInfo or GetSymbolInfo.
            var argument = (ArgumentSyntax)mainCall.Parent;
            type = model.GetTypeInfo(argument);
            Assert.Null(type.Type);
            Assert.Null(type.ConvertedType);
            symbols = model.GetSymbolInfo(argument);
            Assert.Null(symbols.Symbol);
            Assert.Empty(symbols.CandidateSymbols);
            Assert.Equal(CandidateReason.None, symbols.CandidateReason);
        }

        [Fact, WorkItem(17921, "https://github.com/dotnet/roslyn/issues/17921")]
        public void DeconstructVoid_03()
        {
            var source = @"class C
{
    static void Main()
    {
        (int x, void y) = (1, 2);
    }
}";
            var comp = CreateStandardCompilation(source, references: new[] { ValueTupleRef, SystemRuntimeFacadeRef });
            comp.VerifyDiagnostics(
                // (5,17): error CS1547: Keyword 'void' cannot be used in this context
                //         (int x, void y) = (1, 2);
                Diagnostic(ErrorCode.ERR_NoVoidHere, "void").WithLocation(5, 17),
                // (5,31): error CS0029: Cannot implicitly convert type 'int' to 'void'
                //         (int x, void y) = (1, 2);
                Diagnostic(ErrorCode.ERR_NoImplicitConv, "2").WithArguments("int", "void").WithLocation(5, 31),
                // (5,17): error CS0029: Cannot implicitly convert type 'void' to 'void'
                //         (int x, void y) = (1, 2);
                Diagnostic(ErrorCode.ERR_NoImplicitConv, "void y").WithArguments("void", "void").WithLocation(5, 17)
                );
            var tree = comp.SyntaxTrees[0];
            var model = comp.GetSemanticModel(tree);
            var two = tree.GetRoot().DescendantNodes().OfType<ExpressionSyntax>().Where(n => n.ToString() == "2").Single();
            var type = model.GetTypeInfo(two);
            Assert.Equal(SpecialType.System_Int32, type.Type.SpecialType);
            Assert.Equal(SpecialType.System_Int32, type.ConvertedType.SpecialType);
            Assert.Equal(ConversionKind.Identity, model.GetConversion(two).Kind);
            var symbols = model.GetSymbolInfo(two);
            Assert.Null(symbols.Symbol);
            Assert.Empty(symbols.CandidateSymbols);
            Assert.Equal(CandidateReason.None, symbols.CandidateReason);

            // the ArgumentSyntax above a tuple element doesn't support GetTypeInfo or GetSymbolInfo.
            var argument = (ArgumentSyntax)two.Parent;
            type = model.GetTypeInfo(argument);
            Assert.Null(type.Type);
            Assert.Null(type.ConvertedType);
            symbols = model.GetSymbolInfo(argument);
            Assert.Null(symbols.Symbol);
            Assert.Empty(symbols.CandidateSymbols);
            Assert.Equal(CandidateReason.None, symbols.CandidateReason);
        }

        [Fact, WorkItem(17921, "https://github.com/dotnet/roslyn/issues/17921")]
        public void DeconstructVoid_04()
        {
            var source = @"class C
{
    static void Main()
    {
        (int x, int y) = (1, Main());
    }
}";
            var comp = CreateStandardCompilation(source, references: new[] { ValueTupleRef, SystemRuntimeFacadeRef });
            comp.VerifyDiagnostics(
                // (5,30): error CS8210: A tuple may not contain a value of type 'void'.
                //         (int x, int y) = (1, Main());
                Diagnostic(ErrorCode.ERR_VoidInTuple, "Main()").WithLocation(5, 30)
                );
            var main = comp.GetMember<MethodSymbol>("C.Main");
            var tree = comp.SyntaxTrees[0];
            var model = comp.GetSemanticModel(tree);
            var mainCall = tree.GetRoot().DescendantNodes().OfType<ExpressionSyntax>().Where(n => n.ToString() == "Main()").Single();
            var type = model.GetTypeInfo(mainCall);
            Assert.Equal(SpecialType.System_Void, type.Type.SpecialType);
            Assert.Equal(SpecialType.System_Void, type.ConvertedType.SpecialType);
            Assert.Equal(ConversionKind.Identity, model.GetConversion(mainCall).Kind);
            var symbols = model.GetSymbolInfo(mainCall);
            Assert.Equal(symbols.Symbol, main);
            Assert.Empty(symbols.CandidateSymbols);
            Assert.Equal(CandidateReason.None, symbols.CandidateReason);

            // the ArgumentSyntax above a tuple element doesn't support GetTypeInfo or GetSymbolInfo.
            var argument = (ArgumentSyntax)mainCall.Parent;
            type = model.GetTypeInfo(argument);
            Assert.Null(type.Type);
            Assert.Null(type.ConvertedType);
            symbols = model.GetSymbolInfo(argument);
            Assert.Null(symbols.Symbol);
            Assert.Empty(symbols.CandidateSymbols);
            Assert.Equal(CandidateReason.None, symbols.CandidateReason);
        }

        [CompilerTrait(CompilerFeature.IOperation)]
        [Fact]
        public void DiscardDeclarationExpression_IOperation()
        {
            string source = @"
class C
{
    void M()
    {
        /*<bind>*/var (_, _) = (0, 0)/*</bind>*/;
    }
}
";
            string expectedOperationTree = @"
IDeconstructionAssignmentOperation (OperationKind.DeconstructionAssignment, Type: (System.Int32, System.Int32)) (Syntax: 'var (_, _) = (0, 0)')
  Left: 
    IDeclarationExpressionOperation (OperationKind.DeclarationExpression, Type: (System.Int32, System.Int32)) (Syntax: 'var (_, _)')
      ITupleOperation (OperationKind.Tuple, Type: (System.Int32, System.Int32)) (Syntax: '(_, _)')
        Elements(2):
            IOperation:  (OperationKind.None, Type: null) (Syntax: '_')
            IOperation:  (OperationKind.None, Type: null) (Syntax: '_')
  Right: 
    ITupleOperation (OperationKind.Tuple, Type: (System.Int32, System.Int32)) (Syntax: '(0, 0)')
      Elements(2):
          ILiteralOperation (OperationKind.Literal, Type: System.Int32, Constant: 0) (Syntax: '0')
          ILiteralOperation (OperationKind.Literal, Type: System.Int32, Constant: 0) (Syntax: '0')
";
            var expectedDiagnostics = DiagnosticDescription.None;

            VerifyOperationTreeAndDiagnosticsForTest<AssignmentExpressionSyntax>(source, expectedOperationTree, expectedDiagnostics);
        }

        [CompilerTrait(CompilerFeature.IOperation)]
        [Fact]
        public void DiscardDeclarationAssignment_IOperation()
        {
            string source = @"
class C
{
    void M()
    {
        int x;
        /*<bind>*/(x, _) = (0, 0)/*</bind>*/;
    }
}
";
            string expectedOperationTree = @"
IDeconstructionAssignmentOperation (OperationKind.DeconstructionAssignment, Type: (System.Int32 x, System.Int32)) (Syntax: '(x, _) = (0, 0)')
  Left: 
    ITupleOperation (OperationKind.Tuple, Type: (System.Int32 x, System.Int32)) (Syntax: '(x, _)')
      Elements(2):
          ILocalReferenceOperation: x (OperationKind.LocalReference, Type: System.Int32) (Syntax: 'x')
          IOperation:  (OperationKind.None, Type: null) (Syntax: '_')
  Right: 
    ITupleOperation (OperationKind.Tuple, Type: (System.Int32, System.Int32)) (Syntax: '(0, 0)')
      Elements(2):
          ILiteralOperation (OperationKind.Literal, Type: System.Int32, Constant: 0) (Syntax: '0')
          ILiteralOperation (OperationKind.Literal, Type: System.Int32, Constant: 0) (Syntax: '0')
";
            var expectedDiagnostics = DiagnosticDescription.None;

            VerifyOperationTreeAndDiagnosticsForTest<AssignmentExpressionSyntax>(source, expectedOperationTree, expectedDiagnostics);
        }

        [CompilerTrait(CompilerFeature.IOperation)]
        [Fact]
        public void DiscardOutVarDeclaration_IOperation()
        {
            string source = @"
class C
{
    void M()
    {
        M2(out /*<bind>*/var _/*</bind>*/);
    }

    void M2(out int x)
    {
        x = 0;
    }
}
";
            string expectedOperationTree = @"
IOperation:  (OperationKind.None, Type: null) (Syntax: 'var _')
";
            var expectedDiagnostics = DiagnosticDescription.None;

            VerifyOperationTreeAndDiagnosticsForTest<DeclarationExpressionSyntax>(source, expectedOperationTree, expectedDiagnostics);
        }
    }
}<|MERGE_RESOLUTION|>--- conflicted
+++ resolved
@@ -1828,12 +1828,7 @@
 }
 ";
             string expectedOperationTree = @"
-<<<<<<< HEAD
-ISingleVariableDeclaration (Symbol: (System.Int64, System.Int64, System.Int64, System.Int64, System.Int64, System.Int64, System.Int64, System.Int64, System.Int64) y) (OperationKind.SingleVariableDeclaration) (Syntax: 'y = (x, x,  ... ) = new C()')
-=======
-IVariableDeclarationOperation (1 variables) (OperationKind.VariableDeclaration, Type: null) (Syntax: 'y = (x, x,  ... ) = new C()')
-  Variables: Local_1: (System.Int64, System.Int64, System.Int64, System.Int64, System.Int64, System.Int64, System.Int64, System.Int64, System.Int64) y
->>>>>>> 19f49b0f
+ISingleVariableDeclarationOperation (Symbol: (System.Int64, System.Int64, System.Int64, System.Int64, System.Int64, System.Int64, System.Int64, System.Int64, System.Int64) y) (OperationKind.SingleVariableDeclaration, Type: null) (Syntax: 'y = (x, x,  ... ) = new C()')
   Initializer: 
     IVariableInitializerOperation (OperationKind.VariableInitializer, Type: null) (Syntax: '= (x, x, x, ... ) = new C()')
       IDeconstructionAssignmentOperation (OperationKind.DeconstructionAssignment, Type: (System.Int64, System.Int64, System.Int64, System.Int64, System.Int64, System.Int64, System.Int64, System.Int64, System.Int64)) (Syntax: '(x, x, x, x ... ) = new C()')
@@ -3907,14 +3902,8 @@
 }
 ";
             string expectedOperationTree = @"
-<<<<<<< HEAD
-IVariableDeclarationGroup (1 declarations) (OperationKind.VariableDeclarationStatement, IsInvalid) (Syntax: 'const (int  ... ) = (1, 2);')
-  ISingleVariableDeclaration (Symbol: (System.Int32 x, System.Int32 y) ) (OperationKind.SingleVariableDeclaration, IsInvalid) (Syntax: '= (1, 2)')
-=======
-IVariableDeclarationsOperation (1 declarations) (OperationKind.VariableDeclarations, Type: null, IsInvalid) (Syntax: 'const (int  ... ) = (1, 2);')
-  IVariableDeclarationOperation (1 variables) (OperationKind.VariableDeclaration, Type: null, IsInvalid) (Syntax: '= (1, 2)')
-    Variables: Local_1: (System.Int32 x, System.Int32 y) 
->>>>>>> 19f49b0f
+IVariableDeclarationGroupOperation (1 declarations) (OperationKind.VariableDeclarationGroup, Type: null, IsInvalid) (Syntax: 'const (int  ... ) = (1, 2);')
+  ISingleVariableDeclarationOperation (Symbol: (System.Int32 x, System.Int32 y) ) (OperationKind.SingleVariableDeclaration, Type: null, IsInvalid) (Syntax: '= (1, 2)')
     Initializer: 
       IVariableInitializerOperation (OperationKind.VariableInitializer, Type: null, IsInvalid) (Syntax: '= (1, 2)')
         IConversionOperation (Implicit, TryCast: False, Unchecked) (OperationKind.Conversion, Type: (System.Int32 x, System.Int32 y), IsImplicit) (Syntax: '(1, 2)')
