--- conflicted
+++ resolved
@@ -593,25 +593,12 @@
                 Operand: 
                   IUnaryOperation (UnaryOperatorKind.Not) (OperationKind.UnaryOperator, Type: System.Object) (Syntax: '!x.Equals(null)')
                     Operand: 
-<<<<<<< HEAD
-                      IInvocationOperation ( ? C.()) (OperationKind.Invocation, Type: ?) (Syntax: 'x.Equals(null)')
-                        Instance Receiver: 
-                          IOperation:  (OperationKind.None, Type: null) (Syntax: 'x.Equals')
-                            Children(1):
-                                ILocalReferenceOperation: x (OperationKind.LocalReference, Type: MissingType) (Syntax: 'x')
-                        Arguments(1):
-                            IArgumentOperation (ArgumentKind.Explicit, Matching Parameter: null) (OperationKind.Argument, Type: null) (Syntax: 'null')
-                              ILiteralOperation (OperationKind.Literal, Type: null, Constant: null) (Syntax: 'null')
-                              InConversion: CommonConversion (Exists: True, IsIdentity: True, IsNumeric: False, IsReference: False, IsUserDefined: False) (MethodSymbol: null)
-                              OutConversion: CommonConversion (Exists: True, IsIdentity: True, IsNumeric: False, IsReference: False, IsUserDefined: False) (MethodSymbol: null)
-=======
-                      IInvalidExpression (OperationKind.InvalidExpression, Type: ?) (Syntax: 'x.Equals(null)')
+                      IInvalidOperation (OperationKind.Invalid, Type: ?) (Syntax: 'x.Equals(null)')
                         Children(2):
-                            IOperation:  (OperationKind.None) (Syntax: 'x.Equals')
+                            IOperation:  (OperationKind.None, Type: null) (Syntax: 'x.Equals')
                               Children(1):
-                                  ILocalReferenceExpression: x (OperationKind.LocalReferenceExpression, Type: MissingType) (Syntax: 'x')
-                            ILiteralExpression (OperationKind.LiteralExpression, Type: null, Constant: null) (Syntax: 'null')
->>>>>>> 7cdd69e7
+                                  ILocalReferenceOperation: x (OperationKind.LocalReference, Type: MissingType) (Syntax: 'x')
+                            ILiteralOperation (OperationKind.Literal, Type: null, Constant: null) (Syntax: 'null')
   NextVariables(0)
 ";
             VerifyOperationTreeForTest<ForEachStatementSyntax>(source, expectedOperationTree);
