// Copyright (c) Microsoft.  All Rights Reserved.  Licensed under the Apache License, Version 2.0.  See License.txt in the project root for license information.

using Microsoft.CodeAnalysis.CSharp.Syntax;
using Microsoft.CodeAnalysis.Test.Utilities;
using Roslyn.Test.Utilities;
using Xunit;

namespace Microsoft.CodeAnalysis.CSharp.UnitTests
{
    public partial class IOperationTests : SemanticModelTestBase
    {
        [CompilerTrait(CompilerFeature.IOperation)]
        [Fact, WorkItem(17595, "https://github.com/dotnet/roslyn/issues/17591")]
        public void Test_UnaryOperatorExpression_Type_Plus_System_SByte()
        {
            string source = @"
class A
{
    System.SByte Method()
    {
        System.SByte i = default(System.SByte);
        return /*<bind>*/+i/*</bind>*/;
    }
}

";
            string expectedOperationTree = @"
IUnaryOperation (UnaryOperatorKind.Plus) (OperationKind.UnaryOperator, Type: System.Int32, IsInvalid) (Syntax: '+i')
  Operand: 
    IConversionOperation (TryCast: False, Unchecked) (OperationKind.Conversion, Type: System.Int32, IsInvalid, IsImplicit) (Syntax: 'i')
      Conversion: CommonConversion (Exists: True, IsIdentity: False, IsNumeric: True, IsReference: False, IsUserDefined: False) (MethodSymbol: null)
      Operand: 
        ILocalReferenceOperation: i (OperationKind.LocalReference, Type: System.SByte, IsInvalid) (Syntax: 'i')
";
            VerifyOperationTreeForTest<PrefixUnaryExpressionSyntax>(source, expectedOperationTree);
        }

        [CompilerTrait(CompilerFeature.IOperation)]
        [Fact]
        public void Test_UnaryOperatorExpression_Type_Plus_System_Byte()
        {
            string source = @"
class A
{
    System.Byte Method()
    {
        System.Byte i = default(System.Byte);
        return /*<bind>*/+i/*</bind>*/;
    }
}

";
            string expectedOperationTree = @"
IUnaryOperation (UnaryOperatorKind.Plus) (OperationKind.UnaryOperator, Type: System.Int32, IsInvalid) (Syntax: '+i')
  Operand: 
    IConversionOperation (TryCast: False, Unchecked) (OperationKind.Conversion, Type: System.Int32, IsInvalid, IsImplicit) (Syntax: 'i')
      Conversion: CommonConversion (Exists: True, IsIdentity: False, IsNumeric: True, IsReference: False, IsUserDefined: False) (MethodSymbol: null)
      Operand: 
        ILocalReferenceOperation: i (OperationKind.LocalReference, Type: System.Byte, IsInvalid) (Syntax: 'i')
";
            VerifyOperationTreeForTest<PrefixUnaryExpressionSyntax>(source, expectedOperationTree);
        }

        [CompilerTrait(CompilerFeature.IOperation)]
        [Fact]
        public void Test_UnaryOperatorExpression_Type_Plus_System_Int16()
        {
            string source = @"
class A
{
    System.Int16 Method()
    {
        System.Int16 i = default(System.Int16);
        return /*<bind>*/+i/*</bind>*/;
    }
}

";
            string expectedOperationTree = @"
IUnaryOperation (UnaryOperatorKind.Plus) (OperationKind.UnaryOperator, Type: System.Int32, IsInvalid) (Syntax: '+i')
  Operand: 
    IConversionOperation (TryCast: False, Unchecked) (OperationKind.Conversion, Type: System.Int32, IsInvalid, IsImplicit) (Syntax: 'i')
      Conversion: CommonConversion (Exists: True, IsIdentity: False, IsNumeric: True, IsReference: False, IsUserDefined: False) (MethodSymbol: null)
      Operand: 
        ILocalReferenceOperation: i (OperationKind.LocalReference, Type: System.Int16, IsInvalid) (Syntax: 'i')
";
            VerifyOperationTreeForTest<PrefixUnaryExpressionSyntax>(source, expectedOperationTree);
        }

        [CompilerTrait(CompilerFeature.IOperation)]
        [Fact]
        public void Test_UnaryOperatorExpression_Type_Plus_System_UInt16()
        {
            string source = @"
class A
{
    System.UInt16 Method()
    {
        System.UInt16 i = default(System.UInt16);
        return /*<bind>*/+i/*</bind>*/;
    }
}

";
            string expectedOperationTree = @"
IUnaryOperation (UnaryOperatorKind.Plus) (OperationKind.UnaryOperator, Type: System.Int32, IsInvalid) (Syntax: '+i')
  Operand: 
    IConversionOperation (TryCast: False, Unchecked) (OperationKind.Conversion, Type: System.Int32, IsInvalid, IsImplicit) (Syntax: 'i')
      Conversion: CommonConversion (Exists: True, IsIdentity: False, IsNumeric: True, IsReference: False, IsUserDefined: False) (MethodSymbol: null)
      Operand: 
        ILocalReferenceOperation: i (OperationKind.LocalReference, Type: System.UInt16, IsInvalid) (Syntax: 'i')
";
            VerifyOperationTreeForTest<PrefixUnaryExpressionSyntax>(source, expectedOperationTree);
        }

        [CompilerTrait(CompilerFeature.IOperation)]
        [Fact]
        public void Test_UnaryOperatorExpression_Type_Plus_System_Int32()
        {
            string source = @"
class A
{
    System.Int32 Method()
    {
        System.Int32 i = default(System.Int32);
        return /*<bind>*/+i/*</bind>*/;
    }
}

";
            string expectedOperationTree = @"
IUnaryOperation (UnaryOperatorKind.Plus) (OperationKind.UnaryOperator, Type: System.Int32) (Syntax: '+i')
  Operand: 
    ILocalReferenceOperation: i (OperationKind.LocalReference, Type: System.Int32) (Syntax: 'i')
";
            VerifyOperationTreeForTest<PrefixUnaryExpressionSyntax>(source, expectedOperationTree);
        }

        [CompilerTrait(CompilerFeature.IOperation)]
        [Fact]
        public void Test_UnaryOperatorExpression_Type_Plus_System_UInt32()
        {
            string source = @"
class A
{
    System.UInt32 Method()
    {
        System.UInt32 i = default(System.UInt32);
        return /*<bind>*/+i/*</bind>*/;
    }
}

";
            string expectedOperationTree = @"
IUnaryOperation (UnaryOperatorKind.Plus) (OperationKind.UnaryOperator, Type: System.UInt32) (Syntax: '+i')
  Operand: 
    ILocalReferenceOperation: i (OperationKind.LocalReference, Type: System.UInt32) (Syntax: 'i')
";
            VerifyOperationTreeForTest<PrefixUnaryExpressionSyntax>(source, expectedOperationTree);
        }

        [CompilerTrait(CompilerFeature.IOperation)]
        [Fact]
        public void Test_UnaryOperatorExpression_Type_Plus_System_Int64()
        {
            string source = @"
class A
{
    System.Int64 Method()
    {
        System.Int64 i = default(System.Int64);
        return /*<bind>*/+i/*</bind>*/;
    }
}

";
            string expectedOperationTree = @"
IUnaryOperation (UnaryOperatorKind.Plus) (OperationKind.UnaryOperator, Type: System.Int64) (Syntax: '+i')
  Operand: 
    ILocalReferenceOperation: i (OperationKind.LocalReference, Type: System.Int64) (Syntax: 'i')
";
            VerifyOperationTreeForTest<PrefixUnaryExpressionSyntax>(source, expectedOperationTree);
        }

        [CompilerTrait(CompilerFeature.IOperation)]
        [Fact]
        public void Test_UnaryOperatorExpression_Type_Plus_System_UInt64()
        {
            string source = @"
class A
{
    System.UInt64 Method()
    {
        System.UInt64 i = default(System.UInt64);
        return /*<bind>*/+i/*</bind>*/;
    }
}

";
            string expectedOperationTree = @"
IUnaryOperation (UnaryOperatorKind.Plus) (OperationKind.UnaryOperator, Type: System.UInt64) (Syntax: '+i')
  Operand: 
    ILocalReferenceOperation: i (OperationKind.LocalReference, Type: System.UInt64) (Syntax: 'i')
";
            VerifyOperationTreeForTest<PrefixUnaryExpressionSyntax>(source, expectedOperationTree);
        }

        [CompilerTrait(CompilerFeature.IOperation)]
        [Fact]
        public void Test_UnaryOperatorExpression_Type_Plus_System_Char()
        {
            string source = @"
class A
{
    System.Char Method()
    {
        System.Char i = default(System.Char);
        return /*<bind>*/+i/*</bind>*/;
    }
}

";
            string expectedOperationTree = @"
IUnaryOperation (UnaryOperatorKind.Plus) (OperationKind.UnaryOperator, Type: System.Int32, IsInvalid) (Syntax: '+i')
  Operand: 
    IConversionOperation (TryCast: False, Unchecked) (OperationKind.Conversion, Type: System.Int32, IsInvalid, IsImplicit) (Syntax: 'i')
      Conversion: CommonConversion (Exists: True, IsIdentity: False, IsNumeric: True, IsReference: False, IsUserDefined: False) (MethodSymbol: null)
      Operand: 
        ILocalReferenceOperation: i (OperationKind.LocalReference, Type: System.Char, IsInvalid) (Syntax: 'i')
";
            VerifyOperationTreeForTest<PrefixUnaryExpressionSyntax>(source, expectedOperationTree);
        }

        [CompilerTrait(CompilerFeature.IOperation)]
        [Fact]
        public void Test_UnaryOperatorExpression_Type_Plus_System_Decimal()
        {
            string source = @"
class A
{
    System.Decimal Method()
    {
        System.Decimal i = default(System.Decimal);
        return /*<bind>*/+i/*</bind>*/;
    }
}

";
            string expectedOperationTree = @"
IUnaryOperation (UnaryOperatorKind.Plus) (OperationKind.UnaryOperator, Type: System.Decimal) (Syntax: '+i')
  Operand: 
    ILocalReferenceOperation: i (OperationKind.LocalReference, Type: System.Decimal) (Syntax: 'i')
";
            VerifyOperationTreeForTest<PrefixUnaryExpressionSyntax>(source, expectedOperationTree);
        }

        [CompilerTrait(CompilerFeature.IOperation)]
        [Fact]
        public void Test_UnaryOperatorExpression_Type_Plus_System_Single()
        {
            string source = @"
class A
{
    System.Single Method()
    {
        System.Single i = default(System.Single);
        return /*<bind>*/+i/*</bind>*/;
    }
}

";
            string expectedOperationTree = @"
IUnaryOperation (UnaryOperatorKind.Plus) (OperationKind.UnaryOperator, Type: System.Single) (Syntax: '+i')
  Operand: 
    ILocalReferenceOperation: i (OperationKind.LocalReference, Type: System.Single) (Syntax: 'i')
";
            VerifyOperationTreeForTest<PrefixUnaryExpressionSyntax>(source, expectedOperationTree);
        }

        [CompilerTrait(CompilerFeature.IOperation)]
        [Fact]
        public void Test_UnaryOperatorExpression_Type_Plus_System_Double()
        {
            string source = @"
class A
{
    System.Double Method()
    {
        System.Double i = default(System.Double);
        return /*<bind>*/+i/*</bind>*/;
    }
}

";
            string expectedOperationTree = @"
IUnaryOperation (UnaryOperatorKind.Plus) (OperationKind.UnaryOperator, Type: System.Double) (Syntax: '+i')
  Operand: 
    ILocalReferenceOperation: i (OperationKind.LocalReference, Type: System.Double) (Syntax: 'i')
";
            VerifyOperationTreeForTest<PrefixUnaryExpressionSyntax>(source, expectedOperationTree);
        }

        [CompilerTrait(CompilerFeature.IOperation)]
        [Fact]
        public void Test_UnaryOperatorExpression_Type_Plus_System_Boolean()
        {
            string source = @"
class A
{
    System.Boolean Method()
    {
        System.Boolean i = default(System.Boolean);
        return /*<bind>*/+i/*</bind>*/;
    }
}

";
            string expectedOperationTree = @"
<<<<<<< HEAD
IUnaryOperatorExpression (UnaryOperatorKind.Plus) (OperationKind.UnaryOperatorExpression, Type: ?, IsInvalid) (Syntax: '+i')
=======
IUnaryOperation (UnaryOperatorKind.Plus) (OperationKind.UnaryOperator, Type: System.Object, IsInvalid) (Syntax: '+i')
>>>>>>> 7dfc2fa4
  Operand: 
    ILocalReferenceOperation: i (OperationKind.LocalReference, Type: System.Boolean, IsInvalid) (Syntax: 'i')
";
            VerifyOperationTreeForTest<PrefixUnaryExpressionSyntax>(source, expectedOperationTree);
        }

        [CompilerTrait(CompilerFeature.IOperation)]
        [Fact]
        public void Test_UnaryOperatorExpression_Type_Plus_System_Object()
        {
            string source = @"
class A
{
    System.Object Method()
    {
        System.Object i = default(System.Object);
        return /*<bind>*/+i/*</bind>*/;
    }
}

";
            string expectedOperationTree = @"
<<<<<<< HEAD
IUnaryOperatorExpression (UnaryOperatorKind.Plus) (OperationKind.UnaryOperatorExpression, Type: ?, IsInvalid) (Syntax: '+i')
=======
IUnaryOperation (UnaryOperatorKind.Plus) (OperationKind.UnaryOperator, Type: System.Object, IsInvalid) (Syntax: '+i')
>>>>>>> 7dfc2fa4
  Operand: 
    ILocalReferenceOperation: i (OperationKind.LocalReference, Type: System.Object, IsInvalid) (Syntax: 'i')
";
            VerifyOperationTreeForTest<PrefixUnaryExpressionSyntax>(source, expectedOperationTree);
        }

        [CompilerTrait(CompilerFeature.IOperation)]
        [Fact]
        public void Test_UnaryOperatorExpression_Type_Minus_System_SByte()
        {
            string source = @"
class A
{
    System.SByte Method()
    {
        System.SByte i = default(System.SByte);
        return /*<bind>*/-i/*</bind>*/;
    }
}

";
            string expectedOperationTree = @"
IUnaryOperation (UnaryOperatorKind.Minus) (OperationKind.UnaryOperator, Type: System.Int32, IsInvalid) (Syntax: '-i')
  Operand: 
    IConversionOperation (TryCast: False, Unchecked) (OperationKind.Conversion, Type: System.Int32, IsInvalid, IsImplicit) (Syntax: 'i')
      Conversion: CommonConversion (Exists: True, IsIdentity: False, IsNumeric: True, IsReference: False, IsUserDefined: False) (MethodSymbol: null)
      Operand: 
        ILocalReferenceOperation: i (OperationKind.LocalReference, Type: System.SByte, IsInvalid) (Syntax: 'i')
";
            VerifyOperationTreeForTest<PrefixUnaryExpressionSyntax>(source, expectedOperationTree);
        }

        [CompilerTrait(CompilerFeature.IOperation)]
        [Fact]
        public void Test_UnaryOperatorExpression_Type_Minus_System_Byte()
        {
            string source = @"
class A
{
    System.Byte Method()
    {
        System.Byte i = default(System.Byte);
        return /*<bind>*/-i/*</bind>*/;
    }
}

";
            string expectedOperationTree = @"
IUnaryOperation (UnaryOperatorKind.Minus) (OperationKind.UnaryOperator, Type: System.Int32, IsInvalid) (Syntax: '-i')
  Operand: 
    IConversionOperation (TryCast: False, Unchecked) (OperationKind.Conversion, Type: System.Int32, IsInvalid, IsImplicit) (Syntax: 'i')
      Conversion: CommonConversion (Exists: True, IsIdentity: False, IsNumeric: True, IsReference: False, IsUserDefined: False) (MethodSymbol: null)
      Operand: 
        ILocalReferenceOperation: i (OperationKind.LocalReference, Type: System.Byte, IsInvalid) (Syntax: 'i')
";
            VerifyOperationTreeForTest<PrefixUnaryExpressionSyntax>(source, expectedOperationTree);
        }

        [CompilerTrait(CompilerFeature.IOperation)]
        [Fact]
        public void Test_UnaryOperatorExpression_Type_Minus_System_Int16()
        {
            string source = @"
class A
{
    System.Int16 Method()
    {
        System.Int16 i = default(System.Int16);
        return /*<bind>*/-i/*</bind>*/;
    }
}

";
            string expectedOperationTree = @"
IUnaryOperation (UnaryOperatorKind.Minus) (OperationKind.UnaryOperator, Type: System.Int32, IsInvalid) (Syntax: '-i')
  Operand: 
    IConversionOperation (TryCast: False, Unchecked) (OperationKind.Conversion, Type: System.Int32, IsInvalid, IsImplicit) (Syntax: 'i')
      Conversion: CommonConversion (Exists: True, IsIdentity: False, IsNumeric: True, IsReference: False, IsUserDefined: False) (MethodSymbol: null)
      Operand: 
        ILocalReferenceOperation: i (OperationKind.LocalReference, Type: System.Int16, IsInvalid) (Syntax: 'i')
";
            VerifyOperationTreeForTest<PrefixUnaryExpressionSyntax>(source, expectedOperationTree);
        }

        [CompilerTrait(CompilerFeature.IOperation)]
        [Fact]
        public void Test_UnaryOperatorExpression_Type_Minus_System_UInt16()
        {
            string source = @"
class A
{
    System.UInt16 Method()
    {
        System.UInt16 i = default(System.UInt16);
        return /*<bind>*/-i/*</bind>*/;
    }
}

";
            string expectedOperationTree = @"
IUnaryOperation (UnaryOperatorKind.Minus) (OperationKind.UnaryOperator, Type: System.Int32, IsInvalid) (Syntax: '-i')
  Operand: 
    IConversionOperation (TryCast: False, Unchecked) (OperationKind.Conversion, Type: System.Int32, IsInvalid, IsImplicit) (Syntax: 'i')
      Conversion: CommonConversion (Exists: True, IsIdentity: False, IsNumeric: True, IsReference: False, IsUserDefined: False) (MethodSymbol: null)
      Operand: 
        ILocalReferenceOperation: i (OperationKind.LocalReference, Type: System.UInt16, IsInvalid) (Syntax: 'i')
";
            VerifyOperationTreeForTest<PrefixUnaryExpressionSyntax>(source, expectedOperationTree);
        }

        [CompilerTrait(CompilerFeature.IOperation)]
        [Fact]
        public void Test_UnaryOperatorExpression_Type_Minus_System_Int32()
        {
            string source = @"
class A
{
    System.Int32 Method()
    {
        System.Int32 i = default(System.Int32);
        return /*<bind>*/-i/*</bind>*/;
    }
}

";
            string expectedOperationTree = @"
IUnaryOperation (UnaryOperatorKind.Minus) (OperationKind.UnaryOperator, Type: System.Int32) (Syntax: '-i')
  Operand: 
    ILocalReferenceOperation: i (OperationKind.LocalReference, Type: System.Int32) (Syntax: 'i')
";
            VerifyOperationTreeForTest<PrefixUnaryExpressionSyntax>(source, expectedOperationTree);
        }

        [CompilerTrait(CompilerFeature.IOperation)]
        [Fact]
        public void Test_UnaryOperatorExpression_Type_Minus_System_UInt32()
        {
            string source = @"
class A
{
    System.UInt32 Method()
    {
        System.UInt32 i = default(System.UInt32);
        return /*<bind>*/-i/*</bind>*/;
    }
}

";
            string expectedOperationTree = @"
IUnaryOperation (UnaryOperatorKind.Minus) (OperationKind.UnaryOperator, Type: System.Int64, IsInvalid) (Syntax: '-i')
  Operand: 
    IConversionOperation (TryCast: False, Unchecked) (OperationKind.Conversion, Type: System.Int64, IsInvalid, IsImplicit) (Syntax: 'i')
      Conversion: CommonConversion (Exists: True, IsIdentity: False, IsNumeric: True, IsReference: False, IsUserDefined: False) (MethodSymbol: null)
      Operand: 
        ILocalReferenceOperation: i (OperationKind.LocalReference, Type: System.UInt32, IsInvalid) (Syntax: 'i')
";
            VerifyOperationTreeForTest<PrefixUnaryExpressionSyntax>(source, expectedOperationTree);
        }

        [CompilerTrait(CompilerFeature.IOperation)]
        [Fact]
        public void Test_UnaryOperatorExpression_Type_Minus_System_Int64()
        {
            string source = @"
class A
{
    System.Int64 Method()
    {
        System.Int64 i = default(System.Int64);
        return /*<bind>*/-i/*</bind>*/;
    }
}

";
            string expectedOperationTree = @"
IUnaryOperation (UnaryOperatorKind.Minus) (OperationKind.UnaryOperator, Type: System.Int64) (Syntax: '-i')
  Operand: 
    ILocalReferenceOperation: i (OperationKind.LocalReference, Type: System.Int64) (Syntax: 'i')
";
            VerifyOperationTreeForTest<PrefixUnaryExpressionSyntax>(source, expectedOperationTree);
        }

        [CompilerTrait(CompilerFeature.IOperation)]
        [Fact]
        public void Test_UnaryOperatorExpression_Type_Minus_System_UInt64()
        {
            string source = @"
class A
{
    System.UInt64 Method()
    {
        System.UInt64 i = default(System.UInt64);
        return /*<bind>*/-i/*</bind>*/;
    }
}

";
            string expectedOperationTree = @"
<<<<<<< HEAD
IUnaryOperatorExpression (UnaryOperatorKind.Minus) (OperationKind.UnaryOperatorExpression, Type: ?, IsInvalid) (Syntax: '-i')
=======
IUnaryOperation (UnaryOperatorKind.Minus) (OperationKind.UnaryOperator, Type: System.Object, IsInvalid) (Syntax: '-i')
>>>>>>> 7dfc2fa4
  Operand: 
    ILocalReferenceOperation: i (OperationKind.LocalReference, Type: System.UInt64, IsInvalid) (Syntax: 'i')
";
            VerifyOperationTreeForTest<PrefixUnaryExpressionSyntax>(source, expectedOperationTree);
        }

        [CompilerTrait(CompilerFeature.IOperation)]
        [Fact]
        public void Test_UnaryOperatorExpression_Type_Minus_System_Char()
        {
            string source = @"
class A
{
    System.Char Method()
    {
        System.Char i = default(System.Char);
        return /*<bind>*/-i/*</bind>*/;
    }
}

";
            string expectedOperationTree = @"
IUnaryOperation (UnaryOperatorKind.Minus) (OperationKind.UnaryOperator, Type: System.Int32, IsInvalid) (Syntax: '-i')
  Operand: 
    IConversionOperation (TryCast: False, Unchecked) (OperationKind.Conversion, Type: System.Int32, IsInvalid, IsImplicit) (Syntax: 'i')
      Conversion: CommonConversion (Exists: True, IsIdentity: False, IsNumeric: True, IsReference: False, IsUserDefined: False) (MethodSymbol: null)
      Operand: 
        ILocalReferenceOperation: i (OperationKind.LocalReference, Type: System.Char, IsInvalid) (Syntax: 'i')
";
            VerifyOperationTreeForTest<PrefixUnaryExpressionSyntax>(source, expectedOperationTree);
        }

        [CompilerTrait(CompilerFeature.IOperation)]
        [Fact]
        public void Test_UnaryOperatorExpression_Type_Minus_System_Decimal()
        {
            string source = @"
class A
{
    System.Decimal Method()
    {
        System.Decimal i = default(System.Decimal);
        return /*<bind>*/-i/*</bind>*/;
    }
}

";
            string expectedOperationTree = @"
IUnaryOperation (UnaryOperatorKind.Minus) (OperationKind.UnaryOperator, Type: System.Decimal) (Syntax: '-i')
  Operand: 
    ILocalReferenceOperation: i (OperationKind.LocalReference, Type: System.Decimal) (Syntax: 'i')
";
            VerifyOperationTreeForTest<PrefixUnaryExpressionSyntax>(source, expectedOperationTree);
        }

        [CompilerTrait(CompilerFeature.IOperation)]
        [Fact]
        public void Test_UnaryOperatorExpression_Type_Minus_System_Single()
        {
            string source = @"
class A
{
    System.Single Method()
    {
        System.Single i = default(System.Single);
        return /*<bind>*/-i/*</bind>*/;
    }
}

";
            string expectedOperationTree = @"
IUnaryOperation (UnaryOperatorKind.Minus) (OperationKind.UnaryOperator, Type: System.Single) (Syntax: '-i')
  Operand: 
    ILocalReferenceOperation: i (OperationKind.LocalReference, Type: System.Single) (Syntax: 'i')
";
            VerifyOperationTreeForTest<PrefixUnaryExpressionSyntax>(source, expectedOperationTree);
        }

        [CompilerTrait(CompilerFeature.IOperation)]
        [Fact]
        public void Test_UnaryOperatorExpression_Type_Minus_System_Double()
        {
            string source = @"
class A
{
    System.Double Method()
    {
        System.Double i = default(System.Double);
        return /*<bind>*/-i/*</bind>*/;
    }
}

";
            string expectedOperationTree = @"
IUnaryOperation (UnaryOperatorKind.Minus) (OperationKind.UnaryOperator, Type: System.Double) (Syntax: '-i')
  Operand: 
    ILocalReferenceOperation: i (OperationKind.LocalReference, Type: System.Double) (Syntax: 'i')
";
            VerifyOperationTreeForTest<PrefixUnaryExpressionSyntax>(source, expectedOperationTree);
        }

        [CompilerTrait(CompilerFeature.IOperation)]
        [Fact]
        public void Test_UnaryOperatorExpression_Type_Minus_System_Boolean()
        {
            string source = @"
class A
{
    System.Boolean Method()
    {
        System.Boolean i = default(System.Boolean);
        return /*<bind>*/-i/*</bind>*/;
    }
}

";
            string expectedOperationTree = @"
<<<<<<< HEAD
IUnaryOperatorExpression (UnaryOperatorKind.Minus) (OperationKind.UnaryOperatorExpression, Type: ?, IsInvalid) (Syntax: '-i')
=======
IUnaryOperation (UnaryOperatorKind.Minus) (OperationKind.UnaryOperator, Type: System.Object, IsInvalid) (Syntax: '-i')
>>>>>>> 7dfc2fa4
  Operand: 
    ILocalReferenceOperation: i (OperationKind.LocalReference, Type: System.Boolean, IsInvalid) (Syntax: 'i')
";
            VerifyOperationTreeForTest<PrefixUnaryExpressionSyntax>(source, expectedOperationTree);
        }

        [CompilerTrait(CompilerFeature.IOperation)]
        [Fact]
        public void Test_UnaryOperatorExpression_Type_Minus_System_Object()
        {
            string source = @"
class A
{
    System.Object Method()
    {
        System.Object i = default(System.Object);
        return /*<bind>*/-i/*</bind>*/;
    }
}

";
            string expectedOperationTree = @"
<<<<<<< HEAD
IUnaryOperatorExpression (UnaryOperatorKind.Minus) (OperationKind.UnaryOperatorExpression, Type: ?, IsInvalid) (Syntax: '-i')
=======
IUnaryOperation (UnaryOperatorKind.Minus) (OperationKind.UnaryOperator, Type: System.Object, IsInvalid) (Syntax: '-i')
>>>>>>> 7dfc2fa4
  Operand: 
    ILocalReferenceOperation: i (OperationKind.LocalReference, Type: System.Object, IsInvalid) (Syntax: 'i')
";
            VerifyOperationTreeForTest<PrefixUnaryExpressionSyntax>(source, expectedOperationTree);
        }

        [CompilerTrait(CompilerFeature.IOperation)]
        [Fact]
        public void Test_UnaryOperatorExpression_Method_Plus_System_SByte()
        {
            string source = @"
class A
{
    System.SByte Method()
    {
        System.SByte i = default(System.SByte);
        return /*<bind>*/+Method()/*</bind>*/;
    }
}

";
            string expectedOperationTree = @"
IUnaryOperation (UnaryOperatorKind.Plus) (OperationKind.UnaryOperator, Type: System.Int32, IsInvalid) (Syntax: '+Method()')
  Operand: 
    IConversionOperation (TryCast: False, Unchecked) (OperationKind.Conversion, Type: System.Int32, IsInvalid, IsImplicit) (Syntax: 'Method()')
      Conversion: CommonConversion (Exists: True, IsIdentity: False, IsNumeric: True, IsReference: False, IsUserDefined: False) (MethodSymbol: null)
      Operand: 
        IInvocationOperation ( System.SByte A.Method()) (OperationKind.Invocation, Type: System.SByte, IsInvalid) (Syntax: 'Method()')
          Instance Receiver: 
            IInstanceReferenceOperation (OperationKind.InstanceReference, Type: A, IsInvalid, IsImplicit) (Syntax: 'Method')
          Arguments(0)
";
            VerifyOperationTreeForTest<PrefixUnaryExpressionSyntax>(source, expectedOperationTree);
        }

        [CompilerTrait(CompilerFeature.IOperation)]
        [Fact]
        public void Test_UnaryOperatorExpression_Method_Plus_System_Byte()
        {
            string source = @"
class A
{
    System.Byte Method()
    {
        System.Byte i = default(System.Byte);
        return /*<bind>*/+Method()/*</bind>*/;
    }
}

";
            string expectedOperationTree = @"
IUnaryOperation (UnaryOperatorKind.Plus) (OperationKind.UnaryOperator, Type: System.Int32, IsInvalid) (Syntax: '+Method()')
  Operand: 
    IConversionOperation (TryCast: False, Unchecked) (OperationKind.Conversion, Type: System.Int32, IsInvalid, IsImplicit) (Syntax: 'Method()')
      Conversion: CommonConversion (Exists: True, IsIdentity: False, IsNumeric: True, IsReference: False, IsUserDefined: False) (MethodSymbol: null)
      Operand: 
        IInvocationOperation ( System.Byte A.Method()) (OperationKind.Invocation, Type: System.Byte, IsInvalid) (Syntax: 'Method()')
          Instance Receiver: 
            IInstanceReferenceOperation (OperationKind.InstanceReference, Type: A, IsInvalid, IsImplicit) (Syntax: 'Method')
          Arguments(0)
";
            VerifyOperationTreeForTest<PrefixUnaryExpressionSyntax>(source, expectedOperationTree);
        }

        [CompilerTrait(CompilerFeature.IOperation)]
        [Fact]
        public void Test_UnaryOperatorExpression_Method_Plus_System_Int16()
        {
            string source = @"
class A
{
    System.Int16 Method()
    {
        System.Int16 i = default(System.Int16);
        return /*<bind>*/+Method()/*</bind>*/;
    }
}

";
            string expectedOperationTree = @"
IUnaryOperation (UnaryOperatorKind.Plus) (OperationKind.UnaryOperator, Type: System.Int32, IsInvalid) (Syntax: '+Method()')
  Operand: 
    IConversionOperation (TryCast: False, Unchecked) (OperationKind.Conversion, Type: System.Int32, IsInvalid, IsImplicit) (Syntax: 'Method()')
      Conversion: CommonConversion (Exists: True, IsIdentity: False, IsNumeric: True, IsReference: False, IsUserDefined: False) (MethodSymbol: null)
      Operand: 
        IInvocationOperation ( System.Int16 A.Method()) (OperationKind.Invocation, Type: System.Int16, IsInvalid) (Syntax: 'Method()')
          Instance Receiver: 
            IInstanceReferenceOperation (OperationKind.InstanceReference, Type: A, IsInvalid, IsImplicit) (Syntax: 'Method')
          Arguments(0)
";
            VerifyOperationTreeForTest<PrefixUnaryExpressionSyntax>(source, expectedOperationTree);
        }

        [CompilerTrait(CompilerFeature.IOperation)]
        [Fact]
        public void Test_UnaryOperatorExpression_Method_Plus_System_UInt16()
        {
            string source = @"
class A
{
    System.UInt16 Method()
    {
        System.UInt16 i = default(System.UInt16);
        return /*<bind>*/+Method()/*</bind>*/;
    }
}

";
            string expectedOperationTree = @"
IUnaryOperation (UnaryOperatorKind.Plus) (OperationKind.UnaryOperator, Type: System.Int32, IsInvalid) (Syntax: '+Method()')
  Operand: 
    IConversionOperation (TryCast: False, Unchecked) (OperationKind.Conversion, Type: System.Int32, IsInvalid, IsImplicit) (Syntax: 'Method()')
      Conversion: CommonConversion (Exists: True, IsIdentity: False, IsNumeric: True, IsReference: False, IsUserDefined: False) (MethodSymbol: null)
      Operand: 
        IInvocationOperation ( System.UInt16 A.Method()) (OperationKind.Invocation, Type: System.UInt16, IsInvalid) (Syntax: 'Method()')
          Instance Receiver: 
            IInstanceReferenceOperation (OperationKind.InstanceReference, Type: A, IsInvalid, IsImplicit) (Syntax: 'Method')
          Arguments(0)
";
            VerifyOperationTreeForTest<PrefixUnaryExpressionSyntax>(source, expectedOperationTree);
        }

        [CompilerTrait(CompilerFeature.IOperation)]
        [Fact]
        public void Test_UnaryOperatorExpression_Method_Plus_System_Int32()
        {
            string source = @"
class A
{
    System.Int32 Method()
    {
        System.Int32 i = default(System.Int32);
        return /*<bind>*/+Method()/*</bind>*/;
    }
}

";
            string expectedOperationTree = @"
IUnaryOperation (UnaryOperatorKind.Plus) (OperationKind.UnaryOperator, Type: System.Int32) (Syntax: '+Method()')
  Operand: 
    IInvocationOperation ( System.Int32 A.Method()) (OperationKind.Invocation, Type: System.Int32) (Syntax: 'Method()')
      Instance Receiver: 
        IInstanceReferenceOperation (OperationKind.InstanceReference, Type: A, IsImplicit) (Syntax: 'Method')
      Arguments(0)
";
            VerifyOperationTreeForTest<PrefixUnaryExpressionSyntax>(source, expectedOperationTree);
        }

        [CompilerTrait(CompilerFeature.IOperation)]
        [Fact]
        public void Test_UnaryOperatorExpression_Method_Plus_System_UInt32()
        {
            string source = @"
class A
{
    System.UInt32 Method()
    {
        System.UInt32 i = default(System.UInt32);
        return /*<bind>*/+Method()/*</bind>*/;
    }
}

";
            string expectedOperationTree = @"
IUnaryOperation (UnaryOperatorKind.Plus) (OperationKind.UnaryOperator, Type: System.UInt32) (Syntax: '+Method()')
  Operand: 
    IInvocationOperation ( System.UInt32 A.Method()) (OperationKind.Invocation, Type: System.UInt32) (Syntax: 'Method()')
      Instance Receiver: 
        IInstanceReferenceOperation (OperationKind.InstanceReference, Type: A, IsImplicit) (Syntax: 'Method')
      Arguments(0)
";
            VerifyOperationTreeForTest<PrefixUnaryExpressionSyntax>(source, expectedOperationTree);
        }

        [CompilerTrait(CompilerFeature.IOperation)]
        [Fact]
        public void Test_UnaryOperatorExpression_Method_Plus_System_Int64()
        {
            string source = @"
class A
{
    System.Int64 Method()
    {
        System.Int64 i = default(System.Int64);
        return /*<bind>*/+Method()/*</bind>*/;
    }
}

";
            string expectedOperationTree = @"
IUnaryOperation (UnaryOperatorKind.Plus) (OperationKind.UnaryOperator, Type: System.Int64) (Syntax: '+Method()')
  Operand: 
    IInvocationOperation ( System.Int64 A.Method()) (OperationKind.Invocation, Type: System.Int64) (Syntax: 'Method()')
      Instance Receiver: 
        IInstanceReferenceOperation (OperationKind.InstanceReference, Type: A, IsImplicit) (Syntax: 'Method')
      Arguments(0)
";
            VerifyOperationTreeForTest<PrefixUnaryExpressionSyntax>(source, expectedOperationTree);
        }

        [CompilerTrait(CompilerFeature.IOperation)]
        [Fact]
        public void Test_UnaryOperatorExpression_Method_Plus_System_UInt64()
        {
            string source = @"
class A
{
    System.UInt64 Method()
    {
        System.UInt64 i = default(System.UInt64);
        return /*<bind>*/+Method()/*</bind>*/;
    }
}

";
            string expectedOperationTree = @"
IUnaryOperation (UnaryOperatorKind.Plus) (OperationKind.UnaryOperator, Type: System.UInt64) (Syntax: '+Method()')
  Operand: 
    IInvocationOperation ( System.UInt64 A.Method()) (OperationKind.Invocation, Type: System.UInt64) (Syntax: 'Method()')
      Instance Receiver: 
        IInstanceReferenceOperation (OperationKind.InstanceReference, Type: A, IsImplicit) (Syntax: 'Method')
      Arguments(0)
";
            VerifyOperationTreeForTest<PrefixUnaryExpressionSyntax>(source, expectedOperationTree);
        }

        [CompilerTrait(CompilerFeature.IOperation)]
        [Fact]
        public void Test_UnaryOperatorExpression_Method_Plus_System_Char()
        {
            string source = @"
class A
{
    System.Char Method()
    {
        System.Char i = default(System.Char);
        return /*<bind>*/+Method()/*</bind>*/;
    }
}

";
            string expectedOperationTree = @"
IUnaryOperation (UnaryOperatorKind.Plus) (OperationKind.UnaryOperator, Type: System.Int32, IsInvalid) (Syntax: '+Method()')
  Operand: 
    IConversionOperation (TryCast: False, Unchecked) (OperationKind.Conversion, Type: System.Int32, IsInvalid, IsImplicit) (Syntax: 'Method()')
      Conversion: CommonConversion (Exists: True, IsIdentity: False, IsNumeric: True, IsReference: False, IsUserDefined: False) (MethodSymbol: null)
      Operand: 
        IInvocationOperation ( System.Char A.Method()) (OperationKind.Invocation, Type: System.Char, IsInvalid) (Syntax: 'Method()')
          Instance Receiver: 
            IInstanceReferenceOperation (OperationKind.InstanceReference, Type: A, IsInvalid, IsImplicit) (Syntax: 'Method')
          Arguments(0)
";
            VerifyOperationTreeForTest<PrefixUnaryExpressionSyntax>(source, expectedOperationTree);
        }

        [CompilerTrait(CompilerFeature.IOperation)]
        [Fact]
        public void Test_UnaryOperatorExpression_Method_Plus_System_Decimal()
        {
            string source = @"
class A
{
    System.Decimal Method()
    {
        System.Decimal i = default(System.Decimal);
        return /*<bind>*/+Method()/*</bind>*/;
    }
}

";
            string expectedOperationTree = @"
IUnaryOperation (UnaryOperatorKind.Plus) (OperationKind.UnaryOperator, Type: System.Decimal) (Syntax: '+Method()')
  Operand: 
    IInvocationOperation ( System.Decimal A.Method()) (OperationKind.Invocation, Type: System.Decimal) (Syntax: 'Method()')
      Instance Receiver: 
        IInstanceReferenceOperation (OperationKind.InstanceReference, Type: A, IsImplicit) (Syntax: 'Method')
      Arguments(0)
";
            VerifyOperationTreeForTest<PrefixUnaryExpressionSyntax>(source, expectedOperationTree);
        }

        [CompilerTrait(CompilerFeature.IOperation)]
        [Fact]
        public void Test_UnaryOperatorExpression_Method_Plus_System_Single()
        {
            string source = @"
class A
{
    System.Single Method()
    {
        System.Single i = default(System.Single);
        return /*<bind>*/+Method()/*</bind>*/;
    }
}

";
            string expectedOperationTree = @"
IUnaryOperation (UnaryOperatorKind.Plus) (OperationKind.UnaryOperator, Type: System.Single) (Syntax: '+Method()')
  Operand: 
    IInvocationOperation ( System.Single A.Method()) (OperationKind.Invocation, Type: System.Single) (Syntax: 'Method()')
      Instance Receiver: 
        IInstanceReferenceOperation (OperationKind.InstanceReference, Type: A, IsImplicit) (Syntax: 'Method')
      Arguments(0)
";
            VerifyOperationTreeForTest<PrefixUnaryExpressionSyntax>(source, expectedOperationTree);
        }

        [CompilerTrait(CompilerFeature.IOperation)]
        [Fact]
        public void Test_UnaryOperatorExpression_Method_Plus_System_Double()
        {
            string source = @"
class A
{
    System.Double Method()
    {
        System.Double i = default(System.Double);
        return /*<bind>*/+Method()/*</bind>*/;
    }
}

";
            string expectedOperationTree = @"
IUnaryOperation (UnaryOperatorKind.Plus) (OperationKind.UnaryOperator, Type: System.Double) (Syntax: '+Method()')
  Operand: 
    IInvocationOperation ( System.Double A.Method()) (OperationKind.Invocation, Type: System.Double) (Syntax: 'Method()')
      Instance Receiver: 
        IInstanceReferenceOperation (OperationKind.InstanceReference, Type: A, IsImplicit) (Syntax: 'Method')
      Arguments(0)
";
            VerifyOperationTreeForTest<PrefixUnaryExpressionSyntax>(source, expectedOperationTree);
        }

        [CompilerTrait(CompilerFeature.IOperation)]
        [Fact]
        public void Test_UnaryOperatorExpression_Method_Plus_System_Boolean()
        {
            string source = @"
class A
{
    System.Boolean Method()
    {
        System.Boolean i = default(System.Boolean);
        return /*<bind>*/+Method()/*</bind>*/;
    }
}

";
            string expectedOperationTree = @"
<<<<<<< HEAD
IUnaryOperatorExpression (UnaryOperatorKind.Plus) (OperationKind.UnaryOperatorExpression, Type: ?, IsInvalid) (Syntax: '+Method()')
=======
IUnaryOperation (UnaryOperatorKind.Plus) (OperationKind.UnaryOperator, Type: System.Object, IsInvalid) (Syntax: '+Method()')
>>>>>>> 7dfc2fa4
  Operand: 
    IInvocationOperation ( System.Boolean A.Method()) (OperationKind.Invocation, Type: System.Boolean, IsInvalid) (Syntax: 'Method()')
      Instance Receiver: 
        IInstanceReferenceOperation (OperationKind.InstanceReference, Type: A, IsInvalid, IsImplicit) (Syntax: 'Method')
      Arguments(0)
";
            VerifyOperationTreeForTest<PrefixUnaryExpressionSyntax>(source, expectedOperationTree);
        }

        [CompilerTrait(CompilerFeature.IOperation)]
        [Fact]
        public void Test_UnaryOperatorExpression_Method_Plus_System_Object()
        {
            string source = @"
class A
{
    System.Object Method()
    {
        System.Object i = default(System.Object);
        return /*<bind>*/+Method()/*</bind>*/;
    }
}

";
            string expectedOperationTree = @"
<<<<<<< HEAD
IUnaryOperatorExpression (UnaryOperatorKind.Plus) (OperationKind.UnaryOperatorExpression, Type: ?, IsInvalid) (Syntax: '+Method()')
=======
IUnaryOperation (UnaryOperatorKind.Plus) (OperationKind.UnaryOperator, Type: System.Object, IsInvalid) (Syntax: '+Method()')
>>>>>>> 7dfc2fa4
  Operand: 
    IInvocationOperation ( System.Object A.Method()) (OperationKind.Invocation, Type: System.Object, IsInvalid) (Syntax: 'Method()')
      Instance Receiver: 
        IInstanceReferenceOperation (OperationKind.InstanceReference, Type: A, IsInvalid, IsImplicit) (Syntax: 'Method')
      Arguments(0)
";
            VerifyOperationTreeForTest<PrefixUnaryExpressionSyntax>(source, expectedOperationTree);
        }

        [CompilerTrait(CompilerFeature.IOperation)]
        [Fact]
        public void Test_UnaryOperatorExpression_Method_Minus_System_SByte()
        {
            string source = @"
class A
{
    System.SByte Method()
    {
        System.SByte i = default(System.SByte);
        return /*<bind>*/-Method()/*</bind>*/;
    }
}

";
            string expectedOperationTree = @"
IUnaryOperation (UnaryOperatorKind.Minus) (OperationKind.UnaryOperator, Type: System.Int32, IsInvalid) (Syntax: '-Method()')
  Operand: 
    IConversionOperation (TryCast: False, Unchecked) (OperationKind.Conversion, Type: System.Int32, IsInvalid, IsImplicit) (Syntax: 'Method()')
      Conversion: CommonConversion (Exists: True, IsIdentity: False, IsNumeric: True, IsReference: False, IsUserDefined: False) (MethodSymbol: null)
      Operand: 
        IInvocationOperation ( System.SByte A.Method()) (OperationKind.Invocation, Type: System.SByte, IsInvalid) (Syntax: 'Method()')
          Instance Receiver: 
            IInstanceReferenceOperation (OperationKind.InstanceReference, Type: A, IsInvalid, IsImplicit) (Syntax: 'Method')
          Arguments(0)
";
            VerifyOperationTreeForTest<PrefixUnaryExpressionSyntax>(source, expectedOperationTree);
        }

        [CompilerTrait(CompilerFeature.IOperation)]
        [Fact]
        public void Test_UnaryOperatorExpression_Method_Minus_System_Byte()
        {
            string source = @"
class A
{
    System.Byte Method()
    {
        System.Byte i = default(System.Byte);
        return /*<bind>*/-Method()/*</bind>*/;
    }
}

";
            string expectedOperationTree = @"
IUnaryOperation (UnaryOperatorKind.Minus) (OperationKind.UnaryOperator, Type: System.Int32, IsInvalid) (Syntax: '-Method()')
  Operand: 
    IConversionOperation (TryCast: False, Unchecked) (OperationKind.Conversion, Type: System.Int32, IsInvalid, IsImplicit) (Syntax: 'Method()')
      Conversion: CommonConversion (Exists: True, IsIdentity: False, IsNumeric: True, IsReference: False, IsUserDefined: False) (MethodSymbol: null)
      Operand: 
        IInvocationOperation ( System.Byte A.Method()) (OperationKind.Invocation, Type: System.Byte, IsInvalid) (Syntax: 'Method()')
          Instance Receiver: 
            IInstanceReferenceOperation (OperationKind.InstanceReference, Type: A, IsInvalid, IsImplicit) (Syntax: 'Method')
          Arguments(0)
";
            VerifyOperationTreeForTest<PrefixUnaryExpressionSyntax>(source, expectedOperationTree);
        }

        [CompilerTrait(CompilerFeature.IOperation)]
        [Fact]
        public void Test_UnaryOperatorExpression_Method_Minus_System_Int16()
        {
            string source = @"
class A
{
    System.Int16 Method()
    {
        System.Int16 i = default(System.Int16);
        return /*<bind>*/-Method()/*</bind>*/;
    }
}

";
            string expectedOperationTree = @"
IUnaryOperation (UnaryOperatorKind.Minus) (OperationKind.UnaryOperator, Type: System.Int32, IsInvalid) (Syntax: '-Method()')
  Operand: 
    IConversionOperation (TryCast: False, Unchecked) (OperationKind.Conversion, Type: System.Int32, IsInvalid, IsImplicit) (Syntax: 'Method()')
      Conversion: CommonConversion (Exists: True, IsIdentity: False, IsNumeric: True, IsReference: False, IsUserDefined: False) (MethodSymbol: null)
      Operand: 
        IInvocationOperation ( System.Int16 A.Method()) (OperationKind.Invocation, Type: System.Int16, IsInvalid) (Syntax: 'Method()')
          Instance Receiver: 
            IInstanceReferenceOperation (OperationKind.InstanceReference, Type: A, IsInvalid, IsImplicit) (Syntax: 'Method')
          Arguments(0)
";
            VerifyOperationTreeForTest<PrefixUnaryExpressionSyntax>(source, expectedOperationTree);
        }

        [CompilerTrait(CompilerFeature.IOperation)]
        [Fact]
        public void Test_UnaryOperatorExpression_Method_Minus_System_UInt16()
        {
            string source = @"
class A
{
    System.UInt16 Method()
    {
        System.UInt16 i = default(System.UInt16);
        return /*<bind>*/-Method()/*</bind>*/;
    }
}

";
            string expectedOperationTree = @"
IUnaryOperation (UnaryOperatorKind.Minus) (OperationKind.UnaryOperator, Type: System.Int32, IsInvalid) (Syntax: '-Method()')
  Operand: 
    IConversionOperation (TryCast: False, Unchecked) (OperationKind.Conversion, Type: System.Int32, IsInvalid, IsImplicit) (Syntax: 'Method()')
      Conversion: CommonConversion (Exists: True, IsIdentity: False, IsNumeric: True, IsReference: False, IsUserDefined: False) (MethodSymbol: null)
      Operand: 
        IInvocationOperation ( System.UInt16 A.Method()) (OperationKind.Invocation, Type: System.UInt16, IsInvalid) (Syntax: 'Method()')
          Instance Receiver: 
            IInstanceReferenceOperation (OperationKind.InstanceReference, Type: A, IsInvalid, IsImplicit) (Syntax: 'Method')
          Arguments(0)
";
            VerifyOperationTreeForTest<PrefixUnaryExpressionSyntax>(source, expectedOperationTree);
        }

        [CompilerTrait(CompilerFeature.IOperation)]
        [Fact]
        public void Test_UnaryOperatorExpression_Method_Minus_System_Int32()
        {
            string source = @"
class A
{
    System.Int32 Method()
    {
        System.Int32 i = default(System.Int32);
        return /*<bind>*/-Method()/*</bind>*/;
    }
}

";
            string expectedOperationTree = @"
IUnaryOperation (UnaryOperatorKind.Minus) (OperationKind.UnaryOperator, Type: System.Int32) (Syntax: '-Method()')
  Operand: 
    IInvocationOperation ( System.Int32 A.Method()) (OperationKind.Invocation, Type: System.Int32) (Syntax: 'Method()')
      Instance Receiver: 
        IInstanceReferenceOperation (OperationKind.InstanceReference, Type: A, IsImplicit) (Syntax: 'Method')
      Arguments(0)
";
            VerifyOperationTreeForTest<PrefixUnaryExpressionSyntax>(source, expectedOperationTree);
        }

        [CompilerTrait(CompilerFeature.IOperation)]
        [Fact]
        public void Test_UnaryOperatorExpression_Method_Minus_System_UInt32()
        {
            string source = @"
class A
{
    System.UInt32 Method()
    {
        System.UInt32 i = default(System.UInt32);
        return /*<bind>*/-Method()/*</bind>*/;
    }
}

";
            string expectedOperationTree = @"
IUnaryOperation (UnaryOperatorKind.Minus) (OperationKind.UnaryOperator, Type: System.Int64, IsInvalid) (Syntax: '-Method()')
  Operand: 
    IConversionOperation (TryCast: False, Unchecked) (OperationKind.Conversion, Type: System.Int64, IsInvalid, IsImplicit) (Syntax: 'Method()')
      Conversion: CommonConversion (Exists: True, IsIdentity: False, IsNumeric: True, IsReference: False, IsUserDefined: False) (MethodSymbol: null)
      Operand: 
        IInvocationOperation ( System.UInt32 A.Method()) (OperationKind.Invocation, Type: System.UInt32, IsInvalid) (Syntax: 'Method()')
          Instance Receiver: 
            IInstanceReferenceOperation (OperationKind.InstanceReference, Type: A, IsInvalid, IsImplicit) (Syntax: 'Method')
          Arguments(0)
";
            VerifyOperationTreeForTest<PrefixUnaryExpressionSyntax>(source, expectedOperationTree);
        }

        [CompilerTrait(CompilerFeature.IOperation)]
        [Fact]
        public void Test_UnaryOperatorExpression_Method_Minus_System_Int64()
        {
            string source = @"
class A
{
    System.Int64 Method()
    {
        System.Int64 i = default(System.Int64);
        return /*<bind>*/-Method()/*</bind>*/;
    }
}

";
            string expectedOperationTree = @"
IUnaryOperation (UnaryOperatorKind.Minus) (OperationKind.UnaryOperator, Type: System.Int64) (Syntax: '-Method()')
  Operand: 
    IInvocationOperation ( System.Int64 A.Method()) (OperationKind.Invocation, Type: System.Int64) (Syntax: 'Method()')
      Instance Receiver: 
        IInstanceReferenceOperation (OperationKind.InstanceReference, Type: A, IsImplicit) (Syntax: 'Method')
      Arguments(0)
";
            VerifyOperationTreeForTest<PrefixUnaryExpressionSyntax>(source, expectedOperationTree);
        }

        [CompilerTrait(CompilerFeature.IOperation)]
        [Fact]
        public void Test_UnaryOperatorExpression_Method_Minus_System_UInt64()
        {
            string source = @"
class A
{
    System.UInt64 Method()
    {
        System.UInt64 i = default(System.UInt64);
        return /*<bind>*/-Method()/*</bind>*/;
    }
}

";
            string expectedOperationTree = @"
<<<<<<< HEAD
IUnaryOperatorExpression (UnaryOperatorKind.Minus) (OperationKind.UnaryOperatorExpression, Type: ?, IsInvalid) (Syntax: '-Method()')
=======
IUnaryOperation (UnaryOperatorKind.Minus) (OperationKind.UnaryOperator, Type: System.Object, IsInvalid) (Syntax: '-Method()')
>>>>>>> 7dfc2fa4
  Operand: 
    IInvocationOperation ( System.UInt64 A.Method()) (OperationKind.Invocation, Type: System.UInt64, IsInvalid) (Syntax: 'Method()')
      Instance Receiver: 
        IInstanceReferenceOperation (OperationKind.InstanceReference, Type: A, IsInvalid, IsImplicit) (Syntax: 'Method')
      Arguments(0)
";
            VerifyOperationTreeForTest<PrefixUnaryExpressionSyntax>(source, expectedOperationTree);
        }

        [CompilerTrait(CompilerFeature.IOperation)]
        [Fact]
        public void Test_UnaryOperatorExpression_Method_Minus_System_Char()
        {
            string source = @"
class A
{
    System.Char Method()
    {
        System.Char i = default(System.Char);
        return /*<bind>*/-Method()/*</bind>*/;
    }
}

";
            string expectedOperationTree = @"
IUnaryOperation (UnaryOperatorKind.Minus) (OperationKind.UnaryOperator, Type: System.Int32, IsInvalid) (Syntax: '-Method()')
  Operand: 
    IConversionOperation (TryCast: False, Unchecked) (OperationKind.Conversion, Type: System.Int32, IsInvalid, IsImplicit) (Syntax: 'Method()')
      Conversion: CommonConversion (Exists: True, IsIdentity: False, IsNumeric: True, IsReference: False, IsUserDefined: False) (MethodSymbol: null)
      Operand: 
        IInvocationOperation ( System.Char A.Method()) (OperationKind.Invocation, Type: System.Char, IsInvalid) (Syntax: 'Method()')
          Instance Receiver: 
            IInstanceReferenceOperation (OperationKind.InstanceReference, Type: A, IsInvalid, IsImplicit) (Syntax: 'Method')
          Arguments(0)
";
            VerifyOperationTreeForTest<PrefixUnaryExpressionSyntax>(source, expectedOperationTree);
        }

        [CompilerTrait(CompilerFeature.IOperation)]
        [Fact]
        public void Test_UnaryOperatorExpression_Method_Minus_System_Decimal()
        {
            string source = @"
class A
{
    System.Decimal Method()
    {
        System.Decimal i = default(System.Decimal);
        return /*<bind>*/-Method()/*</bind>*/;
    }
}

";
            string expectedOperationTree = @"
IUnaryOperation (UnaryOperatorKind.Minus) (OperationKind.UnaryOperator, Type: System.Decimal) (Syntax: '-Method()')
  Operand: 
    IInvocationOperation ( System.Decimal A.Method()) (OperationKind.Invocation, Type: System.Decimal) (Syntax: 'Method()')
      Instance Receiver: 
        IInstanceReferenceOperation (OperationKind.InstanceReference, Type: A, IsImplicit) (Syntax: 'Method')
      Arguments(0)
";
            VerifyOperationTreeForTest<PrefixUnaryExpressionSyntax>(source, expectedOperationTree);
        }

        [CompilerTrait(CompilerFeature.IOperation)]
        [Fact]
        public void Test_UnaryOperatorExpression_Method_Minus_System_Single()
        {
            string source = @"
class A
{
    System.Single Method()
    {
        System.Single i = default(System.Single);
        return /*<bind>*/-Method()/*</bind>*/;
    }
}

";
            string expectedOperationTree = @"
IUnaryOperation (UnaryOperatorKind.Minus) (OperationKind.UnaryOperator, Type: System.Single) (Syntax: '-Method()')
  Operand: 
    IInvocationOperation ( System.Single A.Method()) (OperationKind.Invocation, Type: System.Single) (Syntax: 'Method()')
      Instance Receiver: 
        IInstanceReferenceOperation (OperationKind.InstanceReference, Type: A, IsImplicit) (Syntax: 'Method')
      Arguments(0)
";
            VerifyOperationTreeForTest<PrefixUnaryExpressionSyntax>(source, expectedOperationTree);
        }

        [CompilerTrait(CompilerFeature.IOperation)]
        [Fact]
        public void Test_UnaryOperatorExpression_Method_Minus_System_Double()
        {
            string source = @"
class A
{
    System.Double Method()
    {
        System.Double i = default(System.Double);
        return /*<bind>*/-Method()/*</bind>*/;
    }
}

";
            string expectedOperationTree = @"
IUnaryOperation (UnaryOperatorKind.Minus) (OperationKind.UnaryOperator, Type: System.Double) (Syntax: '-Method()')
  Operand: 
    IInvocationOperation ( System.Double A.Method()) (OperationKind.Invocation, Type: System.Double) (Syntax: 'Method()')
      Instance Receiver: 
        IInstanceReferenceOperation (OperationKind.InstanceReference, Type: A, IsImplicit) (Syntax: 'Method')
      Arguments(0)
";
            VerifyOperationTreeForTest<PrefixUnaryExpressionSyntax>(source, expectedOperationTree);
        }

        [CompilerTrait(CompilerFeature.IOperation)]
        [Fact]
        public void Test_UnaryOperatorExpression_Method_Minus_System_Boolean()
        {
            string source = @"
class A
{
    System.Boolean Method()
    {
        System.Boolean i = default(System.Boolean);
        return /*<bind>*/-Method()/*</bind>*/;
    }
}

";
            string expectedOperationTree = @"
<<<<<<< HEAD
IUnaryOperatorExpression (UnaryOperatorKind.Minus) (OperationKind.UnaryOperatorExpression, Type: ?, IsInvalid) (Syntax: '-Method()')
=======
IUnaryOperation (UnaryOperatorKind.Minus) (OperationKind.UnaryOperator, Type: System.Object, IsInvalid) (Syntax: '-Method()')
>>>>>>> 7dfc2fa4
  Operand: 
    IInvocationOperation ( System.Boolean A.Method()) (OperationKind.Invocation, Type: System.Boolean, IsInvalid) (Syntax: 'Method()')
      Instance Receiver: 
        IInstanceReferenceOperation (OperationKind.InstanceReference, Type: A, IsInvalid, IsImplicit) (Syntax: 'Method')
      Arguments(0)
";
            VerifyOperationTreeForTest<PrefixUnaryExpressionSyntax>(source, expectedOperationTree);
        }

        [CompilerTrait(CompilerFeature.IOperation)]
        [Fact]
        public void Test_UnaryOperatorExpression_Method_Minus_System_Object()
        {
            string source = @"
class A
{
    System.Object Method()
    {
        System.Object i = default(System.Object);
        return /*<bind>*/-Method()/*</bind>*/;
    }
}

";
            string expectedOperationTree = @"
<<<<<<< HEAD
IUnaryOperatorExpression (UnaryOperatorKind.Minus) (OperationKind.UnaryOperatorExpression, Type: ?, IsInvalid) (Syntax: '-Method()')
=======
IUnaryOperation (UnaryOperatorKind.Minus) (OperationKind.UnaryOperator, Type: System.Object, IsInvalid) (Syntax: '-Method()')
>>>>>>> 7dfc2fa4
  Operand: 
    IInvocationOperation ( System.Object A.Method()) (OperationKind.Invocation, Type: System.Object, IsInvalid) (Syntax: 'Method()')
      Instance Receiver: 
        IInstanceReferenceOperation (OperationKind.InstanceReference, Type: A, IsInvalid, IsImplicit) (Syntax: 'Method')
      Arguments(0)
";
            VerifyOperationTreeForTest<PrefixUnaryExpressionSyntax>(source, expectedOperationTree);
        }

        [CompilerTrait(CompilerFeature.IOperation)]
        [Fact]
        public void Test_UnaryOperatorExpression_Type_LogicalNot_System_Boolean()
        {
            string source = @"
class A
{
    System.Boolean Method()
    {
        System.Boolean i = default(System.Boolean);
        return /*<bind>*/!i/*</bind>*/;
    }
}

";
            string expectedOperationTree = @"
IUnaryOperation (UnaryOperatorKind.Not) (OperationKind.UnaryOperator, Type: System.Boolean) (Syntax: '!i')
  Operand: 
    ILocalReferenceOperation: i (OperationKind.LocalReference, Type: System.Boolean) (Syntax: 'i')
";
            VerifyOperationTreeForTest<PrefixUnaryExpressionSyntax>(source, expectedOperationTree);
        }

        [CompilerTrait(CompilerFeature.IOperation)]
        [Fact]
        public void Test_UnaryOperatorExpression_Method_LogicalNot_System_Boolean()
        {
            string source = @"
class A
{
    System.Boolean Method()
    {
        System.Boolean i = default(System.Boolean);
        return /*<bind>*/!Method()/*</bind>*/;
    }
}

";
            string expectedOperationTree = @"
IUnaryOperation (UnaryOperatorKind.Not) (OperationKind.UnaryOperator, Type: System.Boolean) (Syntax: '!Method()')
  Operand: 
    IInvocationOperation ( System.Boolean A.Method()) (OperationKind.Invocation, Type: System.Boolean) (Syntax: 'Method()')
      Instance Receiver: 
        IInstanceReferenceOperation (OperationKind.InstanceReference, Type: A, IsImplicit) (Syntax: 'Method')
      Arguments(0)
";
            VerifyOperationTreeForTest<PrefixUnaryExpressionSyntax>(source, expectedOperationTree);
        }

        [CompilerTrait(CompilerFeature.IOperation)]
        [Fact]
        public void Test_UnaryOperatorExpression_Type_BitwiseNot_System_SByte()
        {
            string source = @"
class A
{
    System.SByte Method()
    {
        System.SByte i = default(System.SByte);
        return /*<bind>*/~i/*</bind>*/;
    }
}

";
            string expectedOperationTree = @"
IUnaryOperation (UnaryOperatorKind.BitwiseNegation) (OperationKind.UnaryOperator, Type: System.Int32, IsInvalid) (Syntax: '~i')
  Operand: 
    IConversionOperation (TryCast: False, Unchecked) (OperationKind.Conversion, Type: System.Int32, IsInvalid, IsImplicit) (Syntax: 'i')
      Conversion: CommonConversion (Exists: True, IsIdentity: False, IsNumeric: True, IsReference: False, IsUserDefined: False) (MethodSymbol: null)
      Operand: 
        ILocalReferenceOperation: i (OperationKind.LocalReference, Type: System.SByte, IsInvalid) (Syntax: 'i')
";
            VerifyOperationTreeForTest<PrefixUnaryExpressionSyntax>(source, expectedOperationTree);
        }

        [CompilerTrait(CompilerFeature.IOperation)]
        [Fact]
        public void Test_UnaryOperatorExpression_Type_BitwiseNot_System_Byte()
        {
            string source = @"
class A
{
    System.Byte Method()
    {
        System.Byte i = default(System.Byte);
        return /*<bind>*/~i/*</bind>*/;
    }
}

";
            string expectedOperationTree = @"
IUnaryOperation (UnaryOperatorKind.BitwiseNegation) (OperationKind.UnaryOperator, Type: System.Int32, IsInvalid) (Syntax: '~i')
  Operand: 
    IConversionOperation (TryCast: False, Unchecked) (OperationKind.Conversion, Type: System.Int32, IsInvalid, IsImplicit) (Syntax: 'i')
      Conversion: CommonConversion (Exists: True, IsIdentity: False, IsNumeric: True, IsReference: False, IsUserDefined: False) (MethodSymbol: null)
      Operand: 
        ILocalReferenceOperation: i (OperationKind.LocalReference, Type: System.Byte, IsInvalid) (Syntax: 'i')
";
            VerifyOperationTreeForTest<PrefixUnaryExpressionSyntax>(source, expectedOperationTree);
        }

        [CompilerTrait(CompilerFeature.IOperation)]
        [Fact]
        public void Test_UnaryOperatorExpression_Type_BitwiseNot_System_Int16()
        {
            string source = @"
class A
{
    System.Int16 Method()
    {
        System.Int16 i = default(System.Int16);
        return /*<bind>*/~i/*</bind>*/;
    }
}

";
            string expectedOperationTree = @"
IUnaryOperation (UnaryOperatorKind.BitwiseNegation) (OperationKind.UnaryOperator, Type: System.Int32, IsInvalid) (Syntax: '~i')
  Operand: 
    IConversionOperation (TryCast: False, Unchecked) (OperationKind.Conversion, Type: System.Int32, IsInvalid, IsImplicit) (Syntax: 'i')
      Conversion: CommonConversion (Exists: True, IsIdentity: False, IsNumeric: True, IsReference: False, IsUserDefined: False) (MethodSymbol: null)
      Operand: 
        ILocalReferenceOperation: i (OperationKind.LocalReference, Type: System.Int16, IsInvalid) (Syntax: 'i')
";
            VerifyOperationTreeForTest<PrefixUnaryExpressionSyntax>(source, expectedOperationTree);
        }

        [CompilerTrait(CompilerFeature.IOperation)]
        [Fact]
        public void Test_UnaryOperatorExpression_Type_BitwiseNot_System_UInt16()
        {
            string source = @"
class A
{
    System.UInt16 Method()
    {
        System.UInt16 i = default(System.UInt16);
        return /*<bind>*/~i/*</bind>*/;
    }
}

";
            string expectedOperationTree = @"
IUnaryOperation (UnaryOperatorKind.BitwiseNegation) (OperationKind.UnaryOperator, Type: System.Int32, IsInvalid) (Syntax: '~i')
  Operand: 
    IConversionOperation (TryCast: False, Unchecked) (OperationKind.Conversion, Type: System.Int32, IsInvalid, IsImplicit) (Syntax: 'i')
      Conversion: CommonConversion (Exists: True, IsIdentity: False, IsNumeric: True, IsReference: False, IsUserDefined: False) (MethodSymbol: null)
      Operand: 
        ILocalReferenceOperation: i (OperationKind.LocalReference, Type: System.UInt16, IsInvalid) (Syntax: 'i')
";
            VerifyOperationTreeForTest<PrefixUnaryExpressionSyntax>(source, expectedOperationTree);
        }

        [CompilerTrait(CompilerFeature.IOperation)]
        [Fact]
        public void Test_UnaryOperatorExpression_Type_BitwiseNot_System_Int32()
        {
            string source = @"
class A
{
    System.Int32 Method()
    {
        System.Int32 i = default(System.Int32);
        return /*<bind>*/~i/*</bind>*/;
    }
}

";
            string expectedOperationTree = @"
IUnaryOperation (UnaryOperatorKind.BitwiseNegation) (OperationKind.UnaryOperator, Type: System.Int32) (Syntax: '~i')
  Operand: 
    ILocalReferenceOperation: i (OperationKind.LocalReference, Type: System.Int32) (Syntax: 'i')
";
            VerifyOperationTreeForTest<PrefixUnaryExpressionSyntax>(source, expectedOperationTree);
        }

        [CompilerTrait(CompilerFeature.IOperation)]
        [Fact]
        public void Test_UnaryOperatorExpression_Type_BitwiseNot_System_UInt32()
        {
            string source = @"
class A
{
    System.UInt32 Method()
    {
        System.UInt32 i = default(System.UInt32);
        return /*<bind>*/~i/*</bind>*/;
    }
}

";
            string expectedOperationTree = @"
IUnaryOperation (UnaryOperatorKind.BitwiseNegation) (OperationKind.UnaryOperator, Type: System.UInt32) (Syntax: '~i')
  Operand: 
    ILocalReferenceOperation: i (OperationKind.LocalReference, Type: System.UInt32) (Syntax: 'i')
";
            VerifyOperationTreeForTest<PrefixUnaryExpressionSyntax>(source, expectedOperationTree);
        }

        [CompilerTrait(CompilerFeature.IOperation)]
        [Fact]
        public void Test_UnaryOperatorExpression_Type_BitwiseNot_System_Int64()
        {
            string source = @"
class A
{
    System.Int64 Method()
    {
        System.Int64 i = default(System.Int64);
        return /*<bind>*/~i/*</bind>*/;
    }
}

";
            string expectedOperationTree = @"
IUnaryOperation (UnaryOperatorKind.BitwiseNegation) (OperationKind.UnaryOperator, Type: System.Int64) (Syntax: '~i')
  Operand: 
    ILocalReferenceOperation: i (OperationKind.LocalReference, Type: System.Int64) (Syntax: 'i')
";
            VerifyOperationTreeForTest<PrefixUnaryExpressionSyntax>(source, expectedOperationTree);
        }

        [CompilerTrait(CompilerFeature.IOperation)]
        [Fact]
        public void Test_UnaryOperatorExpression_Type_BitwiseNot_System_UInt64()
        {
            string source = @"
class A
{
    System.UInt64 Method()
    {
        System.UInt64 i = default(System.UInt64);
        return /*<bind>*/~i/*</bind>*/;
    }
}

";
            string expectedOperationTree = @"
IUnaryOperation (UnaryOperatorKind.BitwiseNegation) (OperationKind.UnaryOperator, Type: System.UInt64) (Syntax: '~i')
  Operand: 
    ILocalReferenceOperation: i (OperationKind.LocalReference, Type: System.UInt64) (Syntax: 'i')
";
            VerifyOperationTreeForTest<PrefixUnaryExpressionSyntax>(source, expectedOperationTree);
        }

        [CompilerTrait(CompilerFeature.IOperation)]
        [Fact]
        public void Test_UnaryOperatorExpression_Type_BitwiseNot_System_Char()
        {
            string source = @"
class A
{
    System.Char Method()
    {
        System.Char i = default(System.Char);
        return /*<bind>*/~i/*</bind>*/;
    }
}

";
            string expectedOperationTree = @"
IUnaryOperation (UnaryOperatorKind.BitwiseNegation) (OperationKind.UnaryOperator, Type: System.Int32, IsInvalid) (Syntax: '~i')
  Operand: 
    IConversionOperation (TryCast: False, Unchecked) (OperationKind.Conversion, Type: System.Int32, IsInvalid, IsImplicit) (Syntax: 'i')
      Conversion: CommonConversion (Exists: True, IsIdentity: False, IsNumeric: True, IsReference: False, IsUserDefined: False) (MethodSymbol: null)
      Operand: 
        ILocalReferenceOperation: i (OperationKind.LocalReference, Type: System.Char, IsInvalid) (Syntax: 'i')
";
            VerifyOperationTreeForTest<PrefixUnaryExpressionSyntax>(source, expectedOperationTree);
        }

        [CompilerTrait(CompilerFeature.IOperation)]
        [Fact]
        public void Test_UnaryOperatorExpression_Type_BitwiseNot_System_Decimal()
        {
            string source = @"
class A
{
    System.Decimal Method()
    {
        System.Decimal i = default(System.Decimal);
        return /*<bind>*/~i/*</bind>*/;
    }
}

";
            string expectedOperationTree = @"
<<<<<<< HEAD
IUnaryOperatorExpression (UnaryOperatorKind.BitwiseNegation) (OperationKind.UnaryOperatorExpression, Type: ?, IsInvalid) (Syntax: '~i')
=======
IUnaryOperation (UnaryOperatorKind.BitwiseNegation) (OperationKind.UnaryOperator, Type: System.Object, IsInvalid) (Syntax: '~i')
>>>>>>> 7dfc2fa4
  Operand: 
    ILocalReferenceOperation: i (OperationKind.LocalReference, Type: System.Decimal, IsInvalid) (Syntax: 'i')
";
            VerifyOperationTreeForTest<PrefixUnaryExpressionSyntax>(source, expectedOperationTree);
        }

        [CompilerTrait(CompilerFeature.IOperation)]
        [Fact]
        public void Test_UnaryOperatorExpression_Type_BitwiseNot_System_Single()
        {
            string source = @"
class A
{
    System.Single Method()
    {
        System.Single i = default(System.Single);
        return /*<bind>*/~i/*</bind>*/;
    }
}

";
            string expectedOperationTree = @"
<<<<<<< HEAD
IUnaryOperatorExpression (UnaryOperatorKind.BitwiseNegation) (OperationKind.UnaryOperatorExpression, Type: ?, IsInvalid) (Syntax: '~i')
=======
IUnaryOperation (UnaryOperatorKind.BitwiseNegation) (OperationKind.UnaryOperator, Type: System.Object, IsInvalid) (Syntax: '~i')
>>>>>>> 7dfc2fa4
  Operand: 
    ILocalReferenceOperation: i (OperationKind.LocalReference, Type: System.Single, IsInvalid) (Syntax: 'i')
";
            VerifyOperationTreeForTest<PrefixUnaryExpressionSyntax>(source, expectedOperationTree);
        }

        [CompilerTrait(CompilerFeature.IOperation)]
        [Fact]
        public void Test_UnaryOperatorExpression_Type_BitwiseNot_System_Double()
        {
            string source = @"
class A
{
    System.Double Method()
    {
        System.Double i = default(System.Double);
        return /*<bind>*/~i/*</bind>*/;
    }
}

";
            string expectedOperationTree = @"
<<<<<<< HEAD
IUnaryOperatorExpression (UnaryOperatorKind.BitwiseNegation) (OperationKind.UnaryOperatorExpression, Type: ?, IsInvalid) (Syntax: '~i')
=======
IUnaryOperation (UnaryOperatorKind.BitwiseNegation) (OperationKind.UnaryOperator, Type: System.Object, IsInvalid) (Syntax: '~i')
>>>>>>> 7dfc2fa4
  Operand: 
    ILocalReferenceOperation: i (OperationKind.LocalReference, Type: System.Double, IsInvalid) (Syntax: 'i')
";
            VerifyOperationTreeForTest<PrefixUnaryExpressionSyntax>(source, expectedOperationTree);
        }

        [CompilerTrait(CompilerFeature.IOperation)]
        [Fact]
        public void Test_UnaryOperatorExpression_Type_BitwiseNot_System_Boolean()
        {
            string source = @"
class A
{
    System.Boolean Method()
    {
        System.Boolean i = default(System.Boolean);
        return /*<bind>*/~i/*</bind>*/;
    }
}

";
            string expectedOperationTree = @"
<<<<<<< HEAD
IUnaryOperatorExpression (UnaryOperatorKind.BitwiseNegation) (OperationKind.UnaryOperatorExpression, Type: ?, IsInvalid) (Syntax: '~i')
=======
IUnaryOperation (UnaryOperatorKind.BitwiseNegation) (OperationKind.UnaryOperator, Type: System.Object, IsInvalid) (Syntax: '~i')
>>>>>>> 7dfc2fa4
  Operand: 
    ILocalReferenceOperation: i (OperationKind.LocalReference, Type: System.Boolean, IsInvalid) (Syntax: 'i')
";
            VerifyOperationTreeForTest<PrefixUnaryExpressionSyntax>(source, expectedOperationTree);
        }

        [CompilerTrait(CompilerFeature.IOperation)]
        [Fact]
        public void Test_UnaryOperatorExpression_Type_BitwiseNot_System_Object()
        {
            string source = @"
class A
{
    System.Object Method()
    {
        System.Object i = default(System.Object);
        return /*<bind>*/~i/*</bind>*/;
    }
}

";
            string expectedOperationTree = @"
<<<<<<< HEAD
IUnaryOperatorExpression (UnaryOperatorKind.BitwiseNegation) (OperationKind.UnaryOperatorExpression, Type: ?, IsInvalid) (Syntax: '~i')
=======
IUnaryOperation (UnaryOperatorKind.BitwiseNegation) (OperationKind.UnaryOperator, Type: System.Object, IsInvalid) (Syntax: '~i')
>>>>>>> 7dfc2fa4
  Operand: 
    ILocalReferenceOperation: i (OperationKind.LocalReference, Type: System.Object, IsInvalid) (Syntax: 'i')
";
            VerifyOperationTreeForTest<PrefixUnaryExpressionSyntax>(source, expectedOperationTree);
        }

        [CompilerTrait(CompilerFeature.IOperation)]
        [Fact]
        public void Test_UnaryOperatorExpression_Method_BitwiseNot_System_SByte()
        {
            string source = @"
class A
{
    System.SByte Method()
    {
        System.SByte i = default(System.SByte);
        return /*<bind>*/~Method()/*</bind>*/;
    }
}

";
            string expectedOperationTree = @"
IUnaryOperation (UnaryOperatorKind.BitwiseNegation) (OperationKind.UnaryOperator, Type: System.Int32, IsInvalid) (Syntax: '~Method()')
  Operand: 
    IConversionOperation (TryCast: False, Unchecked) (OperationKind.Conversion, Type: System.Int32, IsInvalid, IsImplicit) (Syntax: 'Method()')
      Conversion: CommonConversion (Exists: True, IsIdentity: False, IsNumeric: True, IsReference: False, IsUserDefined: False) (MethodSymbol: null)
      Operand: 
        IInvocationOperation ( System.SByte A.Method()) (OperationKind.Invocation, Type: System.SByte, IsInvalid) (Syntax: 'Method()')
          Instance Receiver: 
            IInstanceReferenceOperation (OperationKind.InstanceReference, Type: A, IsInvalid, IsImplicit) (Syntax: 'Method')
          Arguments(0)
";
            VerifyOperationTreeForTest<PrefixUnaryExpressionSyntax>(source, expectedOperationTree);
        }

        [CompilerTrait(CompilerFeature.IOperation)]
        [Fact]
        public void Test_UnaryOperatorExpression_Method_BitwiseNot_System_Byte()
        {
            string source = @"
class A
{
    System.Byte Method()
    {
        System.Byte i = default(System.Byte);
        return /*<bind>*/~Method()/*</bind>*/;
    }
}

";
            string expectedOperationTree = @"
IUnaryOperation (UnaryOperatorKind.BitwiseNegation) (OperationKind.UnaryOperator, Type: System.Int32, IsInvalid) (Syntax: '~Method()')
  Operand: 
    IConversionOperation (TryCast: False, Unchecked) (OperationKind.Conversion, Type: System.Int32, IsInvalid, IsImplicit) (Syntax: 'Method()')
      Conversion: CommonConversion (Exists: True, IsIdentity: False, IsNumeric: True, IsReference: False, IsUserDefined: False) (MethodSymbol: null)
      Operand: 
        IInvocationOperation ( System.Byte A.Method()) (OperationKind.Invocation, Type: System.Byte, IsInvalid) (Syntax: 'Method()')
          Instance Receiver: 
            IInstanceReferenceOperation (OperationKind.InstanceReference, Type: A, IsInvalid, IsImplicit) (Syntax: 'Method')
          Arguments(0)
";
            VerifyOperationTreeForTest<PrefixUnaryExpressionSyntax>(source, expectedOperationTree);
        }

        [CompilerTrait(CompilerFeature.IOperation)]
        [Fact]
        public void Test_UnaryOperatorExpression_Method_BitwiseNot_System_Int16()
        {
            string source = @"
class A
{
    System.Int16 Method()
    {
        System.Int16 i = default(System.Int16);
        return /*<bind>*/~Method()/*</bind>*/;
    }
}

";
            string expectedOperationTree = @"
IUnaryOperation (UnaryOperatorKind.BitwiseNegation) (OperationKind.UnaryOperator, Type: System.Int32, IsInvalid) (Syntax: '~Method()')
  Operand: 
    IConversionOperation (TryCast: False, Unchecked) (OperationKind.Conversion, Type: System.Int32, IsInvalid, IsImplicit) (Syntax: 'Method()')
      Conversion: CommonConversion (Exists: True, IsIdentity: False, IsNumeric: True, IsReference: False, IsUserDefined: False) (MethodSymbol: null)
      Operand: 
        IInvocationOperation ( System.Int16 A.Method()) (OperationKind.Invocation, Type: System.Int16, IsInvalid) (Syntax: 'Method()')
          Instance Receiver: 
            IInstanceReferenceOperation (OperationKind.InstanceReference, Type: A, IsInvalid, IsImplicit) (Syntax: 'Method')
          Arguments(0)
";
            VerifyOperationTreeForTest<PrefixUnaryExpressionSyntax>(source, expectedOperationTree);
        }

        [CompilerTrait(CompilerFeature.IOperation)]
        [Fact]
        public void Test_UnaryOperatorExpression_Method_BitwiseNot_System_UInt16()
        {
            string source = @"
class A
{
    System.UInt16 Method()
    {
        System.UInt16 i = default(System.UInt16);
        return /*<bind>*/~Method()/*</bind>*/;
    }
}

";
            string expectedOperationTree = @"
IUnaryOperation (UnaryOperatorKind.BitwiseNegation) (OperationKind.UnaryOperator, Type: System.Int32, IsInvalid) (Syntax: '~Method()')
  Operand: 
    IConversionOperation (TryCast: False, Unchecked) (OperationKind.Conversion, Type: System.Int32, IsInvalid, IsImplicit) (Syntax: 'Method()')
      Conversion: CommonConversion (Exists: True, IsIdentity: False, IsNumeric: True, IsReference: False, IsUserDefined: False) (MethodSymbol: null)
      Operand: 
        IInvocationOperation ( System.UInt16 A.Method()) (OperationKind.Invocation, Type: System.UInt16, IsInvalid) (Syntax: 'Method()')
          Instance Receiver: 
            IInstanceReferenceOperation (OperationKind.InstanceReference, Type: A, IsInvalid, IsImplicit) (Syntax: 'Method')
          Arguments(0)
";
            VerifyOperationTreeForTest<PrefixUnaryExpressionSyntax>(source, expectedOperationTree);
        }

        [CompilerTrait(CompilerFeature.IOperation)]
        [Fact]
        public void Test_UnaryOperatorExpression_Method_BitwiseNot_System_Int32()
        {
            string source = @"
class A
{
    System.Int32 Method()
    {
        System.Int32 i = default(System.Int32);
        return /*<bind>*/~Method()/*</bind>*/;
    }
}

";
            string expectedOperationTree = @"
IUnaryOperation (UnaryOperatorKind.BitwiseNegation) (OperationKind.UnaryOperator, Type: System.Int32) (Syntax: '~Method()')
  Operand: 
    IInvocationOperation ( System.Int32 A.Method()) (OperationKind.Invocation, Type: System.Int32) (Syntax: 'Method()')
      Instance Receiver: 
        IInstanceReferenceOperation (OperationKind.InstanceReference, Type: A, IsImplicit) (Syntax: 'Method')
      Arguments(0)
";
            VerifyOperationTreeForTest<PrefixUnaryExpressionSyntax>(source, expectedOperationTree);
        }

        [CompilerTrait(CompilerFeature.IOperation)]
        [Fact]
        public void Test_UnaryOperatorExpression_Method_BitwiseNot_System_UInt32()
        {
            string source = @"
class A
{
    System.UInt32 Method()
    {
        System.UInt32 i = default(System.UInt32);
        return /*<bind>*/~Method()/*</bind>*/;
    }
}

";
            string expectedOperationTree = @"
IUnaryOperation (UnaryOperatorKind.BitwiseNegation) (OperationKind.UnaryOperator, Type: System.UInt32) (Syntax: '~Method()')
  Operand: 
    IInvocationOperation ( System.UInt32 A.Method()) (OperationKind.Invocation, Type: System.UInt32) (Syntax: 'Method()')
      Instance Receiver: 
        IInstanceReferenceOperation (OperationKind.InstanceReference, Type: A, IsImplicit) (Syntax: 'Method')
      Arguments(0)
";
            VerifyOperationTreeForTest<PrefixUnaryExpressionSyntax>(source, expectedOperationTree);
        }

        [CompilerTrait(CompilerFeature.IOperation)]
        [Fact]
        public void Test_UnaryOperatorExpression_Method_BitwiseNot_System_Int64()
        {
            string source = @"
class A
{
    System.Int64 Method()
    {
        System.Int64 i = default(System.Int64);
        return /*<bind>*/~Method()/*</bind>*/;
    }
}

";
            string expectedOperationTree = @"
IUnaryOperation (UnaryOperatorKind.BitwiseNegation) (OperationKind.UnaryOperator, Type: System.Int64) (Syntax: '~Method()')
  Operand: 
    IInvocationOperation ( System.Int64 A.Method()) (OperationKind.Invocation, Type: System.Int64) (Syntax: 'Method()')
      Instance Receiver: 
        IInstanceReferenceOperation (OperationKind.InstanceReference, Type: A, IsImplicit) (Syntax: 'Method')
      Arguments(0)
";
            VerifyOperationTreeForTest<PrefixUnaryExpressionSyntax>(source, expectedOperationTree);
        }

        [CompilerTrait(CompilerFeature.IOperation)]
        [Fact]
        public void Test_UnaryOperatorExpression_Method_BitwiseNot_System_UInt64()
        {
            string source = @"
class A
{
    System.UInt64 Method()
    {
        System.UInt64 i = default(System.UInt64);
        return /*<bind>*/~Method()/*</bind>*/;
    }
}

";
            string expectedOperationTree = @"
IUnaryOperation (UnaryOperatorKind.BitwiseNegation) (OperationKind.UnaryOperator, Type: System.UInt64) (Syntax: '~Method()')
  Operand: 
    IInvocationOperation ( System.UInt64 A.Method()) (OperationKind.Invocation, Type: System.UInt64) (Syntax: 'Method()')
      Instance Receiver: 
        IInstanceReferenceOperation (OperationKind.InstanceReference, Type: A, IsImplicit) (Syntax: 'Method')
      Arguments(0)
";
            VerifyOperationTreeForTest<PrefixUnaryExpressionSyntax>(source, expectedOperationTree);
        }

        [CompilerTrait(CompilerFeature.IOperation)]
        [Fact]
        public void Test_UnaryOperatorExpression_Method_BitwiseNot_System_Char()
        {
            string source = @"
class A
{
    System.Char Method()
    {
        System.Char i = default(System.Char);
        return /*<bind>*/~Method()/*</bind>*/;
    }
}

";
            string expectedOperationTree = @"
IUnaryOperation (UnaryOperatorKind.BitwiseNegation) (OperationKind.UnaryOperator, Type: System.Int32, IsInvalid) (Syntax: '~Method()')
  Operand: 
    IConversionOperation (TryCast: False, Unchecked) (OperationKind.Conversion, Type: System.Int32, IsInvalid, IsImplicit) (Syntax: 'Method()')
      Conversion: CommonConversion (Exists: True, IsIdentity: False, IsNumeric: True, IsReference: False, IsUserDefined: False) (MethodSymbol: null)
      Operand: 
        IInvocationOperation ( System.Char A.Method()) (OperationKind.Invocation, Type: System.Char, IsInvalid) (Syntax: 'Method()')
          Instance Receiver: 
            IInstanceReferenceOperation (OperationKind.InstanceReference, Type: A, IsInvalid, IsImplicit) (Syntax: 'Method')
          Arguments(0)
";
            VerifyOperationTreeForTest<PrefixUnaryExpressionSyntax>(source, expectedOperationTree);
        }

        [CompilerTrait(CompilerFeature.IOperation)]
        [Fact]
        public void Test_UnaryOperatorExpression_Method_BitwiseNot_System_Decimal()
        {
            string source = @"
class A
{
    System.Decimal Method()
    {
        System.Decimal i = default(System.Decimal);
        return /*<bind>*/~Method()/*</bind>*/;
    }
}

";
            string expectedOperationTree = @"
<<<<<<< HEAD
IUnaryOperatorExpression (UnaryOperatorKind.BitwiseNegation) (OperationKind.UnaryOperatorExpression, Type: ?, IsInvalid) (Syntax: '~Method()')
=======
IUnaryOperation (UnaryOperatorKind.BitwiseNegation) (OperationKind.UnaryOperator, Type: System.Object, IsInvalid) (Syntax: '~Method()')
>>>>>>> 7dfc2fa4
  Operand: 
    IInvocationOperation ( System.Decimal A.Method()) (OperationKind.Invocation, Type: System.Decimal, IsInvalid) (Syntax: 'Method()')
      Instance Receiver: 
        IInstanceReferenceOperation (OperationKind.InstanceReference, Type: A, IsInvalid, IsImplicit) (Syntax: 'Method')
      Arguments(0)
";
            VerifyOperationTreeForTest<PrefixUnaryExpressionSyntax>(source, expectedOperationTree);
        }

        [CompilerTrait(CompilerFeature.IOperation)]
        [Fact]
        public void Test_UnaryOperatorExpression_Method_BitwiseNot_System_Single()
        {
            string source = @"
class A
{
    System.Single Method()
    {
        System.Single i = default(System.Single);
        return /*<bind>*/~Method()/*</bind>*/;
    }
}

";
            string expectedOperationTree = @"
<<<<<<< HEAD
IUnaryOperatorExpression (UnaryOperatorKind.BitwiseNegation) (OperationKind.UnaryOperatorExpression, Type: ?, IsInvalid) (Syntax: '~Method()')
=======
IUnaryOperation (UnaryOperatorKind.BitwiseNegation) (OperationKind.UnaryOperator, Type: System.Object, IsInvalid) (Syntax: '~Method()')
>>>>>>> 7dfc2fa4
  Operand: 
    IInvocationOperation ( System.Single A.Method()) (OperationKind.Invocation, Type: System.Single, IsInvalid) (Syntax: 'Method()')
      Instance Receiver: 
        IInstanceReferenceOperation (OperationKind.InstanceReference, Type: A, IsInvalid, IsImplicit) (Syntax: 'Method')
      Arguments(0)
";
            VerifyOperationTreeForTest<PrefixUnaryExpressionSyntax>(source, expectedOperationTree);
        }

        [CompilerTrait(CompilerFeature.IOperation)]
        [Fact]
        public void Test_UnaryOperatorExpression_Method_BitwiseNot_System_Double()
        {
            string source = @"
class A
{
    System.Double Method()
    {
        System.Double i = default(System.Double);
        return /*<bind>*/~Method()/*</bind>*/;
    }
}

";
            string expectedOperationTree = @"
<<<<<<< HEAD
IUnaryOperatorExpression (UnaryOperatorKind.BitwiseNegation) (OperationKind.UnaryOperatorExpression, Type: ?, IsInvalid) (Syntax: '~Method()')
=======
IUnaryOperation (UnaryOperatorKind.BitwiseNegation) (OperationKind.UnaryOperator, Type: System.Object, IsInvalid) (Syntax: '~Method()')
>>>>>>> 7dfc2fa4
  Operand: 
    IInvocationOperation ( System.Double A.Method()) (OperationKind.Invocation, Type: System.Double, IsInvalid) (Syntax: 'Method()')
      Instance Receiver: 
        IInstanceReferenceOperation (OperationKind.InstanceReference, Type: A, IsInvalid, IsImplicit) (Syntax: 'Method')
      Arguments(0)
";
            VerifyOperationTreeForTest<PrefixUnaryExpressionSyntax>(source, expectedOperationTree);
        }

        [CompilerTrait(CompilerFeature.IOperation)]
        [Fact]
        public void Test_UnaryOperatorExpression_Method_BitwiseNot_System_Boolean()
        {
            string source = @"
class A
{
    System.Boolean Method()
    {
        System.Boolean i = default(System.Boolean);
        return /*<bind>*/~Method()/*</bind>*/;
    }
}

";
            string expectedOperationTree = @"
<<<<<<< HEAD
IUnaryOperatorExpression (UnaryOperatorKind.BitwiseNegation) (OperationKind.UnaryOperatorExpression, Type: ?, IsInvalid) (Syntax: '~Method()')
=======
IUnaryOperation (UnaryOperatorKind.BitwiseNegation) (OperationKind.UnaryOperator, Type: System.Object, IsInvalid) (Syntax: '~Method()')
>>>>>>> 7dfc2fa4
  Operand: 
    IInvocationOperation ( System.Boolean A.Method()) (OperationKind.Invocation, Type: System.Boolean, IsInvalid) (Syntax: 'Method()')
      Instance Receiver: 
        IInstanceReferenceOperation (OperationKind.InstanceReference, Type: A, IsInvalid, IsImplicit) (Syntax: 'Method')
      Arguments(0)
";
            VerifyOperationTreeForTest<PrefixUnaryExpressionSyntax>(source, expectedOperationTree);
        }

        [CompilerTrait(CompilerFeature.IOperation)]
        [Fact]
        public void Test_UnaryOperatorExpression_Method_BitwiseNot_System_Object()
        {
            string source = @"
class A
{
    System.Object Method()
    {
        System.Object i = default(System.Object);
        return /*<bind>*/~Method()/*</bind>*/;
    }
}

";
            string expectedOperationTree = @"
<<<<<<< HEAD
IUnaryOperatorExpression (UnaryOperatorKind.BitwiseNegation) (OperationKind.UnaryOperatorExpression, Type: ?, IsInvalid) (Syntax: '~Method()')
=======
IUnaryOperation (UnaryOperatorKind.BitwiseNegation) (OperationKind.UnaryOperator, Type: System.Object, IsInvalid) (Syntax: '~Method()')
>>>>>>> 7dfc2fa4
  Operand: 
    IInvocationOperation ( System.Object A.Method()) (OperationKind.Invocation, Type: System.Object, IsInvalid) (Syntax: 'Method()')
      Instance Receiver: 
        IInstanceReferenceOperation (OperationKind.InstanceReference, Type: A, IsInvalid, IsImplicit) (Syntax: 'Method')
      Arguments(0)
";
            VerifyOperationTreeForTest<PrefixUnaryExpressionSyntax>(source, expectedOperationTree);
        }

        [CompilerTrait(CompilerFeature.IOperation)]
        [Fact]
        public void Test_UnaryOperatorExpression_Type_Plus_dynamic()
        {
            string source = @"
class A
{
    dynamic Method()
    {
        dynamic i = default(dynamic);
        return /*<bind>*/+i/*</bind>*/;
    }
}

";
            string expectedOperationTree = @"
IUnaryOperation (UnaryOperatorKind.Plus) (OperationKind.UnaryOperator, Type: dynamic) (Syntax: '+i')
  Operand: 
    ILocalReferenceOperation: i (OperationKind.LocalReference, Type: dynamic) (Syntax: 'i')
";
            VerifyOperationTreeForTest<PrefixUnaryExpressionSyntax>(source, expectedOperationTree);
        }

        [CompilerTrait(CompilerFeature.IOperation)]
        [Fact]
        public void Test_UnaryOperatorExpression_Type_Minus_dynamic()
        {
            string source = @"
class A
{
    dynamic Method()
    {
        dynamic i = default(dynamic);
        return /*<bind>*/-i/*</bind>*/;
    }
}

";
            string expectedOperationTree = @"
IUnaryOperation (UnaryOperatorKind.Minus) (OperationKind.UnaryOperator, Type: dynamic) (Syntax: '-i')
  Operand: 
    ILocalReferenceOperation: i (OperationKind.LocalReference, Type: dynamic) (Syntax: 'i')
";
            VerifyOperationTreeForTest<PrefixUnaryExpressionSyntax>(source, expectedOperationTree);
        }

        [CompilerTrait(CompilerFeature.IOperation)]
        [Fact]
        public void Test_UnaryOperatorExpression_Type_BitwiseNot_dynamic()
        {
            string source = @"
class A
{
    dynamic Method()
    {
        dynamic i = default(dynamic);
        return /*<bind>*/~i/*</bind>*/;
    }
}

";
            string expectedOperationTree = @"
IUnaryOperation (UnaryOperatorKind.BitwiseNegation) (OperationKind.UnaryOperator, Type: dynamic) (Syntax: '~i')
  Operand: 
    ILocalReferenceOperation: i (OperationKind.LocalReference, Type: dynamic) (Syntax: 'i')
";
            VerifyOperationTreeForTest<PrefixUnaryExpressionSyntax>(source, expectedOperationTree);
        }

        [CompilerTrait(CompilerFeature.IOperation)]
        [Fact]
        public void Test_UnaryOperatorExpression_Type_LogicalNot_dynamic()
        {
            string source = @"
class A
{
    dynamic Method()
    {
        dynamic i = default(dynamic);
        return /*<bind>*/!i/*</bind>*/;
    }
}

";
            string expectedOperationTree = @"
IUnaryOperation (UnaryOperatorKind.Not) (OperationKind.UnaryOperator, Type: dynamic) (Syntax: '!i')
  Operand: 
    ILocalReferenceOperation: i (OperationKind.LocalReference, Type: dynamic) (Syntax: 'i')
";
            VerifyOperationTreeForTest<PrefixUnaryExpressionSyntax>(source, expectedOperationTree);
        }

        [CompilerTrait(CompilerFeature.IOperation)]
        [Fact]
        public void Test_UnaryOperatorExpression_Method_Plus_dynamic()
        {
            string source = @"
class A
{
    dynamic Method()
    {
        dynamic i = default(dynamic);
        return /*<bind>*/+Method()/*</bind>*/;
    }
}

";
            string expectedOperationTree = @"
IUnaryOperation (UnaryOperatorKind.Plus) (OperationKind.UnaryOperator, Type: dynamic) (Syntax: '+Method()')
  Operand: 
    IInvocationOperation ( dynamic A.Method()) (OperationKind.Invocation, Type: dynamic) (Syntax: 'Method()')
      Instance Receiver: 
        IInstanceReferenceOperation (OperationKind.InstanceReference, Type: A, IsImplicit) (Syntax: 'Method')
      Arguments(0)
";
            VerifyOperationTreeForTest<PrefixUnaryExpressionSyntax>(source, expectedOperationTree);
        }

        [CompilerTrait(CompilerFeature.IOperation)]
        [Fact]
        public void Test_UnaryOperatorExpression_Method_Minus_dynamic()
        {
            string source = @"
class A
{
    dynamic Method()
    {
        dynamic i = default(dynamic);
        return /*<bind>*/-Method()/*</bind>*/;
    }
}

";
            string expectedOperationTree = @"
IUnaryOperation (UnaryOperatorKind.Minus) (OperationKind.UnaryOperator, Type: dynamic) (Syntax: '-Method()')
  Operand: 
    IInvocationOperation ( dynamic A.Method()) (OperationKind.Invocation, Type: dynamic) (Syntax: 'Method()')
      Instance Receiver: 
        IInstanceReferenceOperation (OperationKind.InstanceReference, Type: A, IsImplicit) (Syntax: 'Method')
      Arguments(0)
";
            VerifyOperationTreeForTest<PrefixUnaryExpressionSyntax>(source, expectedOperationTree);
        }

        [CompilerTrait(CompilerFeature.IOperation)]
        [Fact]
        public void Test_UnaryOperatorExpression_Method_BitwiseNot_dynamic()
        {
            string source = @"
class A
{
    dynamic Method()
    {
        dynamic i = default(dynamic);
        return /*<bind>*/~Method()/*</bind>*/;
    }
}

";
            string expectedOperationTree = @"
IUnaryOperation (UnaryOperatorKind.BitwiseNegation) (OperationKind.UnaryOperator, Type: dynamic) (Syntax: '~Method()')
  Operand: 
    IInvocationOperation ( dynamic A.Method()) (OperationKind.Invocation, Type: dynamic) (Syntax: 'Method()')
      Instance Receiver: 
        IInstanceReferenceOperation (OperationKind.InstanceReference, Type: A, IsImplicit) (Syntax: 'Method')
      Arguments(0)
";
            VerifyOperationTreeForTest<PrefixUnaryExpressionSyntax>(source, expectedOperationTree);
        }

        [CompilerTrait(CompilerFeature.IOperation)]
        [Fact]
        public void Test_UnaryOperatorExpression_Method_LogicalNot_dynamic()
        {
            string source = @"
class A
{
    dynamic Method()
    {
        dynamic i = default(dynamic);
        return /*<bind>*/!Method()/*</bind>*/;
    }
}

";
            string expectedOperationTree = @"
IUnaryOperation (UnaryOperatorKind.Not) (OperationKind.UnaryOperator, Type: dynamic) (Syntax: '!Method()')
  Operand: 
    IInvocationOperation ( dynamic A.Method()) (OperationKind.Invocation, Type: dynamic) (Syntax: 'Method()')
      Instance Receiver: 
        IInstanceReferenceOperation (OperationKind.InstanceReference, Type: A, IsImplicit) (Syntax: 'Method')
      Arguments(0)
";
            VerifyOperationTreeForTest<PrefixUnaryExpressionSyntax>(source, expectedOperationTree);
        }

        [CompilerTrait(CompilerFeature.IOperation)]
        [Fact]
        public void Test_UnaryOperatorExpression_Type_Plus_Enum()
        {
            string source = @"
class A
{
    Enum Method()
    {
        Enum i = default(Enum);
        return /*<bind>*/+i/*</bind>*/;
    }
}
enum Enum { A, B }
";
            string expectedOperationTree = @"
<<<<<<< HEAD
IUnaryOperatorExpression (UnaryOperatorKind.Plus) (OperationKind.UnaryOperatorExpression, Type: ?, IsInvalid) (Syntax: '+i')
=======
IUnaryOperation (UnaryOperatorKind.Plus) (OperationKind.UnaryOperator, Type: System.Object, IsInvalid) (Syntax: '+i')
>>>>>>> 7dfc2fa4
  Operand: 
    ILocalReferenceOperation: i (OperationKind.LocalReference, Type: Enum, IsInvalid) (Syntax: 'i')
";
            VerifyOperationTreeForTest<PrefixUnaryExpressionSyntax>(source, expectedOperationTree);
        }

        [CompilerTrait(CompilerFeature.IOperation)]
        [Fact]
        public void Test_UnaryOperatorExpression_Type_Minus_Enum()
        {
            string source = @"
class A
{
    Enum Method()
    {
        Enum i = default(Enum);
        return /*<bind>*/-i/*</bind>*/;
    }
}
enum Enum { A, B }
";
            string expectedOperationTree = @"
<<<<<<< HEAD
IUnaryOperatorExpression (UnaryOperatorKind.Minus) (OperationKind.UnaryOperatorExpression, Type: ?, IsInvalid) (Syntax: '-i')
=======
IUnaryOperation (UnaryOperatorKind.Minus) (OperationKind.UnaryOperator, Type: System.Object, IsInvalid) (Syntax: '-i')
>>>>>>> 7dfc2fa4
  Operand: 
    ILocalReferenceOperation: i (OperationKind.LocalReference, Type: Enum, IsInvalid) (Syntax: 'i')
";
            VerifyOperationTreeForTest<PrefixUnaryExpressionSyntax>(source, expectedOperationTree);
        }

        [CompilerTrait(CompilerFeature.IOperation)]
        [Fact]
        public void Test_UnaryOperatorExpression_Type_BitwiseNot_Enum()
        {
            string source = @"
class A
{
    Enum Method()
    {
        Enum i = default(Enum);
        return /*<bind>*/~i/*</bind>*/;
    }
}
enum Enum { A, B }
";
            string expectedOperationTree = @"
IUnaryOperation (UnaryOperatorKind.BitwiseNegation) (OperationKind.UnaryOperator, Type: Enum) (Syntax: '~i')
  Operand: 
    ILocalReferenceOperation: i (OperationKind.LocalReference, Type: Enum) (Syntax: 'i')
";
            VerifyOperationTreeForTest<PrefixUnaryExpressionSyntax>(source, expectedOperationTree);
        }

        [CompilerTrait(CompilerFeature.IOperation)]
        [Fact]
        public void Test_UnaryOperatorExpression_Method_Plus_Enum()
        {
            string source = @"
class A
{
    Enum Method()
    {
        Enum i = default(Enum);
        return /*<bind>*/+Method()/*</bind>*/;
    }
}
enum Enum { A, B }
";
            string expectedOperationTree = @"
<<<<<<< HEAD
IUnaryOperatorExpression (UnaryOperatorKind.Plus) (OperationKind.UnaryOperatorExpression, Type: ?, IsInvalid) (Syntax: '+Method()')
=======
IUnaryOperation (UnaryOperatorKind.Plus) (OperationKind.UnaryOperator, Type: System.Object, IsInvalid) (Syntax: '+Method()')
>>>>>>> 7dfc2fa4
  Operand: 
    IInvocationOperation ( Enum A.Method()) (OperationKind.Invocation, Type: Enum, IsInvalid) (Syntax: 'Method()')
      Instance Receiver: 
        IInstanceReferenceOperation (OperationKind.InstanceReference, Type: A, IsInvalid, IsImplicit) (Syntax: 'Method')
      Arguments(0)
";
            VerifyOperationTreeForTest<PrefixUnaryExpressionSyntax>(source, expectedOperationTree);
        }

        [CompilerTrait(CompilerFeature.IOperation)]
        [Fact]
        public void Test_UnaryOperatorExpression_Method_Minus_Enum()
        {
            string source = @"
class A
{
    Enum Method()
    {
        Enum i = default(Enum);
        return /*<bind>*/-Method()/*</bind>*/;
    }
}
enum Enum { A, B }
";
            string expectedOperationTree = @"
<<<<<<< HEAD
IUnaryOperatorExpression (UnaryOperatorKind.Minus) (OperationKind.UnaryOperatorExpression, Type: ?, IsInvalid) (Syntax: '-Method()')
=======
IUnaryOperation (UnaryOperatorKind.Minus) (OperationKind.UnaryOperator, Type: System.Object, IsInvalid) (Syntax: '-Method()')
>>>>>>> 7dfc2fa4
  Operand: 
    IInvocationOperation ( Enum A.Method()) (OperationKind.Invocation, Type: Enum, IsInvalid) (Syntax: 'Method()')
      Instance Receiver: 
        IInstanceReferenceOperation (OperationKind.InstanceReference, Type: A, IsInvalid, IsImplicit) (Syntax: 'Method')
      Arguments(0)
";
            VerifyOperationTreeForTest<PrefixUnaryExpressionSyntax>(source, expectedOperationTree);
        }

        [CompilerTrait(CompilerFeature.IOperation)]
        [Fact]
        public void Test_UnaryOperatorExpression_Method_BitwiseNot_Enum()
        {
            string source = @"
class A
{
    Enum Method()
    {
        Enum i = default(Enum);
        return /*<bind>*/~Method()/*</bind>*/;
    }
}
enum Enum { A, B }
";
            string expectedOperationTree = @"
IUnaryOperation (UnaryOperatorKind.BitwiseNegation) (OperationKind.UnaryOperator, Type: Enum) (Syntax: '~Method()')
  Operand: 
    IInvocationOperation ( Enum A.Method()) (OperationKind.Invocation, Type: Enum) (Syntax: 'Method()')
      Instance Receiver: 
        IInstanceReferenceOperation (OperationKind.InstanceReference, Type: A, IsImplicit) (Syntax: 'Method')
      Arguments(0)
";
            VerifyOperationTreeForTest<PrefixUnaryExpressionSyntax>(source, expectedOperationTree);
        }

        [CompilerTrait(CompilerFeature.IOperation)]
        [Fact]
        public void Test_UnaryOperatorExpression_Type_Plus_CustomType()
        {
            string source = @"
class A
{
    CustomType Method()
    {
        CustomType i = default(CustomType);
        return /*<bind>*/+i/*</bind>*/;
    }
}
public struct CustomType
{
    public static CustomType operator +(CustomType x)
    {
        return x;
    }
    public static CustomType operator -(CustomType x)
    {
        return x;
    }
    public static CustomType operator !(CustomType x)
    {
        return x;
    }
    public static CustomType operator ~(CustomType x)
    {
        return x;
    }
}
";
            string expectedOperationTree = @"
IUnaryOperation (UnaryOperatorKind.Plus) (OperatorMethod: CustomType CustomType.op_UnaryPlus(CustomType x)) (OperationKind.UnaryOperator, Type: CustomType) (Syntax: '+i')
  Operand: 
    ILocalReferenceOperation: i (OperationKind.LocalReference, Type: CustomType) (Syntax: 'i')
";
            VerifyOperationTreeForTest<PrefixUnaryExpressionSyntax>(source, expectedOperationTree);
        }

        [CompilerTrait(CompilerFeature.IOperation)]
        [Fact]
        public void Test_UnaryOperatorExpression_Type_Minus_CustomType()
        {
            string source = @"
class A
{
    CustomType Method()
    {
        CustomType i = default(CustomType);
        return /*<bind>*/-i/*</bind>*/;
    }
}
public struct CustomType
{
    public static CustomType operator +(CustomType x)
    {
        return x;
    }
    public static CustomType operator -(CustomType x)
    {
        return x;
    }
    public static CustomType operator !(CustomType x)
    {
        return x;
    }
    public static CustomType operator ~(CustomType x)
    {
        return x;
    }
}
";
            string expectedOperationTree = @"
IUnaryOperation (UnaryOperatorKind.Minus) (OperatorMethod: CustomType CustomType.op_UnaryNegation(CustomType x)) (OperationKind.UnaryOperator, Type: CustomType) (Syntax: '-i')
  Operand: 
    ILocalReferenceOperation: i (OperationKind.LocalReference, Type: CustomType) (Syntax: 'i')
";
            VerifyOperationTreeForTest<PrefixUnaryExpressionSyntax>(source, expectedOperationTree);
        }

        [CompilerTrait(CompilerFeature.IOperation)]
        [Fact]
        public void Test_UnaryOperatorExpression_Type_BitwiseNot_CustomType()
        {
            string source = @"
class A
{
    CustomType Method()
    {
        CustomType i = default(CustomType);
        return /*<bind>*/~i/*</bind>*/;
    }
}
public struct CustomType
{
    public static CustomType operator +(CustomType x)
    {
        return x;
    }
    public static CustomType operator -(CustomType x)
    {
        return x;
    }
    public static CustomType operator !(CustomType x)
    {
        return x;
    }
    public static CustomType operator ~(CustomType x)
    {
        return x;
    }
}
";
            string expectedOperationTree = @"
IUnaryOperation (UnaryOperatorKind.BitwiseNegation) (OperatorMethod: CustomType CustomType.op_OnesComplement(CustomType x)) (OperationKind.UnaryOperator, Type: CustomType) (Syntax: '~i')
  Operand: 
    ILocalReferenceOperation: i (OperationKind.LocalReference, Type: CustomType) (Syntax: 'i')
";
            VerifyOperationTreeForTest<PrefixUnaryExpressionSyntax>(source, expectedOperationTree);
        }

        [CompilerTrait(CompilerFeature.IOperation)]
        [Fact]
        public void Test_UnaryOperatorExpression_Type_LogicalNot_CustomType()
        {
            string source = @"
class A
{
    CustomType Method()
    {
        CustomType i = default(CustomType);
        return /*<bind>*/!i/*</bind>*/;
    }
}
public struct CustomType
{
    public static CustomType operator +(CustomType x)
    {
        return x;
    }
    public static CustomType operator -(CustomType x)
    {
        return x;
    }
    public static CustomType operator !(CustomType x)
    {
        return x;
    }
    public static CustomType operator ~(CustomType x)
    {
        return x;
    }
}
";
            string expectedOperationTree = @"
IUnaryOperation (UnaryOperatorKind.Not) (OperatorMethod: CustomType CustomType.op_LogicalNot(CustomType x)) (OperationKind.UnaryOperator, Type: CustomType) (Syntax: '!i')
  Operand: 
    ILocalReferenceOperation: i (OperationKind.LocalReference, Type: CustomType) (Syntax: 'i')
";
            VerifyOperationTreeForTest<PrefixUnaryExpressionSyntax>(source, expectedOperationTree);
        }

        [CompilerTrait(CompilerFeature.IOperation)]
        [Fact]
        public void Test_UnaryOperatorExpression_Method_Plus_CustomType()
        {
            string source = @"
class A
{
    CustomType Method()
    {
        CustomType i = default(CustomType);
        return /*<bind>*/+Method()/*</bind>*/;
    }
}
public struct CustomType
{
    public static CustomType operator +(CustomType x)
    {
        return x;
    }
    public static CustomType operator -(CustomType x)
    {
        return x;
    }
    public static CustomType operator !(CustomType x)
    {
        return x;
    }
    public static CustomType operator ~(CustomType x)
    {
        return x;
    }
}
";
            string expectedOperationTree = @"
IUnaryOperation (UnaryOperatorKind.Plus) (OperatorMethod: CustomType CustomType.op_UnaryPlus(CustomType x)) (OperationKind.UnaryOperator, Type: CustomType) (Syntax: '+Method()')
  Operand: 
    IInvocationOperation ( CustomType A.Method()) (OperationKind.Invocation, Type: CustomType) (Syntax: 'Method()')
      Instance Receiver: 
        IInstanceReferenceOperation (OperationKind.InstanceReference, Type: A, IsImplicit) (Syntax: 'Method')
      Arguments(0)
";
            VerifyOperationTreeForTest<PrefixUnaryExpressionSyntax>(source, expectedOperationTree);
        }

        [CompilerTrait(CompilerFeature.IOperation)]
        [Fact]
        public void Test_UnaryOperatorExpression_Method_Minus_CustomType()
        {
            string source = @"
class A
{
    CustomType Method()
    {
        CustomType i = default(CustomType);
        return /*<bind>*/-Method()/*</bind>*/;
    }
}
public struct CustomType
{
    public static CustomType operator +(CustomType x)
    {
        return x;
    }
    public static CustomType operator -(CustomType x)
    {
        return x;
    }
    public static CustomType operator !(CustomType x)
    {
        return x;
    }
    public static CustomType operator ~(CustomType x)
    {
        return x;
    }
}
";
            string expectedOperationTree = @"
IUnaryOperation (UnaryOperatorKind.Minus) (OperatorMethod: CustomType CustomType.op_UnaryNegation(CustomType x)) (OperationKind.UnaryOperator, Type: CustomType) (Syntax: '-Method()')
  Operand: 
    IInvocationOperation ( CustomType A.Method()) (OperationKind.Invocation, Type: CustomType) (Syntax: 'Method()')
      Instance Receiver: 
        IInstanceReferenceOperation (OperationKind.InstanceReference, Type: A, IsImplicit) (Syntax: 'Method')
      Arguments(0)
";
            VerifyOperationTreeForTest<PrefixUnaryExpressionSyntax>(source, expectedOperationTree);
        }

        [CompilerTrait(CompilerFeature.IOperation)]
        [Fact]
        public void Test_UnaryOperatorExpression_Method_BitwiseNot_CustomType()
        {
            string source = @"
class A
{
    CustomType Method()
    {
        CustomType i = default(CustomType);
        return /*<bind>*/~Method()/*</bind>*/;
    }
}
public struct CustomType
{
    public static CustomType operator +(CustomType x)
    {
        return x;
    }
    public static CustomType operator -(CustomType x)
    {
        return x;
    }
    public static CustomType operator !(CustomType x)
    {
        return x;
    }
    public static CustomType operator ~(CustomType x)
    {
        return x;
    }
}
";
            string expectedOperationTree = @"
IUnaryOperation (UnaryOperatorKind.BitwiseNegation) (OperatorMethod: CustomType CustomType.op_OnesComplement(CustomType x)) (OperationKind.UnaryOperator, Type: CustomType) (Syntax: '~Method()')
  Operand: 
    IInvocationOperation ( CustomType A.Method()) (OperationKind.Invocation, Type: CustomType) (Syntax: 'Method()')
      Instance Receiver: 
        IInstanceReferenceOperation (OperationKind.InstanceReference, Type: A, IsImplicit) (Syntax: 'Method')
      Arguments(0)
";
            VerifyOperationTreeForTest<PrefixUnaryExpressionSyntax>(source, expectedOperationTree);
        }

        [CompilerTrait(CompilerFeature.IOperation)]
        [Fact]
        public void Test_UnaryOperatorExpression_Method_LogicalNot_CustomType()
        {
            string source = @"
class A
{
    CustomType Method()
    {
        CustomType i = default(CustomType);
        return /*<bind>*/!Method()/*</bind>*/;
    }
}
public struct CustomType
{
    public static CustomType operator +(CustomType x)
    {
        return x;
    }
    public static CustomType operator -(CustomType x)
    {
        return x;
    }
    public static CustomType operator !(CustomType x)
    {
        return x;
    }
    public static CustomType operator ~(CustomType x)
    {
        return x;
    }
}
";
            string expectedOperationTree = @"
IUnaryOperation (UnaryOperatorKind.Not) (OperatorMethod: CustomType CustomType.op_LogicalNot(CustomType x)) (OperationKind.UnaryOperator, Type: CustomType) (Syntax: '!Method()')
  Operand: 
    IInvocationOperation ( CustomType A.Method()) (OperationKind.Invocation, Type: CustomType) (Syntax: 'Method()')
      Instance Receiver: 
        IInstanceReferenceOperation (OperationKind.InstanceReference, Type: A, IsImplicit) (Syntax: 'Method')
      Arguments(0)
";
            VerifyOperationTreeForTest<PrefixUnaryExpressionSyntax>(source, expectedOperationTree);
        }

        [CompilerTrait(CompilerFeature.IOperation)]
        [Fact, WorkItem(18135, "https://github.com/dotnet/roslyn/issues/18135")]
        [WorkItem(18160, "https://github.com/dotnet/roslyn/issues/18160")]
        public void Test_UnaryOperatorExpression_Type_And_TrueFalse()
        {
            string source = @"

public struct S
{
    private int value;
    public S(int v)
    {
        value = v;
    }
    public static S operator |(S x, S y)
    {
        return new S(x.value - y.value);
    }
    public static S operator &(S x, S y)
    {
        return new S(x.value + y.value);
    }
    public static bool operator true(S x)
    {
        return x.value > 0;
    }
    public static bool operator false(S x)
    {
        return x.value <= 0;
    }
}
 
class C
{
    public void M()
    {
        var x = new S(2);
        var y = new S(1);
        /*<bind>*/if (x && y) { }/*</bind>*/
    }
}

";
            string expectedOperationTree = @"
IConditionalOperation (OperationKind.Conditional, Type: null) (Syntax: 'if (x && y) { }')
  Condition: 
    IUnaryOperation (UnaryOperatorKind.True) (OperatorMethod: System.Boolean S.op_True(S x)) (OperationKind.UnaryOperator, Type: System.Boolean, IsImplicit) (Syntax: 'x && y')
      Operand: 
        IOperation:  (OperationKind.None, Type: null) (Syntax: 'x && y')
          Children(2):
              ILocalReferenceOperation: x (OperationKind.LocalReference, Type: S) (Syntax: 'x')
              ILocalReferenceOperation: y (OperationKind.LocalReference, Type: S) (Syntax: 'y')
  WhenTrue: 
    IBlockOperation (0 statements) (OperationKind.Block, Type: null) (Syntax: '{ }')
  WhenFalse: 
    null
";
            VerifyOperationTreeForTest<IfStatementSyntax>(source, expectedOperationTree);
        }

        [CompilerTrait(CompilerFeature.IOperation)]
        [Fact, WorkItem(18135, "https://github.com/dotnet/roslyn/issues/18135")]
        [WorkItem(18160, "https://github.com/dotnet/roslyn/issues/18160")]
        public void Test_UnaryOperatorExpression_Type_Or_TrueFalse()
        {
            string source = @"

public struct S
{
    private int value;
    public S(int v)
    {
        value = v;
    }
    public static S operator |(S x, S y)
    {
        return new S(x.value - y.value);
    }
    public static S operator &(S x, S y)
    {
        return new S(x.value + y.value);
    }
    public static bool operator true(S x)
    {
        return x.value > 0;
    }
    public static bool operator false(S x)
    {
        return x.value <= 0;
    }
}
 
class C
{
    public void M()
    {
        var x = new S(2);
        var y = new S(1);
        /*<bind>*/if (x || y) { }/*</bind>*/
    }
}

";
            string expectedOperationTree = @"
IConditionalOperation (OperationKind.Conditional, Type: null) (Syntax: 'if (x || y) { }')
  Condition: 
    IUnaryOperation (UnaryOperatorKind.True) (OperatorMethod: System.Boolean S.op_True(S x)) (OperationKind.UnaryOperator, Type: System.Boolean, IsImplicit) (Syntax: 'x || y')
      Operand: 
        IOperation:  (OperationKind.None, Type: null) (Syntax: 'x || y')
          Children(2):
              ILocalReferenceOperation: x (OperationKind.LocalReference, Type: S) (Syntax: 'x')
              ILocalReferenceOperation: y (OperationKind.LocalReference, Type: S) (Syntax: 'y')
  WhenTrue: 
    IBlockOperation (0 statements) (OperationKind.Block, Type: null) (Syntax: '{ }')
  WhenFalse: 
    null
";
            VerifyOperationTreeForTest<IfStatementSyntax>(source, expectedOperationTree);
        }

        [CompilerTrait(CompilerFeature.IOperation)]
        [Fact]
        public void Test_UnaryOperatorExpression_With_CustomType_NoRightOperator()
        {
            string source = @"
class A
{
    CustomType Method()
    {
        CustomType i = default(CustomType);
        return /*<bind>*/+i/*</bind>*/;
    }
}
public struct CustomType
{
}
";
            string expectedOperationTree = @"
<<<<<<< HEAD
IUnaryOperatorExpression (UnaryOperatorKind.Plus) (OperationKind.UnaryOperatorExpression, Type: ?, IsInvalid) (Syntax: '+i')
=======
IUnaryOperation (UnaryOperatorKind.Plus) (OperationKind.UnaryOperator, Type: System.Object, IsInvalid) (Syntax: '+i')
>>>>>>> 7dfc2fa4
  Operand: 
    ILocalReferenceOperation: i (OperationKind.LocalReference, Type: CustomType, IsInvalid) (Syntax: 'i')
";
            VerifyOperationTreeForTest<PrefixUnaryExpressionSyntax>(source, expectedOperationTree);
        }

        [CompilerTrait(CompilerFeature.IOperation)]
        [Fact]
        public void Test_UnaryOperatorExpression_With_CustomType_DerivedTypes()
        {
            string source = @"
class A
{
    BaseType Method()
    {
        var i = default(DerivedType);
        return /*<bind>*/+i/*</bind>*/;
    }
}
public class BaseType
{
    public static BaseType operator +(BaseType x)
    {
        return new BaseType();
    }
}

public class DerivedType : BaseType
{
}
";
            string expectedOperationTree = @"
IUnaryOperation (UnaryOperatorKind.Plus) (OperatorMethod: BaseType BaseType.op_UnaryPlus(BaseType x)) (OperationKind.UnaryOperator, Type: BaseType) (Syntax: '+i')
  Operand: 
    IConversionOperation (TryCast: False, Unchecked) (OperationKind.Conversion, Type: BaseType, IsImplicit) (Syntax: 'i')
      Conversion: CommonConversion (Exists: True, IsIdentity: False, IsNumeric: False, IsReference: True, IsUserDefined: False) (MethodSymbol: null)
      Operand: 
        ILocalReferenceOperation: i (OperationKind.LocalReference, Type: DerivedType) (Syntax: 'i')
";
            VerifyOperationTreeForTest<PrefixUnaryExpressionSyntax>(source, expectedOperationTree);
        }

        [CompilerTrait(CompilerFeature.IOperation)]
        [Fact]
        public void Test_UnaryOperatorExpression_With_CustomType_ImplicitConversion()
        {
            string source = @"
class A
{
    BaseType Method()
    {
        var i = default(DerivedType);
        return /*<bind>*/+i/*</bind>*/;
    }
}
public class BaseType
{
    public static BaseType operator +(BaseType x)
    {
        return new BaseType();
    }
}

public class DerivedType 
{
    public static implicit operator BaseType(DerivedType x)
    {
        return new BaseType();
    }
}
";
            string expectedOperationTree = @"
<<<<<<< HEAD
IUnaryOperatorExpression (UnaryOperatorKind.Plus) (OperationKind.UnaryOperatorExpression, Type: ?, IsInvalid) (Syntax: '+i')
=======
IUnaryOperation (UnaryOperatorKind.Plus) (OperationKind.UnaryOperator, Type: System.Object, IsInvalid) (Syntax: '+i')
>>>>>>> 7dfc2fa4
  Operand: 
    ILocalReferenceOperation: i (OperationKind.LocalReference, Type: DerivedType, IsInvalid) (Syntax: 'i')
";
            VerifyOperationTreeForTest<PrefixUnaryExpressionSyntax>(source, expectedOperationTree);
        }

        [CompilerTrait(CompilerFeature.IOperation)]
        [Fact]
        public void Test_UnaryOperatorExpression_With_CustomType_ExplicitConversion()
        {
            string source = @"
class A
{
    BaseType Method()
    {
        var i = default(DerivedType);
        return /*<bind>*/+i/*</bind>*/;
    }
}
public class BaseType
{
    public static BaseType operator +(BaseType x)
    {
        return new BaseType();
    }
}

public class DerivedType 
{
    public static explicit operator BaseType(DerivedType x)
    {
        return new BaseType();
    }
}
";
            string expectedOperationTree = @"
<<<<<<< HEAD
IUnaryOperatorExpression (UnaryOperatorKind.Plus) (OperationKind.UnaryOperatorExpression, Type: ?, IsInvalid) (Syntax: '+i')
=======
IUnaryOperation (UnaryOperatorKind.Plus) (OperationKind.UnaryOperator, Type: System.Object, IsInvalid) (Syntax: '+i')
>>>>>>> 7dfc2fa4
  Operand: 
    ILocalReferenceOperation: i (OperationKind.LocalReference, Type: DerivedType, IsInvalid) (Syntax: 'i')
";

            VerifyOperationTreeForTest<PrefixUnaryExpressionSyntax>(source, expectedOperationTree);
        }

        [CompilerTrait(CompilerFeature.IOperation)]
        [Fact]
        public void Test_UnaryOperatorExpression_With_CustomType_Malformed_Operator()
        {
            string source = @"
class A
{
    BaseType Method()
    {
        var i = default(BaseType);
        return /*<bind>*/+i/*</bind>*/;
    }
}
public class BaseType
{
    public static BaseType operator +(int x)
    {
        return new BaseType();
    }
}
";
            string expectedOperationTree = @"
<<<<<<< HEAD
IUnaryOperatorExpression (UnaryOperatorKind.Plus) (OperationKind.UnaryOperatorExpression, Type: ?, IsInvalid) (Syntax: '+i')
=======
IUnaryOperation (UnaryOperatorKind.Plus) (OperationKind.UnaryOperator, Type: System.Object, IsInvalid) (Syntax: '+i')
>>>>>>> 7dfc2fa4
  Operand: 
    ILocalReferenceOperation: i (OperationKind.LocalReference, Type: BaseType, IsInvalid) (Syntax: 'i')
";

            VerifyOperationTreeForTest<PrefixUnaryExpressionSyntax>(source, expectedOperationTree);
        }

        [CompilerTrait(CompilerFeature.IOperation)]
        [Fact]
        [WorkItem(18160, "https://github.com/dotnet/roslyn/issues/18160")]
        public void Test_BinaryExpressionSyntax_Type_And_TrueFalse_Condition()
        {
            string source = @"
public struct S
{
    private int value;
    public S(int v)
    {
        value = v;
    }
    public static S operator |(S x, S y)
    {
        return new S(x.value - y.value);
    }
    public static S operator &(S x, S y)
    {
        return new S(x.value + y.value);
    }
    public static bool operator true(S x)
    {
        return x.value > 0;
    }
    public static bool operator false(S x)
    {
        return x.value <= 0;
    }
}

class C
{
    public void M()
    {
        var x = new S(2);
        var y = new S(1);
        if (/*<bind>*/x && y/*</bind>*/) { }
    }
}
";
            string expectedOperationTree = @"
IOperation:  (OperationKind.None, Type: null) (Syntax: 'x && y')
  Children(2):
      ILocalReferenceOperation: x (OperationKind.LocalReference, Type: S) (Syntax: 'x')
      ILocalReferenceOperation: y (OperationKind.LocalReference, Type: S) (Syntax: 'y')
";
            VerifyOperationTreeForTest<BinaryExpressionSyntax>(source, expectedOperationTree);
        }

        [CompilerTrait(CompilerFeature.IOperation)]
        [Fact]
        public void Test_UnaryOperatorExpression_IncrementExpression()
        {
            string source = @"
class A
{
    int Method()
    {
        var i = 1;
        return /*<bind>*/++i/*</bind>*/;
    }
}
";
            string expectedOperationTree = @"
IIncrementOrDecrementOperation (Prefix) (OperationKind.Increment, Type: System.Int32) (Syntax: '++i')
  Target: 
    ILocalReferenceOperation: i (OperationKind.LocalReference, Type: System.Int32) (Syntax: 'i')
";

            VerifyOperationTreeForTest<PrefixUnaryExpressionSyntax>(source, expectedOperationTree);
        }

        [CompilerTrait(CompilerFeature.IOperation)]
        [Fact]
        public void Test_UnaryOperatorExpression_DecrementExpression()
        {
            string source = @"
class A
{
    int Method()
    {
        var i = 1;
        return /*<bind>*/--i/*</bind>*/;
    }
}
";
            string expectedOperationTree = @"
IIncrementOrDecrementOperation (Prefix) (OperationKind.Decrement, Type: System.Int32) (Syntax: '--i')
  Target: 
    ILocalReferenceOperation: i (OperationKind.LocalReference, Type: System.Int32) (Syntax: 'i')
";
            VerifyOperationTreeForTest<PrefixUnaryExpressionSyntax>(source, expectedOperationTree);
        }

        [CompilerTrait(CompilerFeature.IOperation)]
        [Fact]
        public void Test_UnaryOperatorExpression_Nullable()
        {
            string source = @"
class A
{
    void Method()
    {
        var i = /*<bind>*/(int?)1/*</bind>*/;
    }
}
";
            string expectedOperationTree = @"
IConversionOperation (TryCast: False, Unchecked) (OperationKind.Conversion, Type: System.Int32?) (Syntax: '(int?)1')
  Conversion: CommonConversion (Exists: True, IsIdentity: False, IsNumeric: False, IsReference: False, IsUserDefined: False) (MethodSymbol: null)
  Operand: 
    ILiteralOperation (OperationKind.Literal, Type: System.Int32, Constant: 1) (Syntax: '1')
";
            VerifyOperationTreeForTest<CastExpressionSyntax>(source, expectedOperationTree);
        }

        [CompilerTrait(CompilerFeature.IOperation)]
        [Fact]
        public void Test_UnaryOperatorExpression_Pointer()
        {
            string source = @"
class A
{
    unsafe void Method()
    {
        int[] a = new int[5] {10, 20, 30, 40, 50};
        
        fixed (int* p = &a[0])  
        {  
            int* p2 = p;  
            int p1 = /*<bind>*/*p2/*</bind>*/;  
        }  
    }
}
";
            string expectedOperationTree = @"
IOperation:  (OperationKind.None, Type: null) (Syntax: '*p2')
  Children(1):
      ILocalReferenceOperation: p2 (OperationKind.LocalReference, Type: System.Int32*) (Syntax: 'p2')
";

            VerifyOperationTreeForTest<PrefixUnaryExpressionSyntax>(source, expectedOperationTree);
        }

        [CompilerTrait(CompilerFeature.IOperation)]
        [Fact]
        public void VerifyLiftedUnaryOperators1()
        {
            var source = @"
 class C
 {
     void F(int? x)
     {
         var y = /*<bind>*/-x/*</bind>*/;
     }
 }";

            string expectedOperationTree =
@"
IUnaryOperation (UnaryOperatorKind.Minus, IsLifted) (OperationKind.UnaryOperator, Type: System.Int32?) (Syntax: '-x')
  Operand: 
    IParameterReferenceOperation: x (OperationKind.ParameterReference, Type: System.Int32?) (Syntax: 'x')
";

            VerifyOperationTreeForTest<PrefixUnaryExpressionSyntax>(source, expectedOperationTree);
        }

        [CompilerTrait(CompilerFeature.IOperation)]
        [Fact]
        public void VerifyNonLiftedUnaryOperators1()
        {
            var source = @"
class C
{
    void F(int x)
    {
        var y = /*<bind>*/-x/*</bind>*/;
    }
}";

            string expectedOperationTree =
@"
IUnaryOperation (UnaryOperatorKind.Minus) (OperationKind.UnaryOperator, Type: System.Int32) (Syntax: '-x')
  Operand: 
    IParameterReferenceOperation: x (OperationKind.ParameterReference, Type: System.Int32) (Syntax: 'x')
";

            VerifyOperationTreeForTest<PrefixUnaryExpressionSyntax>(source, expectedOperationTree);
        }

        [CompilerTrait(CompilerFeature.IOperation)]
        [Fact]
        public void VerifyLiftedUserDefinedUnaryOperators1()
        {
            var source = @"
struct C
{
    public static C operator -(C c) { }
    void F(C? x)
    {
        var y = /*<bind>*/-x/*</bind>*/;
    }
}";

            string expectedOperationTree =
@"
IUnaryOperation (UnaryOperatorKind.Minus, IsLifted) (OperatorMethod: C C.op_UnaryNegation(C c)) (OperationKind.UnaryOperator, Type: C?) (Syntax: '-x')
  Operand: 
    IParameterReferenceOperation: x (OperationKind.ParameterReference, Type: C?) (Syntax: 'x')
";

            VerifyOperationTreeForTest<PrefixUnaryExpressionSyntax>(source, expectedOperationTree);
        }

        [CompilerTrait(CompilerFeature.IOperation)]
        [Fact]
        public void VerifyNonLiftedUserDefinedUnaryOperators1()
        {
            var source = @"
struct C
{
    public static C operator -(C c) { }
    void F(C x)
    {
        var y = /*<bind>*/-x/*</bind>*/;
    }
}";

            string expectedOperationTree =
@"
IUnaryOperation (UnaryOperatorKind.Minus) (OperatorMethod: C C.op_UnaryNegation(C c)) (OperationKind.UnaryOperator, Type: C) (Syntax: '-x')
  Operand: 
    IParameterReferenceOperation: x (OperationKind.ParameterReference, Type: C) (Syntax: 'x')
";

            VerifyOperationTreeForTest<PrefixUnaryExpressionSyntax>(source, expectedOperationTree);
        }
    }
}<|MERGE_RESOLUTION|>--- conflicted
+++ resolved
@@ -316,11 +316,7 @@
 
 ";
             string expectedOperationTree = @"
-<<<<<<< HEAD
-IUnaryOperatorExpression (UnaryOperatorKind.Plus) (OperationKind.UnaryOperatorExpression, Type: ?, IsInvalid) (Syntax: '+i')
-=======
-IUnaryOperation (UnaryOperatorKind.Plus) (OperationKind.UnaryOperator, Type: System.Object, IsInvalid) (Syntax: '+i')
->>>>>>> 7dfc2fa4
+IUnaryOperation (UnaryOperatorKind.Plus) (OperationKind.UnaryOperator, Type: ?, IsInvalid) (Syntax: '+i')
   Operand: 
     ILocalReferenceOperation: i (OperationKind.LocalReference, Type: System.Boolean, IsInvalid) (Syntax: 'i')
 ";
@@ -343,11 +339,7 @@
 
 ";
             string expectedOperationTree = @"
-<<<<<<< HEAD
-IUnaryOperatorExpression (UnaryOperatorKind.Plus) (OperationKind.UnaryOperatorExpression, Type: ?, IsInvalid) (Syntax: '+i')
-=======
-IUnaryOperation (UnaryOperatorKind.Plus) (OperationKind.UnaryOperator, Type: System.Object, IsInvalid) (Syntax: '+i')
->>>>>>> 7dfc2fa4
+IUnaryOperation (UnaryOperatorKind.Plus) (OperationKind.UnaryOperator, Type: ?, IsInvalid) (Syntax: '+i')
   Operand: 
     ILocalReferenceOperation: i (OperationKind.LocalReference, Type: System.Object, IsInvalid) (Syntax: 'i')
 ";
@@ -546,11 +538,7 @@
 
 ";
             string expectedOperationTree = @"
-<<<<<<< HEAD
-IUnaryOperatorExpression (UnaryOperatorKind.Minus) (OperationKind.UnaryOperatorExpression, Type: ?, IsInvalid) (Syntax: '-i')
-=======
-IUnaryOperation (UnaryOperatorKind.Minus) (OperationKind.UnaryOperator, Type: System.Object, IsInvalid) (Syntax: '-i')
->>>>>>> 7dfc2fa4
+IUnaryOperation (UnaryOperatorKind.Minus) (OperationKind.UnaryOperator, Type: ?, IsInvalid) (Syntax: '-i')
   Operand: 
     ILocalReferenceOperation: i (OperationKind.LocalReference, Type: System.UInt64, IsInvalid) (Syntax: 'i')
 ";
@@ -668,11 +656,7 @@
 
 ";
             string expectedOperationTree = @"
-<<<<<<< HEAD
-IUnaryOperatorExpression (UnaryOperatorKind.Minus) (OperationKind.UnaryOperatorExpression, Type: ?, IsInvalid) (Syntax: '-i')
-=======
-IUnaryOperation (UnaryOperatorKind.Minus) (OperationKind.UnaryOperator, Type: System.Object, IsInvalid) (Syntax: '-i')
->>>>>>> 7dfc2fa4
+IUnaryOperation (UnaryOperatorKind.Minus) (OperationKind.UnaryOperator, Type: ?, IsInvalid) (Syntax: '-i')
   Operand: 
     ILocalReferenceOperation: i (OperationKind.LocalReference, Type: System.Boolean, IsInvalid) (Syntax: 'i')
 ";
@@ -695,11 +679,7 @@
 
 ";
             string expectedOperationTree = @"
-<<<<<<< HEAD
-IUnaryOperatorExpression (UnaryOperatorKind.Minus) (OperationKind.UnaryOperatorExpression, Type: ?, IsInvalid) (Syntax: '-i')
-=======
-IUnaryOperation (UnaryOperatorKind.Minus) (OperationKind.UnaryOperator, Type: System.Object, IsInvalid) (Syntax: '-i')
->>>>>>> 7dfc2fa4
+IUnaryOperation (UnaryOperatorKind.Minus) (OperationKind.UnaryOperator, Type: ?, IsInvalid) (Syntax: '-i')
   Operand: 
     ILocalReferenceOperation: i (OperationKind.LocalReference, Type: System.Object, IsInvalid) (Syntax: 'i')
 ";
@@ -1049,11 +1029,7 @@
 
 ";
             string expectedOperationTree = @"
-<<<<<<< HEAD
-IUnaryOperatorExpression (UnaryOperatorKind.Plus) (OperationKind.UnaryOperatorExpression, Type: ?, IsInvalid) (Syntax: '+Method()')
-=======
-IUnaryOperation (UnaryOperatorKind.Plus) (OperationKind.UnaryOperator, Type: System.Object, IsInvalid) (Syntax: '+Method()')
->>>>>>> 7dfc2fa4
+IUnaryOperation (UnaryOperatorKind.Plus) (OperationKind.UnaryOperator, Type: ?, IsInvalid) (Syntax: '+Method()')
   Operand: 
     IInvocationOperation ( System.Boolean A.Method()) (OperationKind.Invocation, Type: System.Boolean, IsInvalid) (Syntax: 'Method()')
       Instance Receiver: 
@@ -1079,11 +1055,7 @@
 
 ";
             string expectedOperationTree = @"
-<<<<<<< HEAD
-IUnaryOperatorExpression (UnaryOperatorKind.Plus) (OperationKind.UnaryOperatorExpression, Type: ?, IsInvalid) (Syntax: '+Method()')
-=======
-IUnaryOperation (UnaryOperatorKind.Plus) (OperationKind.UnaryOperator, Type: System.Object, IsInvalid) (Syntax: '+Method()')
->>>>>>> 7dfc2fa4
+IUnaryOperation (UnaryOperatorKind.Plus) (OperationKind.UnaryOperator, Type: ?, IsInvalid) (Syntax: '+Method()')
   Operand: 
     IInvocationOperation ( System.Object A.Method()) (OperationKind.Invocation, Type: System.Object, IsInvalid) (Syntax: 'Method()')
       Instance Receiver: 
@@ -1306,11 +1278,7 @@
 
 ";
             string expectedOperationTree = @"
-<<<<<<< HEAD
-IUnaryOperatorExpression (UnaryOperatorKind.Minus) (OperationKind.UnaryOperatorExpression, Type: ?, IsInvalid) (Syntax: '-Method()')
-=======
-IUnaryOperation (UnaryOperatorKind.Minus) (OperationKind.UnaryOperator, Type: System.Object, IsInvalid) (Syntax: '-Method()')
->>>>>>> 7dfc2fa4
+IUnaryOperation (UnaryOperatorKind.Minus) (OperationKind.UnaryOperator, Type: ?, IsInvalid) (Syntax: '-Method()')
   Operand: 
     IInvocationOperation ( System.UInt64 A.Method()) (OperationKind.Invocation, Type: System.UInt64, IsInvalid) (Syntax: 'Method()')
       Instance Receiver: 
@@ -1443,11 +1411,7 @@
 
 ";
             string expectedOperationTree = @"
-<<<<<<< HEAD
-IUnaryOperatorExpression (UnaryOperatorKind.Minus) (OperationKind.UnaryOperatorExpression, Type: ?, IsInvalid) (Syntax: '-Method()')
-=======
-IUnaryOperation (UnaryOperatorKind.Minus) (OperationKind.UnaryOperator, Type: System.Object, IsInvalid) (Syntax: '-Method()')
->>>>>>> 7dfc2fa4
+IUnaryOperation (UnaryOperatorKind.Minus) (OperationKind.UnaryOperator, Type: ?, IsInvalid) (Syntax: '-Method()')
   Operand: 
     IInvocationOperation ( System.Boolean A.Method()) (OperationKind.Invocation, Type: System.Boolean, IsInvalid) (Syntax: 'Method()')
       Instance Receiver: 
@@ -1473,11 +1437,7 @@
 
 ";
             string expectedOperationTree = @"
-<<<<<<< HEAD
-IUnaryOperatorExpression (UnaryOperatorKind.Minus) (OperationKind.UnaryOperatorExpression, Type: ?, IsInvalid) (Syntax: '-Method()')
-=======
-IUnaryOperation (UnaryOperatorKind.Minus) (OperationKind.UnaryOperator, Type: System.Object, IsInvalid) (Syntax: '-Method()')
->>>>>>> 7dfc2fa4
+IUnaryOperation (UnaryOperatorKind.Minus) (OperationKind.UnaryOperator, Type: ?, IsInvalid) (Syntax: '-Method()')
   Operand: 
     IInvocationOperation ( System.Object A.Method()) (OperationKind.Invocation, Type: System.Object, IsInvalid) (Syntax: 'Method()')
       Instance Receiver: 
@@ -1774,11 +1734,7 @@
 
 ";
             string expectedOperationTree = @"
-<<<<<<< HEAD
-IUnaryOperatorExpression (UnaryOperatorKind.BitwiseNegation) (OperationKind.UnaryOperatorExpression, Type: ?, IsInvalid) (Syntax: '~i')
-=======
-IUnaryOperation (UnaryOperatorKind.BitwiseNegation) (OperationKind.UnaryOperator, Type: System.Object, IsInvalid) (Syntax: '~i')
->>>>>>> 7dfc2fa4
+IUnaryOperation (UnaryOperatorKind.BitwiseNegation) (OperationKind.UnaryOperator, Type: ?, IsInvalid) (Syntax: '~i')
   Operand: 
     ILocalReferenceOperation: i (OperationKind.LocalReference, Type: System.Decimal, IsInvalid) (Syntax: 'i')
 ";
@@ -1801,11 +1757,7 @@
 
 ";
             string expectedOperationTree = @"
-<<<<<<< HEAD
-IUnaryOperatorExpression (UnaryOperatorKind.BitwiseNegation) (OperationKind.UnaryOperatorExpression, Type: ?, IsInvalid) (Syntax: '~i')
-=======
-IUnaryOperation (UnaryOperatorKind.BitwiseNegation) (OperationKind.UnaryOperator, Type: System.Object, IsInvalid) (Syntax: '~i')
->>>>>>> 7dfc2fa4
+IUnaryOperation (UnaryOperatorKind.BitwiseNegation) (OperationKind.UnaryOperator, Type: ?, IsInvalid) (Syntax: '~i')
   Operand: 
     ILocalReferenceOperation: i (OperationKind.LocalReference, Type: System.Single, IsInvalid) (Syntax: 'i')
 ";
@@ -1828,11 +1780,7 @@
 
 ";
             string expectedOperationTree = @"
-<<<<<<< HEAD
-IUnaryOperatorExpression (UnaryOperatorKind.BitwiseNegation) (OperationKind.UnaryOperatorExpression, Type: ?, IsInvalid) (Syntax: '~i')
-=======
-IUnaryOperation (UnaryOperatorKind.BitwiseNegation) (OperationKind.UnaryOperator, Type: System.Object, IsInvalid) (Syntax: '~i')
->>>>>>> 7dfc2fa4
+IUnaryOperation (UnaryOperatorKind.BitwiseNegation) (OperationKind.UnaryOperator, Type: ?, IsInvalid) (Syntax: '~i')
   Operand: 
     ILocalReferenceOperation: i (OperationKind.LocalReference, Type: System.Double, IsInvalid) (Syntax: 'i')
 ";
@@ -1855,11 +1803,7 @@
 
 ";
             string expectedOperationTree = @"
-<<<<<<< HEAD
-IUnaryOperatorExpression (UnaryOperatorKind.BitwiseNegation) (OperationKind.UnaryOperatorExpression, Type: ?, IsInvalid) (Syntax: '~i')
-=======
-IUnaryOperation (UnaryOperatorKind.BitwiseNegation) (OperationKind.UnaryOperator, Type: System.Object, IsInvalid) (Syntax: '~i')
->>>>>>> 7dfc2fa4
+IUnaryOperation (UnaryOperatorKind.BitwiseNegation) (OperationKind.UnaryOperator, Type: ?, IsInvalid) (Syntax: '~i')
   Operand: 
     ILocalReferenceOperation: i (OperationKind.LocalReference, Type: System.Boolean, IsInvalid) (Syntax: 'i')
 ";
@@ -1882,11 +1826,7 @@
 
 ";
             string expectedOperationTree = @"
-<<<<<<< HEAD
-IUnaryOperatorExpression (UnaryOperatorKind.BitwiseNegation) (OperationKind.UnaryOperatorExpression, Type: ?, IsInvalid) (Syntax: '~i')
-=======
-IUnaryOperation (UnaryOperatorKind.BitwiseNegation) (OperationKind.UnaryOperator, Type: System.Object, IsInvalid) (Syntax: '~i')
->>>>>>> 7dfc2fa4
+IUnaryOperation (UnaryOperatorKind.BitwiseNegation) (OperationKind.UnaryOperator, Type: ?, IsInvalid) (Syntax: '~i')
   Operand: 
     ILocalReferenceOperation: i (OperationKind.LocalReference, Type: System.Object, IsInvalid) (Syntax: 'i')
 ";
@@ -2158,11 +2098,7 @@
 
 ";
             string expectedOperationTree = @"
-<<<<<<< HEAD
-IUnaryOperatorExpression (UnaryOperatorKind.BitwiseNegation) (OperationKind.UnaryOperatorExpression, Type: ?, IsInvalid) (Syntax: '~Method()')
-=======
-IUnaryOperation (UnaryOperatorKind.BitwiseNegation) (OperationKind.UnaryOperator, Type: System.Object, IsInvalid) (Syntax: '~Method()')
->>>>>>> 7dfc2fa4
+IUnaryOperation (UnaryOperatorKind.BitwiseNegation) (OperationKind.UnaryOperator, Type: ?, IsInvalid) (Syntax: '~Method()')
   Operand: 
     IInvocationOperation ( System.Decimal A.Method()) (OperationKind.Invocation, Type: System.Decimal, IsInvalid) (Syntax: 'Method()')
       Instance Receiver: 
@@ -2188,11 +2124,7 @@
 
 ";
             string expectedOperationTree = @"
-<<<<<<< HEAD
-IUnaryOperatorExpression (UnaryOperatorKind.BitwiseNegation) (OperationKind.UnaryOperatorExpression, Type: ?, IsInvalid) (Syntax: '~Method()')
-=======
-IUnaryOperation (UnaryOperatorKind.BitwiseNegation) (OperationKind.UnaryOperator, Type: System.Object, IsInvalid) (Syntax: '~Method()')
->>>>>>> 7dfc2fa4
+IUnaryOperation (UnaryOperatorKind.BitwiseNegation) (OperationKind.UnaryOperator, Type: ?, IsInvalid) (Syntax: '~Method()')
   Operand: 
     IInvocationOperation ( System.Single A.Method()) (OperationKind.Invocation, Type: System.Single, IsInvalid) (Syntax: 'Method()')
       Instance Receiver: 
@@ -2218,11 +2150,7 @@
 
 ";
             string expectedOperationTree = @"
-<<<<<<< HEAD
-IUnaryOperatorExpression (UnaryOperatorKind.BitwiseNegation) (OperationKind.UnaryOperatorExpression, Type: ?, IsInvalid) (Syntax: '~Method()')
-=======
-IUnaryOperation (UnaryOperatorKind.BitwiseNegation) (OperationKind.UnaryOperator, Type: System.Object, IsInvalid) (Syntax: '~Method()')
->>>>>>> 7dfc2fa4
+IUnaryOperation (UnaryOperatorKind.BitwiseNegation) (OperationKind.UnaryOperator, Type: ?, IsInvalid) (Syntax: '~Method()')
   Operand: 
     IInvocationOperation ( System.Double A.Method()) (OperationKind.Invocation, Type: System.Double, IsInvalid) (Syntax: 'Method()')
       Instance Receiver: 
@@ -2248,11 +2176,7 @@
 
 ";
             string expectedOperationTree = @"
-<<<<<<< HEAD
-IUnaryOperatorExpression (UnaryOperatorKind.BitwiseNegation) (OperationKind.UnaryOperatorExpression, Type: ?, IsInvalid) (Syntax: '~Method()')
-=======
-IUnaryOperation (UnaryOperatorKind.BitwiseNegation) (OperationKind.UnaryOperator, Type: System.Object, IsInvalid) (Syntax: '~Method()')
->>>>>>> 7dfc2fa4
+IUnaryOperation (UnaryOperatorKind.BitwiseNegation) (OperationKind.UnaryOperator, Type: ?, IsInvalid) (Syntax: '~Method()')
   Operand: 
     IInvocationOperation ( System.Boolean A.Method()) (OperationKind.Invocation, Type: System.Boolean, IsInvalid) (Syntax: 'Method()')
       Instance Receiver: 
@@ -2278,11 +2202,7 @@
 
 ";
             string expectedOperationTree = @"
-<<<<<<< HEAD
-IUnaryOperatorExpression (UnaryOperatorKind.BitwiseNegation) (OperationKind.UnaryOperatorExpression, Type: ?, IsInvalid) (Syntax: '~Method()')
-=======
-IUnaryOperation (UnaryOperatorKind.BitwiseNegation) (OperationKind.UnaryOperator, Type: System.Object, IsInvalid) (Syntax: '~Method()')
->>>>>>> 7dfc2fa4
+IUnaryOperation (UnaryOperatorKind.BitwiseNegation) (OperationKind.UnaryOperator, Type: ?, IsInvalid) (Syntax: '~Method()')
   Operand: 
     IInvocationOperation ( System.Object A.Method()) (OperationKind.Invocation, Type: System.Object, IsInvalid) (Syntax: 'Method()')
       Instance Receiver: 
@@ -2504,11 +2424,7 @@
 enum Enum { A, B }
 ";
             string expectedOperationTree = @"
-<<<<<<< HEAD
-IUnaryOperatorExpression (UnaryOperatorKind.Plus) (OperationKind.UnaryOperatorExpression, Type: ?, IsInvalid) (Syntax: '+i')
-=======
-IUnaryOperation (UnaryOperatorKind.Plus) (OperationKind.UnaryOperator, Type: System.Object, IsInvalid) (Syntax: '+i')
->>>>>>> 7dfc2fa4
+IUnaryOperation (UnaryOperatorKind.Plus) (OperationKind.UnaryOperator, Type: ?, IsInvalid) (Syntax: '+i')
   Operand: 
     ILocalReferenceOperation: i (OperationKind.LocalReference, Type: Enum, IsInvalid) (Syntax: 'i')
 ";
@@ -2531,11 +2447,7 @@
 enum Enum { A, B }
 ";
             string expectedOperationTree = @"
-<<<<<<< HEAD
-IUnaryOperatorExpression (UnaryOperatorKind.Minus) (OperationKind.UnaryOperatorExpression, Type: ?, IsInvalid) (Syntax: '-i')
-=======
-IUnaryOperation (UnaryOperatorKind.Minus) (OperationKind.UnaryOperator, Type: System.Object, IsInvalid) (Syntax: '-i')
->>>>>>> 7dfc2fa4
+IUnaryOperation (UnaryOperatorKind.Minus) (OperationKind.UnaryOperator, Type: ?, IsInvalid) (Syntax: '-i')
   Operand: 
     ILocalReferenceOperation: i (OperationKind.LocalReference, Type: Enum, IsInvalid) (Syntax: 'i')
 ";
@@ -2581,11 +2493,7 @@
 enum Enum { A, B }
 ";
             string expectedOperationTree = @"
-<<<<<<< HEAD
-IUnaryOperatorExpression (UnaryOperatorKind.Plus) (OperationKind.UnaryOperatorExpression, Type: ?, IsInvalid) (Syntax: '+Method()')
-=======
-IUnaryOperation (UnaryOperatorKind.Plus) (OperationKind.UnaryOperator, Type: System.Object, IsInvalid) (Syntax: '+Method()')
->>>>>>> 7dfc2fa4
+IUnaryOperation (UnaryOperatorKind.Plus) (OperationKind.UnaryOperator, Type: ?, IsInvalid) (Syntax: '+Method()')
   Operand: 
     IInvocationOperation ( Enum A.Method()) (OperationKind.Invocation, Type: Enum, IsInvalid) (Syntax: 'Method()')
       Instance Receiver: 
@@ -2611,11 +2519,7 @@
 enum Enum { A, B }
 ";
             string expectedOperationTree = @"
-<<<<<<< HEAD
-IUnaryOperatorExpression (UnaryOperatorKind.Minus) (OperationKind.UnaryOperatorExpression, Type: ?, IsInvalid) (Syntax: '-Method()')
-=======
-IUnaryOperation (UnaryOperatorKind.Minus) (OperationKind.UnaryOperator, Type: System.Object, IsInvalid) (Syntax: '-Method()')
->>>>>>> 7dfc2fa4
+IUnaryOperation (UnaryOperatorKind.Minus) (OperationKind.UnaryOperator, Type: ?, IsInvalid) (Syntax: '-Method()')
   Operand: 
     IInvocationOperation ( Enum A.Method()) (OperationKind.Invocation, Type: Enum, IsInvalid) (Syntax: 'Method()')
       Instance Receiver: 
@@ -3129,11 +3033,7 @@
 }
 ";
             string expectedOperationTree = @"
-<<<<<<< HEAD
-IUnaryOperatorExpression (UnaryOperatorKind.Plus) (OperationKind.UnaryOperatorExpression, Type: ?, IsInvalid) (Syntax: '+i')
-=======
-IUnaryOperation (UnaryOperatorKind.Plus) (OperationKind.UnaryOperator, Type: System.Object, IsInvalid) (Syntax: '+i')
->>>>>>> 7dfc2fa4
+IUnaryOperation (UnaryOperatorKind.Plus) (OperationKind.UnaryOperator, Type: ?, IsInvalid) (Syntax: '+i')
   Operand: 
     ILocalReferenceOperation: i (OperationKind.LocalReference, Type: CustomType, IsInvalid) (Syntax: 'i')
 ";
@@ -3206,11 +3106,7 @@
 }
 ";
             string expectedOperationTree = @"
-<<<<<<< HEAD
-IUnaryOperatorExpression (UnaryOperatorKind.Plus) (OperationKind.UnaryOperatorExpression, Type: ?, IsInvalid) (Syntax: '+i')
-=======
-IUnaryOperation (UnaryOperatorKind.Plus) (OperationKind.UnaryOperator, Type: System.Object, IsInvalid) (Syntax: '+i')
->>>>>>> 7dfc2fa4
+IUnaryOperation (UnaryOperatorKind.Plus) (OperationKind.UnaryOperator, Type: ?, IsInvalid) (Syntax: '+i')
   Operand: 
     ILocalReferenceOperation: i (OperationKind.LocalReference, Type: DerivedType, IsInvalid) (Syntax: 'i')
 ";
@@ -3247,11 +3143,7 @@
 }
 ";
             string expectedOperationTree = @"
-<<<<<<< HEAD
-IUnaryOperatorExpression (UnaryOperatorKind.Plus) (OperationKind.UnaryOperatorExpression, Type: ?, IsInvalid) (Syntax: '+i')
-=======
-IUnaryOperation (UnaryOperatorKind.Plus) (OperationKind.UnaryOperator, Type: System.Object, IsInvalid) (Syntax: '+i')
->>>>>>> 7dfc2fa4
+IUnaryOperation (UnaryOperatorKind.Plus) (OperationKind.UnaryOperator, Type: ?, IsInvalid) (Syntax: '+i')
   Operand: 
     ILocalReferenceOperation: i (OperationKind.LocalReference, Type: DerivedType, IsInvalid) (Syntax: 'i')
 ";
@@ -3281,11 +3173,7 @@
 }
 ";
             string expectedOperationTree = @"
-<<<<<<< HEAD
-IUnaryOperatorExpression (UnaryOperatorKind.Plus) (OperationKind.UnaryOperatorExpression, Type: ?, IsInvalid) (Syntax: '+i')
-=======
-IUnaryOperation (UnaryOperatorKind.Plus) (OperationKind.UnaryOperator, Type: System.Object, IsInvalid) (Syntax: '+i')
->>>>>>> 7dfc2fa4
+IUnaryOperation (UnaryOperatorKind.Plus) (OperationKind.UnaryOperator, Type: ?, IsInvalid) (Syntax: '+i')
   Operand: 
     ILocalReferenceOperation: i (OperationKind.LocalReference, Type: BaseType, IsInvalid) (Syntax: 'i')
 ";
