// Copyright (c) Microsoft.  All Rights Reserved.  Licensed under the Apache License, Version 2.0.  See License.txt in the project root for license information.

using Microsoft.CodeAnalysis.CSharp.Syntax;
using Microsoft.CodeAnalysis.Test.Utilities;
using Roslyn.Test.Utilities;
using Xunit;


namespace Microsoft.CodeAnalysis.CSharp.UnitTests
{
    public partial class IOperationTests : SemanticModelTestBase
    {
        [CompilerTrait(CompilerFeature.IOperation)]
        [Fact, WorkItem(17602, "https://github.com/dotnet/roslyn/issues/17602")]
        public void IForLoopStatement_ForSimpleLoop()
        {
            string source = @"
class C
{
    static void Main()
    {
        int x = 3;
        /*<bind>*/for (int i = 0; i < 3; i = i + 1)
        {
            x = x * 3;
        }/*</bind>*/
        System.Console.Write(""{0}"", x);
    }
}
";
            string expectedOperationTree = @"
IForLoopStatement (LoopKind.For) (OperationKind.LoopStatement) (Syntax: 'for (int i  ... }')
  Condition: IBinaryOperatorExpression (BinaryOperationKind.IntegerLessThan) (OperationKind.BinaryOperatorExpression, Type: System.Boolean) (Syntax: 'i < 3')
      Left: ILocalReferenceExpression: i (OperationKind.LocalReferenceExpression, Type: System.Int32) (Syntax: 'i')
      Right: ILiteralExpression (Text: 3) (OperationKind.LiteralExpression, Type: System.Int32, Constant: 3) (Syntax: '3')
  Locals: Local_1: System.Int32 i
  Before:
      IVariableDeclarationStatement (1 declarations) (OperationKind.VariableDeclarationStatement) (Syntax: 'i = 0')
        IVariableDeclaration (1 variables) (OperationKind.VariableDeclaration) (Syntax: 'i = 0')
          Variables: Local_1: System.Int32 i
          Initializer: ILiteralExpression (Text: 0) (OperationKind.LiteralExpression, Type: System.Int32, Constant: 0) (Syntax: '0')
  AtLoopBottom:
      IExpressionStatement (OperationKind.ExpressionStatement) (Syntax: 'i = i + 1')
        Expression: ISimpleAssignmentExpression (OperationKind.SimpleAssignmentExpression, Type: System.Int32) (Syntax: 'i = i + 1')
            Left: ILocalReferenceExpression: i (OperationKind.LocalReferenceExpression, Type: System.Int32) (Syntax: 'i')
            Right: IBinaryOperatorExpression (BinaryOperationKind.IntegerAdd) (OperationKind.BinaryOperatorExpression, Type: System.Int32) (Syntax: 'i + 1')
                Left: ILocalReferenceExpression: i (OperationKind.LocalReferenceExpression, Type: System.Int32) (Syntax: 'i')
                Right: ILiteralExpression (Text: 1) (OperationKind.LiteralExpression, Type: System.Int32, Constant: 1) (Syntax: '1')
  Body: IBlockStatement (1 statements) (OperationKind.BlockStatement) (Syntax: '{ ... }')
      IExpressionStatement (OperationKind.ExpressionStatement) (Syntax: 'x = x * 3;')
        Expression: ISimpleAssignmentExpression (OperationKind.SimpleAssignmentExpression, Type: System.Int32) (Syntax: 'x = x * 3')
            Left: ILocalReferenceExpression: x (OperationKind.LocalReferenceExpression, Type: System.Int32) (Syntax: 'x')
            Right: IBinaryOperatorExpression (BinaryOperationKind.IntegerMultiply) (OperationKind.BinaryOperatorExpression, Type: System.Int32) (Syntax: 'x * 3')
                Left: ILocalReferenceExpression: x (OperationKind.LocalReferenceExpression, Type: System.Int32) (Syntax: 'x')
                Right: ILiteralExpression (Text: 3) (OperationKind.LiteralExpression, Type: System.Int32, Constant: 3) (Syntax: '3')
";
            VerifyOperationTreeForTest<ForStatementSyntax>(source, expectedOperationTree);
        }

        [CompilerTrait(CompilerFeature.IOperation)]
        [Fact, WorkItem(17602, "https://github.com/dotnet/roslyn/issues/17602")]
        public void IForLoopStatement_TrueCondition()
        {
            string source = @"
class C
{
    static void Main()
    {
        int i = 0;
        int j;
        /*<bind>*/for (j = 0; true; j = j + 1)
        {
            i = i + 1;
            break;
        }/*</bind>*/
        System.Console.Write(""{0},{1}"", i, j);
    }
}
";
            string expectedOperationTree = @"
IForLoopStatement (LoopKind.For) (OperationKind.LoopStatement) (Syntax: 'for (j = 0; ... }')
  Condition: ILiteralExpression (OperationKind.LiteralExpression, Type: System.Boolean, Constant: True) (Syntax: 'true')
  Before:
      IExpressionStatement (OperationKind.ExpressionStatement) (Syntax: 'j = 0')
        Expression: ISimpleAssignmentExpression (OperationKind.SimpleAssignmentExpression, Type: System.Int32) (Syntax: 'j = 0')
            Left: ILocalReferenceExpression: j (OperationKind.LocalReferenceExpression, Type: System.Int32) (Syntax: 'j')
            Right: ILiteralExpression (Text: 0) (OperationKind.LiteralExpression, Type: System.Int32, Constant: 0) (Syntax: '0')
  AtLoopBottom:
      IExpressionStatement (OperationKind.ExpressionStatement) (Syntax: 'j = j + 1')
        Expression: ISimpleAssignmentExpression (OperationKind.SimpleAssignmentExpression, Type: System.Int32) (Syntax: 'j = j + 1')
            Left: ILocalReferenceExpression: j (OperationKind.LocalReferenceExpression, Type: System.Int32) (Syntax: 'j')
            Right: IBinaryOperatorExpression (BinaryOperationKind.IntegerAdd) (OperationKind.BinaryOperatorExpression, Type: System.Int32) (Syntax: 'j + 1')
                Left: ILocalReferenceExpression: j (OperationKind.LocalReferenceExpression, Type: System.Int32) (Syntax: 'j')
                Right: ILiteralExpression (Text: 1) (OperationKind.LiteralExpression, Type: System.Int32, Constant: 1) (Syntax: '1')
  Body: IBlockStatement (2 statements) (OperationKind.BlockStatement) (Syntax: '{ ... }')
      IExpressionStatement (OperationKind.ExpressionStatement) (Syntax: 'i = i + 1;')
        Expression: ISimpleAssignmentExpression (OperationKind.SimpleAssignmentExpression, Type: System.Int32) (Syntax: 'i = i + 1')
            Left: ILocalReferenceExpression: i (OperationKind.LocalReferenceExpression, Type: System.Int32) (Syntax: 'i')
            Right: IBinaryOperatorExpression (BinaryOperationKind.IntegerAdd) (OperationKind.BinaryOperatorExpression, Type: System.Int32) (Syntax: 'i + 1')
                Left: ILocalReferenceExpression: i (OperationKind.LocalReferenceExpression, Type: System.Int32) (Syntax: 'i')
                Right: ILiteralExpression (Text: 1) (OperationKind.LiteralExpression, Type: System.Int32, Constant: 1) (Syntax: '1')
      IBranchStatement (BranchKind.Break) (OperationKind.BranchStatement) (Syntax: 'break;')
";
            VerifyOperationTreeForTest<ForStatementSyntax>(source, expectedOperationTree);
        }

        [CompilerTrait(CompilerFeature.IOperation)]
        [Fact, WorkItem(17602, "https://github.com/dotnet/roslyn/issues/17602")]
        public void IForLoopStatement_FalseCondition()
        {
            string source = @"
class C
{
    static void Main()
    {
        int i = 0;
        int j;
        /*<bind>*/for (j = 0; false; j = j + 1)
        {
            i = i + 1;
            break;
        }/*</bind>*/
        System.Console.Write(""{0},{1}"", i, j);
    }
}
";
            string expectedOperationTree = @"
IForLoopStatement (LoopKind.For) (OperationKind.LoopStatement) (Syntax: 'for (j = 0; ... }')
  Condition: ILiteralExpression (OperationKind.LiteralExpression, Type: System.Boolean, Constant: False) (Syntax: 'false')
  Before:
      IExpressionStatement (OperationKind.ExpressionStatement) (Syntax: 'j = 0')
        Expression: ISimpleAssignmentExpression (OperationKind.SimpleAssignmentExpression, Type: System.Int32) (Syntax: 'j = 0')
            Left: ILocalReferenceExpression: j (OperationKind.LocalReferenceExpression, Type: System.Int32) (Syntax: 'j')
            Right: ILiteralExpression (Text: 0) (OperationKind.LiteralExpression, Type: System.Int32, Constant: 0) (Syntax: '0')
  AtLoopBottom:
      IExpressionStatement (OperationKind.ExpressionStatement) (Syntax: 'j = j + 1')
        Expression: ISimpleAssignmentExpression (OperationKind.SimpleAssignmentExpression, Type: System.Int32) (Syntax: 'j = j + 1')
            Left: ILocalReferenceExpression: j (OperationKind.LocalReferenceExpression, Type: System.Int32) (Syntax: 'j')
            Right: IBinaryOperatorExpression (BinaryOperationKind.IntegerAdd) (OperationKind.BinaryOperatorExpression, Type: System.Int32) (Syntax: 'j + 1')
                Left: ILocalReferenceExpression: j (OperationKind.LocalReferenceExpression, Type: System.Int32) (Syntax: 'j')
                Right: ILiteralExpression (Text: 1) (OperationKind.LiteralExpression, Type: System.Int32, Constant: 1) (Syntax: '1')
  Body: IBlockStatement (2 statements) (OperationKind.BlockStatement) (Syntax: '{ ... }')
      IExpressionStatement (OperationKind.ExpressionStatement) (Syntax: 'i = i + 1;')
        Expression: ISimpleAssignmentExpression (OperationKind.SimpleAssignmentExpression, Type: System.Int32) (Syntax: 'i = i + 1')
            Left: ILocalReferenceExpression: i (OperationKind.LocalReferenceExpression, Type: System.Int32) (Syntax: 'i')
            Right: IBinaryOperatorExpression (BinaryOperationKind.IntegerAdd) (OperationKind.BinaryOperatorExpression, Type: System.Int32) (Syntax: 'i + 1')
                Left: ILocalReferenceExpression: i (OperationKind.LocalReferenceExpression, Type: System.Int32) (Syntax: 'i')
                Right: ILiteralExpression (Text: 1) (OperationKind.LiteralExpression, Type: System.Int32, Constant: 1) (Syntax: '1')
      IBranchStatement (BranchKind.Break) (OperationKind.BranchStatement) (Syntax: 'break;')
";
            VerifyOperationTreeForTest<ForStatementSyntax>(source, expectedOperationTree);
        }

        [CompilerTrait(CompilerFeature.IOperation)]
        [Fact, WorkItem(17602, "https://github.com/dotnet/roslyn/issues/17602")]
        public void IForLoopStatement_WithContinue()
        {
            string source = @"
class C
{
    static void Main()
    {
        int i;
        int j;
        /*<bind>*/for (i = 0, j = 0; i < 5; i = i + 1)
        {
            if (i > 2) continue;
            j = j + 1;
        }/*</bind>*/
        System.Console.Write(""{0},{1}, "", i, j);
    }
}
";
            string expectedOperationTree = @"
IForLoopStatement (LoopKind.For) (OperationKind.LoopStatement) (Syntax: 'for (i = 0, ... }')
  Condition: IBinaryOperatorExpression (BinaryOperationKind.IntegerLessThan) (OperationKind.BinaryOperatorExpression, Type: System.Boolean) (Syntax: 'i < 5')
      Left: ILocalReferenceExpression: i (OperationKind.LocalReferenceExpression, Type: System.Int32) (Syntax: 'i')
      Right: ILiteralExpression (Text: 5) (OperationKind.LiteralExpression, Type: System.Int32, Constant: 5) (Syntax: '5')
  Before:
      IExpressionStatement (OperationKind.ExpressionStatement) (Syntax: 'i = 0')
        Expression: ISimpleAssignmentExpression (OperationKind.SimpleAssignmentExpression, Type: System.Int32) (Syntax: 'i = 0')
            Left: ILocalReferenceExpression: i (OperationKind.LocalReferenceExpression, Type: System.Int32) (Syntax: 'i')
            Right: ILiteralExpression (Text: 0) (OperationKind.LiteralExpression, Type: System.Int32, Constant: 0) (Syntax: '0')
      IExpressionStatement (OperationKind.ExpressionStatement) (Syntax: 'j = 0')
        Expression: ISimpleAssignmentExpression (OperationKind.SimpleAssignmentExpression, Type: System.Int32) (Syntax: 'j = 0')
            Left: ILocalReferenceExpression: j (OperationKind.LocalReferenceExpression, Type: System.Int32) (Syntax: 'j')
            Right: ILiteralExpression (Text: 0) (OperationKind.LiteralExpression, Type: System.Int32, Constant: 0) (Syntax: '0')
  AtLoopBottom:
      IExpressionStatement (OperationKind.ExpressionStatement) (Syntax: 'i = i + 1')
        Expression: ISimpleAssignmentExpression (OperationKind.SimpleAssignmentExpression, Type: System.Int32) (Syntax: 'i = i + 1')
            Left: ILocalReferenceExpression: i (OperationKind.LocalReferenceExpression, Type: System.Int32) (Syntax: 'i')
            Right: IBinaryOperatorExpression (BinaryOperationKind.IntegerAdd) (OperationKind.BinaryOperatorExpression, Type: System.Int32) (Syntax: 'i + 1')
                Left: ILocalReferenceExpression: i (OperationKind.LocalReferenceExpression, Type: System.Int32) (Syntax: 'i')
                Right: ILiteralExpression (Text: 1) (OperationKind.LiteralExpression, Type: System.Int32, Constant: 1) (Syntax: '1')
  Body: IBlockStatement (2 statements) (OperationKind.BlockStatement) (Syntax: '{ ... }')
      IIfStatement (OperationKind.IfStatement) (Syntax: 'if (i > 2) continue;')
        Condition: IBinaryOperatorExpression (BinaryOperationKind.IntegerGreaterThan) (OperationKind.BinaryOperatorExpression, Type: System.Boolean) (Syntax: 'i > 2')
            Left: ILocalReferenceExpression: i (OperationKind.LocalReferenceExpression, Type: System.Int32) (Syntax: 'i')
            Right: ILiteralExpression (Text: 2) (OperationKind.LiteralExpression, Type: System.Int32, Constant: 2) (Syntax: '2')
        IfTrue: IBranchStatement (BranchKind.Continue) (OperationKind.BranchStatement) (Syntax: 'continue;')
        IfFalse: null
      IExpressionStatement (OperationKind.ExpressionStatement) (Syntax: 'j = j + 1;')
        Expression: ISimpleAssignmentExpression (OperationKind.SimpleAssignmentExpression, Type: System.Int32) (Syntax: 'j = j + 1')
            Left: ILocalReferenceExpression: j (OperationKind.LocalReferenceExpression, Type: System.Int32) (Syntax: 'j')
            Right: IBinaryOperatorExpression (BinaryOperationKind.IntegerAdd) (OperationKind.BinaryOperatorExpression, Type: System.Int32) (Syntax: 'j + 1')
                Left: ILocalReferenceExpression: j (OperationKind.LocalReferenceExpression, Type: System.Int32) (Syntax: 'j')
                Right: ILiteralExpression (Text: 1) (OperationKind.LiteralExpression, Type: System.Int32, Constant: 1) (Syntax: '1')
";
            VerifyOperationTreeForTest<ForStatementSyntax>(source, expectedOperationTree);
        }

        [CompilerTrait(CompilerFeature.IOperation)]
        [Fact, WorkItem(17602, "https://github.com/dotnet/roslyn/issues/17602")]
        public void IForLoopStatement_WithBreak()
        {
            string source = @"
class C
{
    static void Main()
    {
        int i;
        int j;
        /*<bind>*/for (i = 0, j = 0; i < 5; i = i + 1)
        {
            if (i > 3) break;
            j = j + 1;
        }/*</bind>*/
        System.Console.Write(""{0}, {1}"", i, j);
    }
}
";
            string expectedOperationTree = @"
IForLoopStatement (LoopKind.For) (OperationKind.LoopStatement) (Syntax: 'for (i = 0, ... }')
  Condition: IBinaryOperatorExpression (BinaryOperationKind.IntegerLessThan) (OperationKind.BinaryOperatorExpression, Type: System.Boolean) (Syntax: 'i < 5')
      Left: ILocalReferenceExpression: i (OperationKind.LocalReferenceExpression, Type: System.Int32) (Syntax: 'i')
      Right: ILiteralExpression (Text: 5) (OperationKind.LiteralExpression, Type: System.Int32, Constant: 5) (Syntax: '5')
  Before:
      IExpressionStatement (OperationKind.ExpressionStatement) (Syntax: 'i = 0')
        Expression: ISimpleAssignmentExpression (OperationKind.SimpleAssignmentExpression, Type: System.Int32) (Syntax: 'i = 0')
            Left: ILocalReferenceExpression: i (OperationKind.LocalReferenceExpression, Type: System.Int32) (Syntax: 'i')
            Right: ILiteralExpression (Text: 0) (OperationKind.LiteralExpression, Type: System.Int32, Constant: 0) (Syntax: '0')
      IExpressionStatement (OperationKind.ExpressionStatement) (Syntax: 'j = 0')
        Expression: ISimpleAssignmentExpression (OperationKind.SimpleAssignmentExpression, Type: System.Int32) (Syntax: 'j = 0')
            Left: ILocalReferenceExpression: j (OperationKind.LocalReferenceExpression, Type: System.Int32) (Syntax: 'j')
            Right: ILiteralExpression (Text: 0) (OperationKind.LiteralExpression, Type: System.Int32, Constant: 0) (Syntax: '0')
  AtLoopBottom:
      IExpressionStatement (OperationKind.ExpressionStatement) (Syntax: 'i = i + 1')
        Expression: ISimpleAssignmentExpression (OperationKind.SimpleAssignmentExpression, Type: System.Int32) (Syntax: 'i = i + 1')
            Left: ILocalReferenceExpression: i (OperationKind.LocalReferenceExpression, Type: System.Int32) (Syntax: 'i')
            Right: IBinaryOperatorExpression (BinaryOperationKind.IntegerAdd) (OperationKind.BinaryOperatorExpression, Type: System.Int32) (Syntax: 'i + 1')
                Left: ILocalReferenceExpression: i (OperationKind.LocalReferenceExpression, Type: System.Int32) (Syntax: 'i')
                Right: ILiteralExpression (Text: 1) (OperationKind.LiteralExpression, Type: System.Int32, Constant: 1) (Syntax: '1')
  Body: IBlockStatement (2 statements) (OperationKind.BlockStatement) (Syntax: '{ ... }')
      IIfStatement (OperationKind.IfStatement) (Syntax: 'if (i > 3) break;')
        Condition: IBinaryOperatorExpression (BinaryOperationKind.IntegerGreaterThan) (OperationKind.BinaryOperatorExpression, Type: System.Boolean) (Syntax: 'i > 3')
            Left: ILocalReferenceExpression: i (OperationKind.LocalReferenceExpression, Type: System.Int32) (Syntax: 'i')
            Right: ILiteralExpression (Text: 3) (OperationKind.LiteralExpression, Type: System.Int32, Constant: 3) (Syntax: '3')
        IfTrue: IBranchStatement (BranchKind.Break) (OperationKind.BranchStatement) (Syntax: 'break;')
        IfFalse: null
      IExpressionStatement (OperationKind.ExpressionStatement) (Syntax: 'j = j + 1;')
        Expression: ISimpleAssignmentExpression (OperationKind.SimpleAssignmentExpression, Type: System.Int32) (Syntax: 'j = j + 1')
            Left: ILocalReferenceExpression: j (OperationKind.LocalReferenceExpression, Type: System.Int32) (Syntax: 'j')
            Right: IBinaryOperatorExpression (BinaryOperationKind.IntegerAdd) (OperationKind.BinaryOperatorExpression, Type: System.Int32) (Syntax: 'j + 1')
                Left: ILocalReferenceExpression: j (OperationKind.LocalReferenceExpression, Type: System.Int32) (Syntax: 'j')
                Right: ILiteralExpression (Text: 1) (OperationKind.LiteralExpression, Type: System.Int32, Constant: 1) (Syntax: '1')
";
            VerifyOperationTreeForTest<ForStatementSyntax>(source, expectedOperationTree);
        }

        [CompilerTrait(CompilerFeature.IOperation)]
        [Fact, WorkItem(17602, "https://github.com/dotnet/roslyn/issues/17602")]
        public void IForLoopStatement_WithNoStatement()
        {
            string source = @"
class C
{
    static void Main()
    {
        int i = 0;
        /*<bind>*/for (;;)
        {
            if (i > 4) break;
            i = i + 2;
        }/*</bind>*/
        System.Console.Write(""{0}"", i);
    }
}
";
            string expectedOperationTree = @"
IForLoopStatement (LoopKind.For) (OperationKind.LoopStatement) (Syntax: 'for (;;) ... }')
  Condition: null
  Before(0)
  AtLoopBottom(0)
  Body: IBlockStatement (2 statements) (OperationKind.BlockStatement) (Syntax: '{ ... }')
      IIfStatement (OperationKind.IfStatement) (Syntax: 'if (i > 4) break;')
        Condition: IBinaryOperatorExpression (BinaryOperationKind.IntegerGreaterThan) (OperationKind.BinaryOperatorExpression, Type: System.Boolean) (Syntax: 'i > 4')
            Left: ILocalReferenceExpression: i (OperationKind.LocalReferenceExpression, Type: System.Int32) (Syntax: 'i')
            Right: ILiteralExpression (Text: 4) (OperationKind.LiteralExpression, Type: System.Int32, Constant: 4) (Syntax: '4')
        IfTrue: IBranchStatement (BranchKind.Break) (OperationKind.BranchStatement) (Syntax: 'break;')
        IfFalse: null
      IExpressionStatement (OperationKind.ExpressionStatement) (Syntax: 'i = i + 2;')
        Expression: ISimpleAssignmentExpression (OperationKind.SimpleAssignmentExpression, Type: System.Int32) (Syntax: 'i = i + 2')
            Left: ILocalReferenceExpression: i (OperationKind.LocalReferenceExpression, Type: System.Int32) (Syntax: 'i')
            Right: IBinaryOperatorExpression (BinaryOperationKind.IntegerAdd) (OperationKind.BinaryOperatorExpression, Type: System.Int32) (Syntax: 'i + 2')
                Left: ILocalReferenceExpression: i (OperationKind.LocalReferenceExpression, Type: System.Int32) (Syntax: 'i')
                Right: ILiteralExpression (Text: 2) (OperationKind.LiteralExpression, Type: System.Int32, Constant: 2) (Syntax: '2')
";
            VerifyOperationTreeForTest<ForStatementSyntax>(source, expectedOperationTree);
        }

        [CompilerTrait(CompilerFeature.IOperation)]
        [Fact, WorkItem(17602, "https://github.com/dotnet/roslyn/issues/17602")]
        public void IForLoopStatement_MultipleInitializer()
        {
            string source = @"
class C
{
    static void Main()
    {
        int i = 0;
        int j = 0;
        /*<bind>*/for (i = i + 1, i = i + 1; j < 2; i = i + 2, j = j + 1)
        {
        }/*</bind>*/
        System.Console.Write(""{0}"", i);
    }
}
";
            string expectedOperationTree = @"
IForLoopStatement (LoopKind.For) (OperationKind.LoopStatement) (Syntax: 'for (i = i  ... }')
  Condition: IBinaryOperatorExpression (BinaryOperationKind.IntegerLessThan) (OperationKind.BinaryOperatorExpression, Type: System.Boolean) (Syntax: 'j < 2')
      Left: ILocalReferenceExpression: j (OperationKind.LocalReferenceExpression, Type: System.Int32) (Syntax: 'j')
      Right: ILiteralExpression (Text: 2) (OperationKind.LiteralExpression, Type: System.Int32, Constant: 2) (Syntax: '2')
  Before:
      IExpressionStatement (OperationKind.ExpressionStatement) (Syntax: 'i = i + 1')
        Expression: ISimpleAssignmentExpression (OperationKind.SimpleAssignmentExpression, Type: System.Int32) (Syntax: 'i = i + 1')
            Left: ILocalReferenceExpression: i (OperationKind.LocalReferenceExpression, Type: System.Int32) (Syntax: 'i')
            Right: IBinaryOperatorExpression (BinaryOperationKind.IntegerAdd) (OperationKind.BinaryOperatorExpression, Type: System.Int32) (Syntax: 'i + 1')
                Left: ILocalReferenceExpression: i (OperationKind.LocalReferenceExpression, Type: System.Int32) (Syntax: 'i')
                Right: ILiteralExpression (Text: 1) (OperationKind.LiteralExpression, Type: System.Int32, Constant: 1) (Syntax: '1')
      IExpressionStatement (OperationKind.ExpressionStatement) (Syntax: 'i = i + 1')
        Expression: ISimpleAssignmentExpression (OperationKind.SimpleAssignmentExpression, Type: System.Int32) (Syntax: 'i = i + 1')
            Left: ILocalReferenceExpression: i (OperationKind.LocalReferenceExpression, Type: System.Int32) (Syntax: 'i')
            Right: IBinaryOperatorExpression (BinaryOperationKind.IntegerAdd) (OperationKind.BinaryOperatorExpression, Type: System.Int32) (Syntax: 'i + 1')
                Left: ILocalReferenceExpression: i (OperationKind.LocalReferenceExpression, Type: System.Int32) (Syntax: 'i')
                Right: ILiteralExpression (Text: 1) (OperationKind.LiteralExpression, Type: System.Int32, Constant: 1) (Syntax: '1')
  AtLoopBottom:
      IExpressionStatement (OperationKind.ExpressionStatement) (Syntax: 'i = i + 2')
        Expression: ISimpleAssignmentExpression (OperationKind.SimpleAssignmentExpression, Type: System.Int32) (Syntax: 'i = i + 2')
            Left: ILocalReferenceExpression: i (OperationKind.LocalReferenceExpression, Type: System.Int32) (Syntax: 'i')
            Right: IBinaryOperatorExpression (BinaryOperationKind.IntegerAdd) (OperationKind.BinaryOperatorExpression, Type: System.Int32) (Syntax: 'i + 2')
                Left: ILocalReferenceExpression: i (OperationKind.LocalReferenceExpression, Type: System.Int32) (Syntax: 'i')
                Right: ILiteralExpression (Text: 2) (OperationKind.LiteralExpression, Type: System.Int32, Constant: 2) (Syntax: '2')
      IExpressionStatement (OperationKind.ExpressionStatement) (Syntax: 'j = j + 1')
        Expression: ISimpleAssignmentExpression (OperationKind.SimpleAssignmentExpression, Type: System.Int32) (Syntax: 'j = j + 1')
            Left: ILocalReferenceExpression: j (OperationKind.LocalReferenceExpression, Type: System.Int32) (Syntax: 'j')
            Right: IBinaryOperatorExpression (BinaryOperationKind.IntegerAdd) (OperationKind.BinaryOperatorExpression, Type: System.Int32) (Syntax: 'j + 1')
                Left: ILocalReferenceExpression: j (OperationKind.LocalReferenceExpression, Type: System.Int32) (Syntax: 'j')
                Right: ILiteralExpression (Text: 1) (OperationKind.LiteralExpression, Type: System.Int32, Constant: 1) (Syntax: '1')
  Body: IBlockStatement (0 statements) (OperationKind.BlockStatement) (Syntax: '{ ... }')
";
            VerifyOperationTreeForTest<ForStatementSyntax>(source, expectedOperationTree);
        }

        [CompilerTrait(CompilerFeature.IOperation)]
        [Fact, WorkItem(17602, "https://github.com/dotnet/roslyn/issues/17602")]
        public void IForLoopStatement_InitializerMissing()
        {
            string source = @"
class C
{
    static void Main(string[] args)
    {
        int i = 1;
        /*<bind>*/for (; i < 10; i = i + 1)
        {
        }/*</bind>*/
    }
}

";
            string expectedOperationTree = @"
IForLoopStatement (LoopKind.For) (OperationKind.LoopStatement) (Syntax: 'for (; i <  ... }')
  Condition: IBinaryOperatorExpression (BinaryOperationKind.IntegerLessThan) (OperationKind.BinaryOperatorExpression, Type: System.Boolean) (Syntax: 'i < 10')
      Left: ILocalReferenceExpression: i (OperationKind.LocalReferenceExpression, Type: System.Int32) (Syntax: 'i')
      Right: ILiteralExpression (Text: 10) (OperationKind.LiteralExpression, Type: System.Int32, Constant: 10) (Syntax: '10')
  Before(0)
  AtLoopBottom:
      IExpressionStatement (OperationKind.ExpressionStatement) (Syntax: 'i = i + 1')
        Expression: ISimpleAssignmentExpression (OperationKind.SimpleAssignmentExpression, Type: System.Int32) (Syntax: 'i = i + 1')
            Left: ILocalReferenceExpression: i (OperationKind.LocalReferenceExpression, Type: System.Int32) (Syntax: 'i')
            Right: IBinaryOperatorExpression (BinaryOperationKind.IntegerAdd) (OperationKind.BinaryOperatorExpression, Type: System.Int32) (Syntax: 'i + 1')
                Left: ILocalReferenceExpression: i (OperationKind.LocalReferenceExpression, Type: System.Int32) (Syntax: 'i')
                Right: ILiteralExpression (Text: 1) (OperationKind.LiteralExpression, Type: System.Int32, Constant: 1) (Syntax: '1')
  Body: IBlockStatement (0 statements) (OperationKind.BlockStatement) (Syntax: '{ ... }')
";
            VerifyOperationTreeForTest<ForStatementSyntax>(source, expectedOperationTree);
        }

        [CompilerTrait(CompilerFeature.IOperation)]
        [Fact, WorkItem(17602, "https://github.com/dotnet/roslyn/issues/17602")]
        public void IForLoopStatement_DecreasingIterator()
        {
            string source = @"
class C
{
    static void Main(string[] args)
    {
        /*<bind>*/for (int k = 200; k > 100; k = k - 1)
        {
        }/*</bind>*/
    }
}

";
            string expectedOperationTree = @"
IForLoopStatement (LoopKind.For) (OperationKind.LoopStatement) (Syntax: 'for (int k  ... }')
  Condition: IBinaryOperatorExpression (BinaryOperationKind.IntegerGreaterThan) (OperationKind.BinaryOperatorExpression, Type: System.Boolean) (Syntax: 'k > 100')
      Left: ILocalReferenceExpression: k (OperationKind.LocalReferenceExpression, Type: System.Int32) (Syntax: 'k')
      Right: ILiteralExpression (Text: 100) (OperationKind.LiteralExpression, Type: System.Int32, Constant: 100) (Syntax: '100')
  Locals: Local_1: System.Int32 k
  Before:
      IVariableDeclarationStatement (1 declarations) (OperationKind.VariableDeclarationStatement) (Syntax: 'k = 200')
        IVariableDeclaration (1 variables) (OperationKind.VariableDeclaration) (Syntax: 'k = 200')
          Variables: Local_1: System.Int32 k
          Initializer: ILiteralExpression (Text: 200) (OperationKind.LiteralExpression, Type: System.Int32, Constant: 200) (Syntax: '200')
  AtLoopBottom:
      IExpressionStatement (OperationKind.ExpressionStatement) (Syntax: 'k = k - 1')
        Expression: ISimpleAssignmentExpression (OperationKind.SimpleAssignmentExpression, Type: System.Int32) (Syntax: 'k = k - 1')
            Left: ILocalReferenceExpression: k (OperationKind.LocalReferenceExpression, Type: System.Int32) (Syntax: 'k')
            Right: IBinaryOperatorExpression (BinaryOperationKind.IntegerSubtract) (OperationKind.BinaryOperatorExpression, Type: System.Int32) (Syntax: 'k - 1')
                Left: ILocalReferenceExpression: k (OperationKind.LocalReferenceExpression, Type: System.Int32) (Syntax: 'k')
                Right: ILiteralExpression (Text: 1) (OperationKind.LiteralExpression, Type: System.Int32, Constant: 1) (Syntax: '1')
  Body: IBlockStatement (0 statements) (OperationKind.BlockStatement) (Syntax: '{ ... }')
";
            VerifyOperationTreeForTest<ForStatementSyntax>(source, expectedOperationTree);
        }

        [CompilerTrait(CompilerFeature.IOperation)]
        [Fact, WorkItem(17602, "https://github.com/dotnet/roslyn/issues/17602")]
        public void IForLoopStatement_MethodCall()
        {
            string source = @"
class C
{
    static void Main(string[] args)
    {
        /*<bind>*/for (Initializer(); Conditional(); Iterator())
        {
        }/*</bind>*/
    }
    public static int Initializer() { return 1; }
    public static bool Conditional()
    { return true; }
    public static int Iterator() { return 1; }
}

";
            string expectedOperationTree = @"
IForLoopStatement (LoopKind.For) (OperationKind.LoopStatement) (Syntax: 'for (Initia ... }')
  Condition: IInvocationExpression (System.Boolean C.Conditional()) (OperationKind.InvocationExpression, Type: System.Boolean) (Syntax: 'Conditional()')
      Instance Receiver: null
      Arguments(0)
  Before:
      IExpressionStatement (OperationKind.ExpressionStatement) (Syntax: 'Initializer()')
        Expression: IInvocationExpression (System.Int32 C.Initializer()) (OperationKind.InvocationExpression, Type: System.Int32) (Syntax: 'Initializer()')
            Instance Receiver: null
            Arguments(0)
  AtLoopBottom:
      IExpressionStatement (OperationKind.ExpressionStatement) (Syntax: 'Iterator()')
        Expression: IInvocationExpression (System.Int32 C.Iterator()) (OperationKind.InvocationExpression, Type: System.Int32) (Syntax: 'Iterator()')
            Instance Receiver: null
            Arguments(0)
  Body: IBlockStatement (0 statements) (OperationKind.BlockStatement) (Syntax: '{ ... }')
";
            VerifyOperationTreeForTest<ForStatementSyntax>(source, expectedOperationTree);
        }

        [CompilerTrait(CompilerFeature.IOperation)]
        [Fact, WorkItem(17602, "https://github.com/dotnet/roslyn/issues/17602")]
        public void IForLoopStatement_MissingForBody()
        {
            string source = @"
class C
{
    static void Main(string[] args)
    {
        /*<bind>*/for (int i = 10; i < 100; i = i + 1) ;/*</bind>*/
    }
}
";
            string expectedOperationTree = @"
IForLoopStatement (LoopKind.For) (OperationKind.LoopStatement) (Syntax: 'for (int i  ...  = i + 1) ;')
  Condition: IBinaryOperatorExpression (BinaryOperationKind.IntegerLessThan) (OperationKind.BinaryOperatorExpression, Type: System.Boolean) (Syntax: 'i < 100')
      Left: ILocalReferenceExpression: i (OperationKind.LocalReferenceExpression, Type: System.Int32) (Syntax: 'i')
      Right: ILiteralExpression (Text: 100) (OperationKind.LiteralExpression, Type: System.Int32, Constant: 100) (Syntax: '100')
  Locals: Local_1: System.Int32 i
  Before:
      IVariableDeclarationStatement (1 declarations) (OperationKind.VariableDeclarationStatement) (Syntax: 'i = 10')
        IVariableDeclaration (1 variables) (OperationKind.VariableDeclaration) (Syntax: 'i = 10')
          Variables: Local_1: System.Int32 i
          Initializer: ILiteralExpression (Text: 10) (OperationKind.LiteralExpression, Type: System.Int32, Constant: 10) (Syntax: '10')
  AtLoopBottom:
      IExpressionStatement (OperationKind.ExpressionStatement) (Syntax: 'i = i + 1')
        Expression: ISimpleAssignmentExpression (OperationKind.SimpleAssignmentExpression, Type: System.Int32) (Syntax: 'i = i + 1')
            Left: ILocalReferenceExpression: i (OperationKind.LocalReferenceExpression, Type: System.Int32) (Syntax: 'i')
            Right: IBinaryOperatorExpression (BinaryOperationKind.IntegerAdd) (OperationKind.BinaryOperatorExpression, Type: System.Int32) (Syntax: 'i + 1')
                Left: ILocalReferenceExpression: i (OperationKind.LocalReferenceExpression, Type: System.Int32) (Syntax: 'i')
                Right: ILiteralExpression (Text: 1) (OperationKind.LiteralExpression, Type: System.Int32, Constant: 1) (Syntax: '1')
  Body: IEmptyStatement (OperationKind.EmptyStatement) (Syntax: ';')
";
            VerifyOperationTreeForTest<ForStatementSyntax>(source, expectedOperationTree);
        }

        [CompilerTrait(CompilerFeature.IOperation)]
        [Fact, WorkItem(17602, "https://github.com/dotnet/roslyn/issues/17602")]
        public void IForLoopStatement_Nested()
        {
            string source = @"
class C
{
    static void Main(string[] args)
    {
        /*<bind>*/for (int i = 0; i < 100; i = i + 1)
        {
            for (int j = 0; j < 10; j = j + 1)
            {
            }
        }/*</bind>*/
    }
}
";
            string expectedOperationTree = @"
IForLoopStatement (LoopKind.For) (OperationKind.LoopStatement) (Syntax: 'for (int i  ... }')
  Condition: IBinaryOperatorExpression (BinaryOperationKind.IntegerLessThan) (OperationKind.BinaryOperatorExpression, Type: System.Boolean) (Syntax: 'i < 100')
      Left: ILocalReferenceExpression: i (OperationKind.LocalReferenceExpression, Type: System.Int32) (Syntax: 'i')
      Right: ILiteralExpression (Text: 100) (OperationKind.LiteralExpression, Type: System.Int32, Constant: 100) (Syntax: '100')
  Locals: Local_1: System.Int32 i
  Before:
      IVariableDeclarationStatement (1 declarations) (OperationKind.VariableDeclarationStatement) (Syntax: 'i = 0')
        IVariableDeclaration (1 variables) (OperationKind.VariableDeclaration) (Syntax: 'i = 0')
          Variables: Local_1: System.Int32 i
          Initializer: ILiteralExpression (Text: 0) (OperationKind.LiteralExpression, Type: System.Int32, Constant: 0) (Syntax: '0')
  AtLoopBottom:
      IExpressionStatement (OperationKind.ExpressionStatement) (Syntax: 'i = i + 1')
        Expression: ISimpleAssignmentExpression (OperationKind.SimpleAssignmentExpression, Type: System.Int32) (Syntax: 'i = i + 1')
            Left: ILocalReferenceExpression: i (OperationKind.LocalReferenceExpression, Type: System.Int32) (Syntax: 'i')
            Right: IBinaryOperatorExpression (BinaryOperationKind.IntegerAdd) (OperationKind.BinaryOperatorExpression, Type: System.Int32) (Syntax: 'i + 1')
                Left: ILocalReferenceExpression: i (OperationKind.LocalReferenceExpression, Type: System.Int32) (Syntax: 'i')
                Right: ILiteralExpression (Text: 1) (OperationKind.LiteralExpression, Type: System.Int32, Constant: 1) (Syntax: '1')
  Body: IBlockStatement (1 statements) (OperationKind.BlockStatement) (Syntax: '{ ... }')
      IForLoopStatement (LoopKind.For) (OperationKind.LoopStatement) (Syntax: 'for (int j  ... }')
        Condition: IBinaryOperatorExpression (BinaryOperationKind.IntegerLessThan) (OperationKind.BinaryOperatorExpression, Type: System.Boolean) (Syntax: 'j < 10')
            Left: ILocalReferenceExpression: j (OperationKind.LocalReferenceExpression, Type: System.Int32) (Syntax: 'j')
            Right: ILiteralExpression (Text: 10) (OperationKind.LiteralExpression, Type: System.Int32, Constant: 10) (Syntax: '10')
        Locals: Local_1: System.Int32 j
        Before:
            IVariableDeclarationStatement (1 declarations) (OperationKind.VariableDeclarationStatement) (Syntax: 'j = 0')
              IVariableDeclaration (1 variables) (OperationKind.VariableDeclaration) (Syntax: 'j = 0')
                Variables: Local_1: System.Int32 j
                Initializer: ILiteralExpression (Text: 0) (OperationKind.LiteralExpression, Type: System.Int32, Constant: 0) (Syntax: '0')
        AtLoopBottom:
            IExpressionStatement (OperationKind.ExpressionStatement) (Syntax: 'j = j + 1')
              Expression: ISimpleAssignmentExpression (OperationKind.SimpleAssignmentExpression, Type: System.Int32) (Syntax: 'j = j + 1')
                  Left: ILocalReferenceExpression: j (OperationKind.LocalReferenceExpression, Type: System.Int32) (Syntax: 'j')
                  Right: IBinaryOperatorExpression (BinaryOperationKind.IntegerAdd) (OperationKind.BinaryOperatorExpression, Type: System.Int32) (Syntax: 'j + 1')
                      Left: ILocalReferenceExpression: j (OperationKind.LocalReferenceExpression, Type: System.Int32) (Syntax: 'j')
                      Right: ILiteralExpression (Text: 1) (OperationKind.LiteralExpression, Type: System.Int32, Constant: 1) (Syntax: '1')
        Body: IBlockStatement (0 statements) (OperationKind.BlockStatement) (Syntax: '{ ... }')
";
            VerifyOperationTreeForTest<ForStatementSyntax>(source, expectedOperationTree);
        }

        [CompilerTrait(CompilerFeature.IOperation)]
        [Fact, WorkItem(17602, "https://github.com/dotnet/roslyn/issues/17602")]
        public void IForLoopStatement_ChangeOuterVariableInInnerLoop()
        {
            string source = @"
class C
{
    static void Main(string[] args)
    {
        /*<bind>*/for (int i = 0; i < 10; i = i + 1)
        {
            for (int j = 0; j < 10; j = j + 1)
            {
                i = 1;
            }
        }/*</bind>*/
    }
}

";
            string expectedOperationTree = @"
IForLoopStatement (LoopKind.For) (OperationKind.LoopStatement) (Syntax: 'for (int i  ... }')
  Condition: IBinaryOperatorExpression (BinaryOperationKind.IntegerLessThan) (OperationKind.BinaryOperatorExpression, Type: System.Boolean) (Syntax: 'i < 10')
      Left: ILocalReferenceExpression: i (OperationKind.LocalReferenceExpression, Type: System.Int32) (Syntax: 'i')
      Right: ILiteralExpression (Text: 10) (OperationKind.LiteralExpression, Type: System.Int32, Constant: 10) (Syntax: '10')
  Locals: Local_1: System.Int32 i
  Before:
      IVariableDeclarationStatement (1 declarations) (OperationKind.VariableDeclarationStatement) (Syntax: 'i = 0')
        IVariableDeclaration (1 variables) (OperationKind.VariableDeclaration) (Syntax: 'i = 0')
          Variables: Local_1: System.Int32 i
          Initializer: ILiteralExpression (Text: 0) (OperationKind.LiteralExpression, Type: System.Int32, Constant: 0) (Syntax: '0')
  AtLoopBottom:
      IExpressionStatement (OperationKind.ExpressionStatement) (Syntax: 'i = i + 1')
        Expression: ISimpleAssignmentExpression (OperationKind.SimpleAssignmentExpression, Type: System.Int32) (Syntax: 'i = i + 1')
            Left: ILocalReferenceExpression: i (OperationKind.LocalReferenceExpression, Type: System.Int32) (Syntax: 'i')
            Right: IBinaryOperatorExpression (BinaryOperationKind.IntegerAdd) (OperationKind.BinaryOperatorExpression, Type: System.Int32) (Syntax: 'i + 1')
                Left: ILocalReferenceExpression: i (OperationKind.LocalReferenceExpression, Type: System.Int32) (Syntax: 'i')
                Right: ILiteralExpression (Text: 1) (OperationKind.LiteralExpression, Type: System.Int32, Constant: 1) (Syntax: '1')
  Body: IBlockStatement (1 statements) (OperationKind.BlockStatement) (Syntax: '{ ... }')
      IForLoopStatement (LoopKind.For) (OperationKind.LoopStatement) (Syntax: 'for (int j  ... }')
        Condition: IBinaryOperatorExpression (BinaryOperationKind.IntegerLessThan) (OperationKind.BinaryOperatorExpression, Type: System.Boolean) (Syntax: 'j < 10')
            Left: ILocalReferenceExpression: j (OperationKind.LocalReferenceExpression, Type: System.Int32) (Syntax: 'j')
            Right: ILiteralExpression (Text: 10) (OperationKind.LiteralExpression, Type: System.Int32, Constant: 10) (Syntax: '10')
        Locals: Local_1: System.Int32 j
        Before:
            IVariableDeclarationStatement (1 declarations) (OperationKind.VariableDeclarationStatement) (Syntax: 'j = 0')
              IVariableDeclaration (1 variables) (OperationKind.VariableDeclaration) (Syntax: 'j = 0')
                Variables: Local_1: System.Int32 j
                Initializer: ILiteralExpression (Text: 0) (OperationKind.LiteralExpression, Type: System.Int32, Constant: 0) (Syntax: '0')
        AtLoopBottom:
            IExpressionStatement (OperationKind.ExpressionStatement) (Syntax: 'j = j + 1')
              Expression: ISimpleAssignmentExpression (OperationKind.SimpleAssignmentExpression, Type: System.Int32) (Syntax: 'j = j + 1')
                  Left: ILocalReferenceExpression: j (OperationKind.LocalReferenceExpression, Type: System.Int32) (Syntax: 'j')
                  Right: IBinaryOperatorExpression (BinaryOperationKind.IntegerAdd) (OperationKind.BinaryOperatorExpression, Type: System.Int32) (Syntax: 'j + 1')
                      Left: ILocalReferenceExpression: j (OperationKind.LocalReferenceExpression, Type: System.Int32) (Syntax: 'j')
                      Right: ILiteralExpression (Text: 1) (OperationKind.LiteralExpression, Type: System.Int32, Constant: 1) (Syntax: '1')
        Body: IBlockStatement (1 statements) (OperationKind.BlockStatement) (Syntax: '{ ... }')
            IExpressionStatement (OperationKind.ExpressionStatement) (Syntax: 'i = 1;')
              Expression: ISimpleAssignmentExpression (OperationKind.SimpleAssignmentExpression, Type: System.Int32) (Syntax: 'i = 1')
                  Left: ILocalReferenceExpression: i (OperationKind.LocalReferenceExpression, Type: System.Int32) (Syntax: 'i')
                  Right: ILiteralExpression (Text: 1) (OperationKind.LiteralExpression, Type: System.Int32, Constant: 1) (Syntax: '1')
";
            VerifyOperationTreeForTest<ForStatementSyntax>(source, expectedOperationTree);
        }

        [CompilerTrait(CompilerFeature.IOperation)]
        [Fact, WorkItem(17602, "https://github.com/dotnet/roslyn/issues/17602")]
        public void IForLoopStatement_InnerLoopRefOuterIteration()
        {
            string source = @"
class C
{
    static void Main(string[] args)
    {
        /*<bind>*/for (int i = 0; i < 5; i = i + 1)
        {
            for (int j = i + 1; i < j; j = j - 1)
            {
            }
        }/*</bind>*/
    }
}

";
            string expectedOperationTree = @"
IForLoopStatement (LoopKind.For) (OperationKind.LoopStatement) (Syntax: 'for (int i  ... }')
  Condition: IBinaryOperatorExpression (BinaryOperationKind.IntegerLessThan) (OperationKind.BinaryOperatorExpression, Type: System.Boolean) (Syntax: 'i < 5')
      Left: ILocalReferenceExpression: i (OperationKind.LocalReferenceExpression, Type: System.Int32) (Syntax: 'i')
      Right: ILiteralExpression (Text: 5) (OperationKind.LiteralExpression, Type: System.Int32, Constant: 5) (Syntax: '5')
  Locals: Local_1: System.Int32 i
  Before:
      IVariableDeclarationStatement (1 declarations) (OperationKind.VariableDeclarationStatement) (Syntax: 'i = 0')
        IVariableDeclaration (1 variables) (OperationKind.VariableDeclaration) (Syntax: 'i = 0')
          Variables: Local_1: System.Int32 i
          Initializer: ILiteralExpression (Text: 0) (OperationKind.LiteralExpression, Type: System.Int32, Constant: 0) (Syntax: '0')
  AtLoopBottom:
      IExpressionStatement (OperationKind.ExpressionStatement) (Syntax: 'i = i + 1')
        Expression: ISimpleAssignmentExpression (OperationKind.SimpleAssignmentExpression, Type: System.Int32) (Syntax: 'i = i + 1')
            Left: ILocalReferenceExpression: i (OperationKind.LocalReferenceExpression, Type: System.Int32) (Syntax: 'i')
            Right: IBinaryOperatorExpression (BinaryOperationKind.IntegerAdd) (OperationKind.BinaryOperatorExpression, Type: System.Int32) (Syntax: 'i + 1')
                Left: ILocalReferenceExpression: i (OperationKind.LocalReferenceExpression, Type: System.Int32) (Syntax: 'i')
                Right: ILiteralExpression (Text: 1) (OperationKind.LiteralExpression, Type: System.Int32, Constant: 1) (Syntax: '1')
  Body: IBlockStatement (1 statements) (OperationKind.BlockStatement) (Syntax: '{ ... }')
      IForLoopStatement (LoopKind.For) (OperationKind.LoopStatement) (Syntax: 'for (int j  ... }')
        Condition: IBinaryOperatorExpression (BinaryOperationKind.IntegerLessThan) (OperationKind.BinaryOperatorExpression, Type: System.Boolean) (Syntax: 'i < j')
            Left: ILocalReferenceExpression: i (OperationKind.LocalReferenceExpression, Type: System.Int32) (Syntax: 'i')
            Right: ILocalReferenceExpression: j (OperationKind.LocalReferenceExpression, Type: System.Int32) (Syntax: 'j')
        Locals: Local_1: System.Int32 j
        Before:
            IVariableDeclarationStatement (1 declarations) (OperationKind.VariableDeclarationStatement) (Syntax: 'j = i + 1')
              IVariableDeclaration (1 variables) (OperationKind.VariableDeclaration) (Syntax: 'j = i + 1')
                Variables: Local_1: System.Int32 j
                Initializer: IBinaryOperatorExpression (BinaryOperationKind.IntegerAdd) (OperationKind.BinaryOperatorExpression, Type: System.Int32) (Syntax: 'i + 1')
                    Left: ILocalReferenceExpression: i (OperationKind.LocalReferenceExpression, Type: System.Int32) (Syntax: 'i')
                    Right: ILiteralExpression (Text: 1) (OperationKind.LiteralExpression, Type: System.Int32, Constant: 1) (Syntax: '1')
        AtLoopBottom:
            IExpressionStatement (OperationKind.ExpressionStatement) (Syntax: 'j = j - 1')
              Expression: ISimpleAssignmentExpression (OperationKind.SimpleAssignmentExpression, Type: System.Int32) (Syntax: 'j = j - 1')
                  Left: ILocalReferenceExpression: j (OperationKind.LocalReferenceExpression, Type: System.Int32) (Syntax: 'j')
                  Right: IBinaryOperatorExpression (BinaryOperationKind.IntegerSubtract) (OperationKind.BinaryOperatorExpression, Type: System.Int32) (Syntax: 'j - 1')
                      Left: ILocalReferenceExpression: j (OperationKind.LocalReferenceExpression, Type: System.Int32) (Syntax: 'j')
                      Right: ILiteralExpression (Text: 1) (OperationKind.LiteralExpression, Type: System.Int32, Constant: 1) (Syntax: '1')
        Body: IBlockStatement (0 statements) (OperationKind.BlockStatement) (Syntax: '{ ... }')
";
            VerifyOperationTreeForTest<ForStatementSyntax>(source, expectedOperationTree);
        }

        [CompilerTrait(CompilerFeature.IOperation)]
        [Fact, WorkItem(17602, "https://github.com/dotnet/roslyn/issues/17602")]
        public void IForLoopStatement_BreakFromNestedLoop()
        {
            string source = @"
class C
{
    static void Main(string[] args)
    {
        /*<bind>*/for (int i = 0; i < 5; i = i + 1)
        {
            for (int j = 0; j < 10; j = j + 1)
            {
                if (j == 5)
                    break;
            }
        }/*</bind>*/
    }
}

";
            string expectedOperationTree = @"
IForLoopStatement (LoopKind.For) (OperationKind.LoopStatement) (Syntax: 'for (int i  ... }')
  Condition: IBinaryOperatorExpression (BinaryOperationKind.IntegerLessThan) (OperationKind.BinaryOperatorExpression, Type: System.Boolean) (Syntax: 'i < 5')
      Left: ILocalReferenceExpression: i (OperationKind.LocalReferenceExpression, Type: System.Int32) (Syntax: 'i')
      Right: ILiteralExpression (Text: 5) (OperationKind.LiteralExpression, Type: System.Int32, Constant: 5) (Syntax: '5')
  Locals: Local_1: System.Int32 i
  Before:
      IVariableDeclarationStatement (1 declarations) (OperationKind.VariableDeclarationStatement) (Syntax: 'i = 0')
        IVariableDeclaration (1 variables) (OperationKind.VariableDeclaration) (Syntax: 'i = 0')
          Variables: Local_1: System.Int32 i
          Initializer: ILiteralExpression (Text: 0) (OperationKind.LiteralExpression, Type: System.Int32, Constant: 0) (Syntax: '0')
  AtLoopBottom:
      IExpressionStatement (OperationKind.ExpressionStatement) (Syntax: 'i = i + 1')
        Expression: ISimpleAssignmentExpression (OperationKind.SimpleAssignmentExpression, Type: System.Int32) (Syntax: 'i = i + 1')
            Left: ILocalReferenceExpression: i (OperationKind.LocalReferenceExpression, Type: System.Int32) (Syntax: 'i')
            Right: IBinaryOperatorExpression (BinaryOperationKind.IntegerAdd) (OperationKind.BinaryOperatorExpression, Type: System.Int32) (Syntax: 'i + 1')
                Left: ILocalReferenceExpression: i (OperationKind.LocalReferenceExpression, Type: System.Int32) (Syntax: 'i')
                Right: ILiteralExpression (Text: 1) (OperationKind.LiteralExpression, Type: System.Int32, Constant: 1) (Syntax: '1')
  Body: IBlockStatement (1 statements) (OperationKind.BlockStatement) (Syntax: '{ ... }')
      IForLoopStatement (LoopKind.For) (OperationKind.LoopStatement) (Syntax: 'for (int j  ... }')
        Condition: IBinaryOperatorExpression (BinaryOperationKind.IntegerLessThan) (OperationKind.BinaryOperatorExpression, Type: System.Boolean) (Syntax: 'j < 10')
            Left: ILocalReferenceExpression: j (OperationKind.LocalReferenceExpression, Type: System.Int32) (Syntax: 'j')
            Right: ILiteralExpression (Text: 10) (OperationKind.LiteralExpression, Type: System.Int32, Constant: 10) (Syntax: '10')
        Locals: Local_1: System.Int32 j
        Before:
            IVariableDeclarationStatement (1 declarations) (OperationKind.VariableDeclarationStatement) (Syntax: 'j = 0')
              IVariableDeclaration (1 variables) (OperationKind.VariableDeclaration) (Syntax: 'j = 0')
                Variables: Local_1: System.Int32 j
                Initializer: ILiteralExpression (Text: 0) (OperationKind.LiteralExpression, Type: System.Int32, Constant: 0) (Syntax: '0')
        AtLoopBottom:
            IExpressionStatement (OperationKind.ExpressionStatement) (Syntax: 'j = j + 1')
              Expression: ISimpleAssignmentExpression (OperationKind.SimpleAssignmentExpression, Type: System.Int32) (Syntax: 'j = j + 1')
                  Left: ILocalReferenceExpression: j (OperationKind.LocalReferenceExpression, Type: System.Int32) (Syntax: 'j')
                  Right: IBinaryOperatorExpression (BinaryOperationKind.IntegerAdd) (OperationKind.BinaryOperatorExpression, Type: System.Int32) (Syntax: 'j + 1')
                      Left: ILocalReferenceExpression: j (OperationKind.LocalReferenceExpression, Type: System.Int32) (Syntax: 'j')
                      Right: ILiteralExpression (Text: 1) (OperationKind.LiteralExpression, Type: System.Int32, Constant: 1) (Syntax: '1')
        Body: IBlockStatement (1 statements) (OperationKind.BlockStatement) (Syntax: '{ ... }')
            IIfStatement (OperationKind.IfStatement) (Syntax: 'if (j == 5) ... break;')
              Condition: IBinaryOperatorExpression (BinaryOperationKind.IntegerEquals) (OperationKind.BinaryOperatorExpression, Type: System.Boolean) (Syntax: 'j == 5')
                  Left: ILocalReferenceExpression: j (OperationKind.LocalReferenceExpression, Type: System.Int32) (Syntax: 'j')
                  Right: ILiteralExpression (Text: 5) (OperationKind.LiteralExpression, Type: System.Int32, Constant: 5) (Syntax: '5')
              IfTrue: IBranchStatement (BranchKind.Break) (OperationKind.BranchStatement) (Syntax: 'break;')
              IfFalse: null
";
            VerifyOperationTreeForTest<ForStatementSyntax>(source, expectedOperationTree);
        }

        [CompilerTrait(CompilerFeature.IOperation)]
        [Fact, WorkItem(17602, "https://github.com/dotnet/roslyn/issues/17602")]
        public void IForLoopStatement_ContinueForNestedLoop()
        {
            string source = @"
class C
{
    static void Main(string[] args)
    {
        /*<bind>*/for (int i = 0; i < 5; i = i + 1)
        {
            for (int j = 1; j < 10; j = j + 1)
            {
                if ((j % 2) != 0)
                    continue;
                i = i + 1;
                System.Console.Write(i);
            }
        }/*</bind>*/
    }
}
";
            string expectedOperationTree = @"
IForLoopStatement (LoopKind.For) (OperationKind.LoopStatement) (Syntax: 'for (int i  ... }')
  Condition: IBinaryOperatorExpression (BinaryOperationKind.IntegerLessThan) (OperationKind.BinaryOperatorExpression, Type: System.Boolean) (Syntax: 'i < 5')
      Left: ILocalReferenceExpression: i (OperationKind.LocalReferenceExpression, Type: System.Int32) (Syntax: 'i')
      Right: ILiteralExpression (Text: 5) (OperationKind.LiteralExpression, Type: System.Int32, Constant: 5) (Syntax: '5')
  Locals: Local_1: System.Int32 i
  Before:
      IVariableDeclarationStatement (1 declarations) (OperationKind.VariableDeclarationStatement) (Syntax: 'i = 0')
        IVariableDeclaration (1 variables) (OperationKind.VariableDeclaration) (Syntax: 'i = 0')
          Variables: Local_1: System.Int32 i
          Initializer: ILiteralExpression (Text: 0) (OperationKind.LiteralExpression, Type: System.Int32, Constant: 0) (Syntax: '0')
  AtLoopBottom:
      IExpressionStatement (OperationKind.ExpressionStatement) (Syntax: 'i = i + 1')
        Expression: ISimpleAssignmentExpression (OperationKind.SimpleAssignmentExpression, Type: System.Int32) (Syntax: 'i = i + 1')
            Left: ILocalReferenceExpression: i (OperationKind.LocalReferenceExpression, Type: System.Int32) (Syntax: 'i')
            Right: IBinaryOperatorExpression (BinaryOperationKind.IntegerAdd) (OperationKind.BinaryOperatorExpression, Type: System.Int32) (Syntax: 'i + 1')
                Left: ILocalReferenceExpression: i (OperationKind.LocalReferenceExpression, Type: System.Int32) (Syntax: 'i')
                Right: ILiteralExpression (Text: 1) (OperationKind.LiteralExpression, Type: System.Int32, Constant: 1) (Syntax: '1')
  Body: IBlockStatement (1 statements) (OperationKind.BlockStatement) (Syntax: '{ ... }')
      IForLoopStatement (LoopKind.For) (OperationKind.LoopStatement) (Syntax: 'for (int j  ... }')
        Condition: IBinaryOperatorExpression (BinaryOperationKind.IntegerLessThan) (OperationKind.BinaryOperatorExpression, Type: System.Boolean) (Syntax: 'j < 10')
            Left: ILocalReferenceExpression: j (OperationKind.LocalReferenceExpression, Type: System.Int32) (Syntax: 'j')
            Right: ILiteralExpression (Text: 10) (OperationKind.LiteralExpression, Type: System.Int32, Constant: 10) (Syntax: '10')
        Locals: Local_1: System.Int32 j
        Before:
            IVariableDeclarationStatement (1 declarations) (OperationKind.VariableDeclarationStatement) (Syntax: 'j = 1')
              IVariableDeclaration (1 variables) (OperationKind.VariableDeclaration) (Syntax: 'j = 1')
                Variables: Local_1: System.Int32 j
                Initializer: ILiteralExpression (Text: 1) (OperationKind.LiteralExpression, Type: System.Int32, Constant: 1) (Syntax: '1')
        AtLoopBottom:
            IExpressionStatement (OperationKind.ExpressionStatement) (Syntax: 'j = j + 1')
              Expression: ISimpleAssignmentExpression (OperationKind.SimpleAssignmentExpression, Type: System.Int32) (Syntax: 'j = j + 1')
                  Left: ILocalReferenceExpression: j (OperationKind.LocalReferenceExpression, Type: System.Int32) (Syntax: 'j')
                  Right: IBinaryOperatorExpression (BinaryOperationKind.IntegerAdd) (OperationKind.BinaryOperatorExpression, Type: System.Int32) (Syntax: 'j + 1')
                      Left: ILocalReferenceExpression: j (OperationKind.LocalReferenceExpression, Type: System.Int32) (Syntax: 'j')
                      Right: ILiteralExpression (Text: 1) (OperationKind.LiteralExpression, Type: System.Int32, Constant: 1) (Syntax: '1')
        Body: IBlockStatement (3 statements) (OperationKind.BlockStatement) (Syntax: '{ ... }')
            IIfStatement (OperationKind.IfStatement) (Syntax: 'if ((j % 2) ... continue;')
              Condition: IBinaryOperatorExpression (BinaryOperationKind.IntegerNotEquals) (OperationKind.BinaryOperatorExpression, Type: System.Boolean) (Syntax: '(j % 2) != 0')
                  Left: IBinaryOperatorExpression (BinaryOperationKind.IntegerRemainder) (OperationKind.BinaryOperatorExpression, Type: System.Int32) (Syntax: 'j % 2')
                      Left: ILocalReferenceExpression: j (OperationKind.LocalReferenceExpression, Type: System.Int32) (Syntax: 'j')
                      Right: ILiteralExpression (Text: 2) (OperationKind.LiteralExpression, Type: System.Int32, Constant: 2) (Syntax: '2')
                  Right: ILiteralExpression (Text: 0) (OperationKind.LiteralExpression, Type: System.Int32, Constant: 0) (Syntax: '0')
              IfTrue: IBranchStatement (BranchKind.Continue) (OperationKind.BranchStatement) (Syntax: 'continue;')
              IfFalse: null
            IExpressionStatement (OperationKind.ExpressionStatement) (Syntax: 'i = i + 1;')
              Expression: ISimpleAssignmentExpression (OperationKind.SimpleAssignmentExpression, Type: System.Int32) (Syntax: 'i = i + 1')
                  Left: ILocalReferenceExpression: i (OperationKind.LocalReferenceExpression, Type: System.Int32) (Syntax: 'i')
                  Right: IBinaryOperatorExpression (BinaryOperationKind.IntegerAdd) (OperationKind.BinaryOperatorExpression, Type: System.Int32) (Syntax: 'i + 1')
                      Left: ILocalReferenceExpression: i (OperationKind.LocalReferenceExpression, Type: System.Int32) (Syntax: 'i')
                      Right: ILiteralExpression (Text: 1) (OperationKind.LiteralExpression, Type: System.Int32, Constant: 1) (Syntax: '1')
            IExpressionStatement (OperationKind.ExpressionStatement) (Syntax: 'System.Console.Write(i);')
              Expression: IInvocationExpression (void System.Console.Write(System.Int32 value)) (OperationKind.InvocationExpression, Type: System.Void) (Syntax: 'System.Console.Write(i)')
                  Instance Receiver: null
                  Arguments(1):
                      IArgument (ArgumentKind.Explicit, Matching Parameter: value) (OperationKind.Argument) (Syntax: 'i')
                        ILocalReferenceExpression: i (OperationKind.LocalReferenceExpression, Type: System.Int32) (Syntax: 'i')
                        InConversion: null
                        OutConversion: null
";
            VerifyOperationTreeForTest<ForStatementSyntax>(source, expectedOperationTree);
        }

        [CompilerTrait(CompilerFeature.IOperation)]
        [Fact, WorkItem(17602, "https://github.com/dotnet/roslyn/issues/17602")]
        public void IForLoopStatement_GotoForNestedLoop_1()
        {
            string source = @"
class C
{
    static void Main(string[] args)
    {
        /*<bind>*/for (int i = 0; i < 5; i = i + 1)
        {
            for (int j = 0; j < 10; j = j + 1)
            {
                goto stop;
            stop:
                j = j + 1;
            }
        }/*</bind>*/
    }
}

";
            string expectedOperationTree = @"
IForLoopStatement (LoopKind.For) (OperationKind.LoopStatement) (Syntax: 'for (int i  ... }')
  Condition: IBinaryOperatorExpression (BinaryOperationKind.IntegerLessThan) (OperationKind.BinaryOperatorExpression, Type: System.Boolean) (Syntax: 'i < 5')
      Left: ILocalReferenceExpression: i (OperationKind.LocalReferenceExpression, Type: System.Int32) (Syntax: 'i')
      Right: ILiteralExpression (Text: 5) (OperationKind.LiteralExpression, Type: System.Int32, Constant: 5) (Syntax: '5')
  Locals: Local_1: System.Int32 i
  Before:
      IVariableDeclarationStatement (1 declarations) (OperationKind.VariableDeclarationStatement) (Syntax: 'i = 0')
        IVariableDeclaration (1 variables) (OperationKind.VariableDeclaration) (Syntax: 'i = 0')
          Variables: Local_1: System.Int32 i
          Initializer: ILiteralExpression (Text: 0) (OperationKind.LiteralExpression, Type: System.Int32, Constant: 0) (Syntax: '0')
  AtLoopBottom:
      IExpressionStatement (OperationKind.ExpressionStatement) (Syntax: 'i = i + 1')
        Expression: ISimpleAssignmentExpression (OperationKind.SimpleAssignmentExpression, Type: System.Int32) (Syntax: 'i = i + 1')
            Left: ILocalReferenceExpression: i (OperationKind.LocalReferenceExpression, Type: System.Int32) (Syntax: 'i')
            Right: IBinaryOperatorExpression (BinaryOperationKind.IntegerAdd) (OperationKind.BinaryOperatorExpression, Type: System.Int32) (Syntax: 'i + 1')
                Left: ILocalReferenceExpression: i (OperationKind.LocalReferenceExpression, Type: System.Int32) (Syntax: 'i')
                Right: ILiteralExpression (Text: 1) (OperationKind.LiteralExpression, Type: System.Int32, Constant: 1) (Syntax: '1')
  Body: IBlockStatement (1 statements) (OperationKind.BlockStatement) (Syntax: '{ ... }')
      IForLoopStatement (LoopKind.For) (OperationKind.LoopStatement) (Syntax: 'for (int j  ... }')
        Condition: IBinaryOperatorExpression (BinaryOperationKind.IntegerLessThan) (OperationKind.BinaryOperatorExpression, Type: System.Boolean) (Syntax: 'j < 10')
            Left: ILocalReferenceExpression: j (OperationKind.LocalReferenceExpression, Type: System.Int32) (Syntax: 'j')
            Right: ILiteralExpression (Text: 10) (OperationKind.LiteralExpression, Type: System.Int32, Constant: 10) (Syntax: '10')
        Locals: Local_1: System.Int32 j
        Before:
            IVariableDeclarationStatement (1 declarations) (OperationKind.VariableDeclarationStatement) (Syntax: 'j = 0')
              IVariableDeclaration (1 variables) (OperationKind.VariableDeclaration) (Syntax: 'j = 0')
                Variables: Local_1: System.Int32 j
                Initializer: ILiteralExpression (Text: 0) (OperationKind.LiteralExpression, Type: System.Int32, Constant: 0) (Syntax: '0')
        AtLoopBottom:
            IExpressionStatement (OperationKind.ExpressionStatement) (Syntax: 'j = j + 1')
              Expression: ISimpleAssignmentExpression (OperationKind.SimpleAssignmentExpression, Type: System.Int32) (Syntax: 'j = j + 1')
                  Left: ILocalReferenceExpression: j (OperationKind.LocalReferenceExpression, Type: System.Int32) (Syntax: 'j')
                  Right: IBinaryOperatorExpression (BinaryOperationKind.IntegerAdd) (OperationKind.BinaryOperatorExpression, Type: System.Int32) (Syntax: 'j + 1')
                      Left: ILocalReferenceExpression: j (OperationKind.LocalReferenceExpression, Type: System.Int32) (Syntax: 'j')
                      Right: ILiteralExpression (Text: 1) (OperationKind.LiteralExpression, Type: System.Int32, Constant: 1) (Syntax: '1')
        Body: IBlockStatement (2 statements) (OperationKind.BlockStatement) (Syntax: '{ ... }')
            IBranchStatement (BranchKind.GoTo, Label: stop) (OperationKind.BranchStatement) (Syntax: 'goto stop;')
            ILabelStatement (Label: stop) (OperationKind.LabelStatement) (Syntax: 'stop: ... j = j + 1;')
              LabeledStatement: IExpressionStatement (OperationKind.ExpressionStatement) (Syntax: 'j = j + 1;')
                  Expression: ISimpleAssignmentExpression (OperationKind.SimpleAssignmentExpression, Type: System.Int32) (Syntax: 'j = j + 1')
                      Left: ILocalReferenceExpression: j (OperationKind.LocalReferenceExpression, Type: System.Int32) (Syntax: 'j')
                      Right: IBinaryOperatorExpression (BinaryOperationKind.IntegerAdd) (OperationKind.BinaryOperatorExpression, Type: System.Int32) (Syntax: 'j + 1')
                          Left: ILocalReferenceExpression: j (OperationKind.LocalReferenceExpression, Type: System.Int32) (Syntax: 'j')
                          Right: ILiteralExpression (Text: 1) (OperationKind.LiteralExpression, Type: System.Int32, Constant: 1) (Syntax: '1')
";
            VerifyOperationTreeForTest<ForStatementSyntax>(source, expectedOperationTree);
        }

        [CompilerTrait(CompilerFeature.IOperation)]
        [Fact, WorkItem(17602, "https://github.com/dotnet/roslyn/issues/17602")]
        public void IForLoopStatement_ThrowException()
        {
            string source = @"
class C
{
    static void Main(string[] args)
    {
        /*<bind>*/for (int i = 0; i < 10; i = i + 1)
        {
            for (int j = 0; j < 10;)
            {
                throw new System.Exception();
            }
        }/*</bind>*/
    }
}

";
            string expectedOperationTree = @"
IForLoopStatement (LoopKind.For) (OperationKind.LoopStatement) (Syntax: 'for (int i  ... }')
  Condition: IBinaryOperatorExpression (BinaryOperationKind.IntegerLessThan) (OperationKind.BinaryOperatorExpression, Type: System.Boolean) (Syntax: 'i < 10')
      Left: ILocalReferenceExpression: i (OperationKind.LocalReferenceExpression, Type: System.Int32) (Syntax: 'i')
      Right: ILiteralExpression (Text: 10) (OperationKind.LiteralExpression, Type: System.Int32, Constant: 10) (Syntax: '10')
  Locals: Local_1: System.Int32 i
  Before:
      IVariableDeclarationStatement (1 declarations) (OperationKind.VariableDeclarationStatement) (Syntax: 'i = 0')
        IVariableDeclaration (1 variables) (OperationKind.VariableDeclaration) (Syntax: 'i = 0')
          Variables: Local_1: System.Int32 i
          Initializer: ILiteralExpression (Text: 0) (OperationKind.LiteralExpression, Type: System.Int32, Constant: 0) (Syntax: '0')
  AtLoopBottom:
      IExpressionStatement (OperationKind.ExpressionStatement) (Syntax: 'i = i + 1')
        Expression: ISimpleAssignmentExpression (OperationKind.SimpleAssignmentExpression, Type: System.Int32) (Syntax: 'i = i + 1')
            Left: ILocalReferenceExpression: i (OperationKind.LocalReferenceExpression, Type: System.Int32) (Syntax: 'i')
            Right: IBinaryOperatorExpression (BinaryOperationKind.IntegerAdd) (OperationKind.BinaryOperatorExpression, Type: System.Int32) (Syntax: 'i + 1')
                Left: ILocalReferenceExpression: i (OperationKind.LocalReferenceExpression, Type: System.Int32) (Syntax: 'i')
                Right: ILiteralExpression (Text: 1) (OperationKind.LiteralExpression, Type: System.Int32, Constant: 1) (Syntax: '1')
  Body: IBlockStatement (1 statements) (OperationKind.BlockStatement) (Syntax: '{ ... }')
      IForLoopStatement (LoopKind.For) (OperationKind.LoopStatement) (Syntax: 'for (int j  ... }')
        Condition: IBinaryOperatorExpression (BinaryOperationKind.IntegerLessThan) (OperationKind.BinaryOperatorExpression, Type: System.Boolean) (Syntax: 'j < 10')
            Left: ILocalReferenceExpression: j (OperationKind.LocalReferenceExpression, Type: System.Int32) (Syntax: 'j')
            Right: ILiteralExpression (Text: 10) (OperationKind.LiteralExpression, Type: System.Int32, Constant: 10) (Syntax: '10')
        Locals: Local_1: System.Int32 j
        Before:
            IVariableDeclarationStatement (1 declarations) (OperationKind.VariableDeclarationStatement) (Syntax: 'j = 0')
              IVariableDeclaration (1 variables) (OperationKind.VariableDeclaration) (Syntax: 'j = 0')
                Variables: Local_1: System.Int32 j
                Initializer: ILiteralExpression (Text: 0) (OperationKind.LiteralExpression, Type: System.Int32, Constant: 0) (Syntax: '0')
        AtLoopBottom(0)
        Body: IBlockStatement (1 statements) (OperationKind.BlockStatement) (Syntax: '{ ... }')
            IThrowStatement (OperationKind.ThrowStatement) (Syntax: 'throw new S ... xception();')
              ThrownObject: IObjectCreationExpression (Constructor: System.Exception..ctor()) (OperationKind.ObjectCreationExpression, Type: System.Exception) (Syntax: 'new System.Exception()')
                  Arguments(0)
                  Initializer: null
";
            VerifyOperationTreeForTest<ForStatementSyntax>(source, expectedOperationTree);
        }

        [CompilerTrait(CompilerFeature.IOperation)]
        [Fact, WorkItem(17602, "https://github.com/dotnet/roslyn/issues/17602")]
        public void IForLoopStatement_ReturnInFor()
        {
            string source = @"
class C
{
    static void Main(string[] args)
    {
        /*<bind>*/for (int i = 0; i < 10;)
        {
            for (int j = 0; j < 5;)
            {
                return;
            }
        }/*</bind>*/
    }
}

";
            string expectedOperationTree = @"
IForLoopStatement (LoopKind.For) (OperationKind.LoopStatement) (Syntax: 'for (int i  ... }')
  Condition: IBinaryOperatorExpression (BinaryOperationKind.IntegerLessThan) (OperationKind.BinaryOperatorExpression, Type: System.Boolean) (Syntax: 'i < 10')
      Left: ILocalReferenceExpression: i (OperationKind.LocalReferenceExpression, Type: System.Int32) (Syntax: 'i')
      Right: ILiteralExpression (Text: 10) (OperationKind.LiteralExpression, Type: System.Int32, Constant: 10) (Syntax: '10')
  Locals: Local_1: System.Int32 i
  Before:
      IVariableDeclarationStatement (1 declarations) (OperationKind.VariableDeclarationStatement) (Syntax: 'i = 0')
        IVariableDeclaration (1 variables) (OperationKind.VariableDeclaration) (Syntax: 'i = 0')
          Variables: Local_1: System.Int32 i
          Initializer: ILiteralExpression (Text: 0) (OperationKind.LiteralExpression, Type: System.Int32, Constant: 0) (Syntax: '0')
  AtLoopBottom(0)
  Body: IBlockStatement (1 statements) (OperationKind.BlockStatement) (Syntax: '{ ... }')
      IForLoopStatement (LoopKind.For) (OperationKind.LoopStatement) (Syntax: 'for (int j  ... }')
        Condition: IBinaryOperatorExpression (BinaryOperationKind.IntegerLessThan) (OperationKind.BinaryOperatorExpression, Type: System.Boolean) (Syntax: 'j < 5')
            Left: ILocalReferenceExpression: j (OperationKind.LocalReferenceExpression, Type: System.Int32) (Syntax: 'j')
            Right: ILiteralExpression (Text: 5) (OperationKind.LiteralExpression, Type: System.Int32, Constant: 5) (Syntax: '5')
        Locals: Local_1: System.Int32 j
        Before:
            IVariableDeclarationStatement (1 declarations) (OperationKind.VariableDeclarationStatement) (Syntax: 'j = 0')
              IVariableDeclaration (1 variables) (OperationKind.VariableDeclaration) (Syntax: 'j = 0')
                Variables: Local_1: System.Int32 j
                Initializer: ILiteralExpression (Text: 0) (OperationKind.LiteralExpression, Type: System.Int32, Constant: 0) (Syntax: '0')
        AtLoopBottom(0)
        Body: IBlockStatement (1 statements) (OperationKind.BlockStatement) (Syntax: '{ ... }')
            IReturnStatement (OperationKind.ReturnStatement) (Syntax: 'return;')
              ReturnedValue: null
";
            VerifyOperationTreeForTest<ForStatementSyntax>(source, expectedOperationTree);
        }

        [CompilerTrait(CompilerFeature.IOperation)]
        [Fact, WorkItem(17602, "https://github.com/dotnet/roslyn/issues/17602")]
        public void IForLoopStatement_ChangeValueOfInit()
        {
            string source = @"
class C
{
    static void Main(string[] args)
    {
        /*<bind>*/for (int i = 0, j = 1; i < 5; i = i + 1)
        {
            j = 2;
        }/*</bind>*/
    }
}

";
            string expectedOperationTree = @"
IForLoopStatement (LoopKind.For) (OperationKind.LoopStatement) (Syntax: 'for (int i  ... }')
  Condition: IBinaryOperatorExpression (BinaryOperationKind.IntegerLessThan) (OperationKind.BinaryOperatorExpression, Type: System.Boolean) (Syntax: 'i < 5')
      Left: ILocalReferenceExpression: i (OperationKind.LocalReferenceExpression, Type: System.Int32) (Syntax: 'i')
      Right: ILiteralExpression (Text: 5) (OperationKind.LiteralExpression, Type: System.Int32, Constant: 5) (Syntax: '5')
  Locals: Local_1: System.Int32 i
    Local_2: System.Int32 j
  Before:
      IVariableDeclarationStatement (2 declarations) (OperationKind.VariableDeclarationStatement) (Syntax: 'int i = 0, j = 1')
        IVariableDeclaration (1 variables) (OperationKind.VariableDeclaration) (Syntax: 'i = 0')
          Variables: Local_1: System.Int32 i
          Initializer: ILiteralExpression (Text: 0) (OperationKind.LiteralExpression, Type: System.Int32, Constant: 0) (Syntax: '0')
        IVariableDeclaration (1 variables) (OperationKind.VariableDeclaration) (Syntax: 'j = 1')
          Variables: Local_1: System.Int32 j
          Initializer: ILiteralExpression (Text: 1) (OperationKind.LiteralExpression, Type: System.Int32, Constant: 1) (Syntax: '1')
  AtLoopBottom:
      IExpressionStatement (OperationKind.ExpressionStatement) (Syntax: 'i = i + 1')
        Expression: ISimpleAssignmentExpression (OperationKind.SimpleAssignmentExpression, Type: System.Int32) (Syntax: 'i = i + 1')
            Left: ILocalReferenceExpression: i (OperationKind.LocalReferenceExpression, Type: System.Int32) (Syntax: 'i')
            Right: IBinaryOperatorExpression (BinaryOperationKind.IntegerAdd) (OperationKind.BinaryOperatorExpression, Type: System.Int32) (Syntax: 'i + 1')
                Left: ILocalReferenceExpression: i (OperationKind.LocalReferenceExpression, Type: System.Int32) (Syntax: 'i')
                Right: ILiteralExpression (Text: 1) (OperationKind.LiteralExpression, Type: System.Int32, Constant: 1) (Syntax: '1')
  Body: IBlockStatement (1 statements) (OperationKind.BlockStatement) (Syntax: '{ ... }')
      IExpressionStatement (OperationKind.ExpressionStatement) (Syntax: 'j = 2;')
        Expression: ISimpleAssignmentExpression (OperationKind.SimpleAssignmentExpression, Type: System.Int32) (Syntax: 'j = 2')
            Left: ILocalReferenceExpression: j (OperationKind.LocalReferenceExpression, Type: System.Int32) (Syntax: 'j')
            Right: ILiteralExpression (Text: 2) (OperationKind.LiteralExpression, Type: System.Int32, Constant: 2) (Syntax: '2')
";
            VerifyOperationTreeForTest<ForStatementSyntax>(source, expectedOperationTree);
        }

        [CompilerTrait(CompilerFeature.IOperation)]
        [Fact, WorkItem(17602, "https://github.com/dotnet/roslyn/issues/17602")]
        public void IForLoopStatement_ChangeValueOfCondition()
        {
            string source = @"
class C
{
    static void Main(string[] args)
    {
        int c = 0, x = 0;
        /*<bind>*/for (int i = 0; i < 50 - x; i = i + 1)
        {
            x = x + 1;
            c = c + 1;
        }/*</bind>*/
    }
}

";
            string expectedOperationTree = @"
IForLoopStatement (LoopKind.For) (OperationKind.LoopStatement) (Syntax: 'for (int i  ... }')
  Condition: IBinaryOperatorExpression (BinaryOperationKind.IntegerLessThan) (OperationKind.BinaryOperatorExpression, Type: System.Boolean) (Syntax: 'i < 50 - x')
      Left: ILocalReferenceExpression: i (OperationKind.LocalReferenceExpression, Type: System.Int32) (Syntax: 'i')
      Right: IBinaryOperatorExpression (BinaryOperationKind.IntegerSubtract) (OperationKind.BinaryOperatorExpression, Type: System.Int32) (Syntax: '50 - x')
          Left: ILiteralExpression (Text: 50) (OperationKind.LiteralExpression, Type: System.Int32, Constant: 50) (Syntax: '50')
          Right: ILocalReferenceExpression: x (OperationKind.LocalReferenceExpression, Type: System.Int32) (Syntax: 'x')
  Locals: Local_1: System.Int32 i
  Before:
      IVariableDeclarationStatement (1 declarations) (OperationKind.VariableDeclarationStatement) (Syntax: 'i = 0')
        IVariableDeclaration (1 variables) (OperationKind.VariableDeclaration) (Syntax: 'i = 0')
          Variables: Local_1: System.Int32 i
          Initializer: ILiteralExpression (Text: 0) (OperationKind.LiteralExpression, Type: System.Int32, Constant: 0) (Syntax: '0')
  AtLoopBottom:
      IExpressionStatement (OperationKind.ExpressionStatement) (Syntax: 'i = i + 1')
        Expression: ISimpleAssignmentExpression (OperationKind.SimpleAssignmentExpression, Type: System.Int32) (Syntax: 'i = i + 1')
            Left: ILocalReferenceExpression: i (OperationKind.LocalReferenceExpression, Type: System.Int32) (Syntax: 'i')
            Right: IBinaryOperatorExpression (BinaryOperationKind.IntegerAdd) (OperationKind.BinaryOperatorExpression, Type: System.Int32) (Syntax: 'i + 1')
                Left: ILocalReferenceExpression: i (OperationKind.LocalReferenceExpression, Type: System.Int32) (Syntax: 'i')
                Right: ILiteralExpression (Text: 1) (OperationKind.LiteralExpression, Type: System.Int32, Constant: 1) (Syntax: '1')
  Body: IBlockStatement (2 statements) (OperationKind.BlockStatement) (Syntax: '{ ... }')
      IExpressionStatement (OperationKind.ExpressionStatement) (Syntax: 'x = x + 1;')
        Expression: ISimpleAssignmentExpression (OperationKind.SimpleAssignmentExpression, Type: System.Int32) (Syntax: 'x = x + 1')
            Left: ILocalReferenceExpression: x (OperationKind.LocalReferenceExpression, Type: System.Int32) (Syntax: 'x')
            Right: IBinaryOperatorExpression (BinaryOperationKind.IntegerAdd) (OperationKind.BinaryOperatorExpression, Type: System.Int32) (Syntax: 'x + 1')
                Left: ILocalReferenceExpression: x (OperationKind.LocalReferenceExpression, Type: System.Int32) (Syntax: 'x')
                Right: ILiteralExpression (Text: 1) (OperationKind.LiteralExpression, Type: System.Int32, Constant: 1) (Syntax: '1')
      IExpressionStatement (OperationKind.ExpressionStatement) (Syntax: 'c = c + 1;')
        Expression: ISimpleAssignmentExpression (OperationKind.SimpleAssignmentExpression, Type: System.Int32) (Syntax: 'c = c + 1')
            Left: ILocalReferenceExpression: c (OperationKind.LocalReferenceExpression, Type: System.Int32) (Syntax: 'c')
            Right: IBinaryOperatorExpression (BinaryOperationKind.IntegerAdd) (OperationKind.BinaryOperatorExpression, Type: System.Int32) (Syntax: 'c + 1')
                Left: ILocalReferenceExpression: c (OperationKind.LocalReferenceExpression, Type: System.Int32) (Syntax: 'c')
                Right: ILiteralExpression (Text: 1) (OperationKind.LiteralExpression, Type: System.Int32, Constant: 1) (Syntax: '1')
";
            VerifyOperationTreeForTest<ForStatementSyntax>(source, expectedOperationTree);
        }

        [CompilerTrait(CompilerFeature.IOperation)]
        [Fact, WorkItem(17602, "https://github.com/dotnet/roslyn/issues/17602")]
        public void IForLoopStatement_UnreachableCode1()
        {
            string source = @"
class C
{
    static void Main(string[] args)
    {
        /*<bind>*/for (; false;)
        {
            System.Console.WriteLine(""hello"");        //unreachable
        }/*</bind>*/
    }
}
";
            string expectedOperationTree = @"
IForLoopStatement (LoopKind.For) (OperationKind.LoopStatement) (Syntax: 'for (; fals ... }')
  Condition: ILiteralExpression (OperationKind.LiteralExpression, Type: System.Boolean, Constant: False) (Syntax: 'false')
  Before(0)
  AtLoopBottom(0)
  Body: IBlockStatement (1 statements) (OperationKind.BlockStatement) (Syntax: '{ ... }')
      IExpressionStatement (OperationKind.ExpressionStatement) (Syntax: 'System.Cons ... e(""hello"");')
        Expression: IInvocationExpression (void System.Console.WriteLine(System.String value)) (OperationKind.InvocationExpression, Type: System.Void) (Syntax: 'System.Cons ... ne(""hello"")')
            Instance Receiver: null
            Arguments(1):
                IArgument (ArgumentKind.Explicit, Matching Parameter: value) (OperationKind.Argument) (Syntax: '""hello""')
                  ILiteralExpression (OperationKind.LiteralExpression, Type: System.String, Constant: ""hello"") (Syntax: '""hello""')
                  InConversion: null
                  OutConversion: null
";
            VerifyOperationTreeForTest<ForStatementSyntax>(source, expectedOperationTree);
        }

        [CompilerTrait(CompilerFeature.IOperation)]
        [Fact, WorkItem(17602, "https://github.com/dotnet/roslyn/issues/17602")]
        public void IForLoopStatement_ObjectInitAsInitializer()
        {
            string source = @"
class C
{
    static void Main(string[] args)
    {
        /*<bind>*/for (F f = new F { i = 0, s = ""abc"" }; f.i < 5; f.i = f.i + 1)
        {
        }/*</bind>*/
    }
}
public class F
{
    public int i;
    public string s;
}

";
            string expectedOperationTree = @"
IForLoopStatement (LoopKind.For) (OperationKind.LoopStatement) (Syntax: 'for (F f =  ... }')
  Condition: IBinaryOperatorExpression (BinaryOperationKind.IntegerLessThan) (OperationKind.BinaryOperatorExpression, Type: System.Boolean) (Syntax: 'f.i < 5')
      Left: IFieldReferenceExpression: System.Int32 F.i (OperationKind.FieldReferenceExpression, Type: System.Int32) (Syntax: 'f.i')
          Instance Receiver: ILocalReferenceExpression: f (OperationKind.LocalReferenceExpression, Type: F) (Syntax: 'f')
      Right: ILiteralExpression (Text: 5) (OperationKind.LiteralExpression, Type: System.Int32, Constant: 5) (Syntax: '5')
  Locals: Local_1: F f
  Before:
      IVariableDeclarationStatement (1 declarations) (OperationKind.VariableDeclarationStatement) (Syntax: 'f = new F { ... s = ""abc"" }')
        IVariableDeclaration (1 variables) (OperationKind.VariableDeclaration) (Syntax: 'f = new F { ... s = ""abc"" }')
          Variables: Local_1: F f
          Initializer: IObjectCreationExpression (Constructor: F..ctor()) (OperationKind.ObjectCreationExpression, Type: F) (Syntax: 'new F { i = ... s = ""abc"" }')
              Arguments(0)
              Initializer: IObjectOrCollectionInitializerExpression (OperationKind.ObjectOrCollectionInitializerExpression, Type: F) (Syntax: '{ i = 0, s = ""abc"" }')
                  Initializers(2):
                      ISimpleAssignmentExpression (OperationKind.SimpleAssignmentExpression, Type: System.Int32) (Syntax: 'i = 0')
                        Left: IFieldReferenceExpression: System.Int32 F.i (OperationKind.FieldReferenceExpression, Type: System.Int32) (Syntax: 'i')
                            Instance Receiver: IInstanceReferenceExpression (InstanceReferenceKind.Implicit) (OperationKind.InstanceReferenceExpression, Type: F) (Syntax: 'i')
                        Right: ILiteralExpression (Text: 0) (OperationKind.LiteralExpression, Type: System.Int32, Constant: 0) (Syntax: '0')
                      ISimpleAssignmentExpression (OperationKind.SimpleAssignmentExpression, Type: System.String) (Syntax: 's = ""abc""')
                        Left: IFieldReferenceExpression: System.String F.s (OperationKind.FieldReferenceExpression, Type: System.String) (Syntax: 's')
                            Instance Receiver: IInstanceReferenceExpression (InstanceReferenceKind.Implicit) (OperationKind.InstanceReferenceExpression, Type: F) (Syntax: 's')
                        Right: ILiteralExpression (OperationKind.LiteralExpression, Type: System.String, Constant: ""abc"") (Syntax: '""abc""')
  AtLoopBottom:
      IExpressionStatement (OperationKind.ExpressionStatement) (Syntax: 'f.i = f.i + 1')
        Expression: ISimpleAssignmentExpression (OperationKind.SimpleAssignmentExpression, Type: System.Int32) (Syntax: 'f.i = f.i + 1')
            Left: IFieldReferenceExpression: System.Int32 F.i (OperationKind.FieldReferenceExpression, Type: System.Int32) (Syntax: 'f.i')
                Instance Receiver: ILocalReferenceExpression: f (OperationKind.LocalReferenceExpression, Type: F) (Syntax: 'f')
            Right: IBinaryOperatorExpression (BinaryOperationKind.IntegerAdd) (OperationKind.BinaryOperatorExpression, Type: System.Int32) (Syntax: 'f.i + 1')
                Left: IFieldReferenceExpression: System.Int32 F.i (OperationKind.FieldReferenceExpression, Type: System.Int32) (Syntax: 'f.i')
                    Instance Receiver: ILocalReferenceExpression: f (OperationKind.LocalReferenceExpression, Type: F) (Syntax: 'f')
                Right: ILiteralExpression (Text: 1) (OperationKind.LiteralExpression, Type: System.Int32, Constant: 1) (Syntax: '1')
  Body: IBlockStatement (0 statements) (OperationKind.BlockStatement) (Syntax: '{ ... }')";
            VerifyOperationTreeForTest<ForStatementSyntax>(source, expectedOperationTree);
        }

        [CompilerTrait(CompilerFeature.IOperation)]
        [Fact, WorkItem(17602, "https://github.com/dotnet/roslyn/issues/17602")]
        public void IForLoopStatement_DynamicInFor()
        {
            string source = @"
class C
{
    static void Main(string[] args)
    {
        dynamic d = new myFor();
        /*<bind>*/for (d.Initialize(5); d.Done; d.Next())
        {
        }/*</bind>*/
    }
}

public class myFor
{
    int index;
    int max;
    public void Initialize(int max)
    {
        index = 0;
        this.max = max;
        System.Console.WriteLine(""Initialize"");
    }
    public bool Done
    {
        get
        {
            System.Console.WriteLine(""Done"");
            return index < max;
        }
    }
    public void Next()
    {
        index = index + 1;
        System.Console.WriteLine(""Next"");
    }
}
";
            string expectedOperationTree = @"
IForLoopStatement (LoopKind.For) (OperationKind.LoopStatement) (Syntax: 'for (d.Init ... }')
  Condition: IUnaryOperatorExpression (UnaryOperationKind.DynamicTrue) (OperationKind.UnaryOperatorExpression, Type: System.Boolean) (Syntax: 'd.Done')
      Operand: IDynamicMemberReferenceExpression (Member Name: ""Done"", Containing Type: null) (OperationKind.DynamicMemberReferenceExpression, Type: dynamic) (Syntax: 'd.Done')
          Type Arguments(0)
          Instance Receiver: ILocalReferenceExpression: d (OperationKind.LocalReferenceExpression, Type: dynamic) (Syntax: 'd')
  Before:
      IExpressionStatement (OperationKind.ExpressionStatement) (Syntax: 'd.Initialize(5)')
        Expression: IOperation:  (OperationKind.None) (Syntax: 'd.Initialize(5)')
            Children(2):
                IDynamicMemberReferenceExpression (Member Name: ""Initialize"", Containing Type: null) (OperationKind.DynamicMemberReferenceExpression, Type: dynamic) (Syntax: 'd.Initialize')
                  Type Arguments(0)
                  Instance Receiver: ILocalReferenceExpression: d (OperationKind.LocalReferenceExpression, Type: dynamic) (Syntax: 'd')
                ILiteralExpression (Text: 5) (OperationKind.LiteralExpression, Type: System.Int32, Constant: 5) (Syntax: '5')
  AtLoopBottom:
      IExpressionStatement (OperationKind.ExpressionStatement) (Syntax: 'd.Next()')
        Expression: IOperation:  (OperationKind.None) (Syntax: 'd.Next()')
            Children(1):
                IDynamicMemberReferenceExpression (Member Name: ""Next"", Containing Type: null) (OperationKind.DynamicMemberReferenceExpression, Type: dynamic) (Syntax: 'd.Next')
                  Type Arguments(0)
                  Instance Receiver: ILocalReferenceExpression: d (OperationKind.LocalReferenceExpression, Type: dynamic) (Syntax: 'd')
  Body: IBlockStatement (0 statements) (OperationKind.BlockStatement) (Syntax: '{ ... }')";

            VerifyOperationTreeForTest<ForStatementSyntax>(source, expectedOperationTree);
        }

        [CompilerTrait(CompilerFeature.IOperation)]
        [Fact, WorkItem(17602, "https://github.com/dotnet/roslyn/issues/17602")]
        public void IForLoopStatement_VarInFor()
        {
            string source = @"
class C
{
    static void Main(string[] args)
    {
        /*<bind>*/for (var i = 1; i < 5; i = i + 1) ;/*</bind>*/
    }
}

";
            string expectedOperationTree = @"
IForLoopStatement (LoopKind.For) (OperationKind.LoopStatement) (Syntax: 'for (var i  ...  = i + 1) ;')
  Condition: IBinaryOperatorExpression (BinaryOperationKind.IntegerLessThan) (OperationKind.BinaryOperatorExpression, Type: System.Boolean) (Syntax: 'i < 5')
      Left: ILocalReferenceExpression: i (OperationKind.LocalReferenceExpression, Type: System.Int32) (Syntax: 'i')
      Right: ILiteralExpression (Text: 5) (OperationKind.LiteralExpression, Type: System.Int32, Constant: 5) (Syntax: '5')
  Locals: Local_1: System.Int32 i
  Before:
      IVariableDeclarationStatement (1 declarations) (OperationKind.VariableDeclarationStatement) (Syntax: 'i = 1')
        IVariableDeclaration (1 variables) (OperationKind.VariableDeclaration) (Syntax: 'i = 1')
          Variables: Local_1: System.Int32 i
          Initializer: ILiteralExpression (Text: 1) (OperationKind.LiteralExpression, Type: System.Int32, Constant: 1) (Syntax: '1')
  AtLoopBottom:
      IExpressionStatement (OperationKind.ExpressionStatement) (Syntax: 'i = i + 1')
        Expression: ISimpleAssignmentExpression (OperationKind.SimpleAssignmentExpression, Type: System.Int32) (Syntax: 'i = i + 1')
            Left: ILocalReferenceExpression: i (OperationKind.LocalReferenceExpression, Type: System.Int32) (Syntax: 'i')
            Right: IBinaryOperatorExpression (BinaryOperationKind.IntegerAdd) (OperationKind.BinaryOperatorExpression, Type: System.Int32) (Syntax: 'i + 1')
                Left: ILocalReferenceExpression: i (OperationKind.LocalReferenceExpression, Type: System.Int32) (Syntax: 'i')
                Right: ILiteralExpression (Text: 1) (OperationKind.LiteralExpression, Type: System.Int32, Constant: 1) (Syntax: '1')
  Body: IEmptyStatement (OperationKind.EmptyStatement) (Syntax: ';')
";
            VerifyOperationTreeForTest<ForStatementSyntax>(source, expectedOperationTree);
        }

        [CompilerTrait(CompilerFeature.IOperation)]
        [Fact, WorkItem(17602, "https://github.com/dotnet/roslyn/issues/17602")]
        public void IForLoopStatement_QueryInInit()
        {
            string source = @"
using System.Linq;
using System.Collections.Generic;
class C
{
    static void Main(string[] args)
    {
        /*<bind>*/for (IEnumerable<string> str = from x in ""123""
                                       let z = x.ToString()
                                       select z into w
                                       select w; ; )
        {
            foreach (var item in str)
            {
                System.Console.WriteLine(item);
            }
            return;
        }/*</bind>*/
    }
}
";
            string expectedOperationTree = @"
IForLoopStatement (LoopKind.For) (OperationKind.LoopStatement) (Syntax: 'for (IEnume ... }')
  Condition: null
  Locals: Local_1: System.Collections.Generic.IEnumerable<System.String> str
  Before:
      IVariableDeclarationStatement (1 declarations) (OperationKind.VariableDeclarationStatement) (Syntax: 'str = from  ... select w')
        IVariableDeclaration (1 variables) (OperationKind.VariableDeclaration) (Syntax: 'str = from  ... select w')
          Variables: Local_1: System.Collections.Generic.IEnumerable<System.String> str
          Initializer: IOperation:  (OperationKind.None) (Syntax: 'from x in "" ... select w')
              Children(1):
                  IOperation:  (OperationKind.None) (Syntax: 'into w ... select w')
                    Children(1):
                        IOperation:  (OperationKind.None) (Syntax: 'select w')
                          Children(1):
                              IOperation:  (OperationKind.None) (Syntax: 'select w')
                                Children(1):
                                    IInvocationExpression (System.Collections.Generic.IEnumerable<System.String> System.Linq.Enumerable.Select<System.String, System.String>(this System.Collections.Generic.IEnumerable<System.String> source, System.Func<System.String, System.String> selector)) (OperationKind.InvocationExpression, Type: System.Collections.Generic.IEnumerable<System.String>) (Syntax: 'select w')
                                      Instance Receiver: null
                                      Arguments(2):
                                          IArgument (ArgumentKind.Explicit, Matching Parameter: source) (OperationKind.Argument) (Syntax: 'select z')
                                            IOperation:  (OperationKind.None) (Syntax: 'select z')
                                              Children(1):
                                                  IInvocationExpression (System.Collections.Generic.IEnumerable<System.String> System.Linq.Enumerable.Select<<anonymous type: System.Char x, System.String z>, System.String>(this System.Collections.Generic.IEnumerable<<anonymous type: System.Char x, System.String z>> source, System.Func<<anonymous type: System.Char x, System.String z>, System.String> selector)) (OperationKind.InvocationExpression, Type: System.Collections.Generic.IEnumerable<System.String>) (Syntax: 'select z')
                                                    Instance Receiver: null
                                                    Arguments(2):
                                                        IArgument (ArgumentKind.Explicit, Matching Parameter: source) (OperationKind.Argument) (Syntax: 'let z = x.ToString()')
                                                          IOperation:  (OperationKind.None) (Syntax: 'let z = x.ToString()')
                                                            Children(1):
                                                                IInvocationExpression (System.Collections.Generic.IEnumerable<<anonymous type: System.Char x, System.String z>> System.Linq.Enumerable.Select<System.Char, <anonymous type: System.Char x, System.String z>>(this System.Collections.Generic.IEnumerable<System.Char> source, System.Func<System.Char, <anonymous type: System.Char x, System.String z>> selector)) (OperationKind.InvocationExpression, Type: System.Collections.Generic.IEnumerable<<anonymous type: System.Char x, System.String z>>) (Syntax: 'let z = x.ToString()')
                                                                  Instance Receiver: null
                                                                  Arguments(2):
                                                                      IArgument (ArgumentKind.Explicit, Matching Parameter: source) (OperationKind.Argument) (Syntax: 'from x in ""123""')
                                                                        IConversionExpression (Implicit, TryCast: False, Unchecked) (OperationKind.ConversionExpression, Type: System.Collections.Generic.IEnumerable<System.Char>) (Syntax: 'from x in ""123""')
                                                                          Conversion: CommonConversion (Exists: True, IsIdentity: False, IsNumeric: False, IsReference: True, IsUserDefined: False) (MethodSymbol: null)
                                                                          Operand: IOperation:  (OperationKind.None) (Syntax: 'from x in ""123""')
                                                                              Children(1):
                                                                                  ILiteralExpression (OperationKind.LiteralExpression, Type: System.String, Constant: ""123"") (Syntax: '""123""')
                                                                        InConversion: null
                                                                        OutConversion: null
                                                                      IArgument (ArgumentKind.Explicit, Matching Parameter: selector) (OperationKind.Argument) (Syntax: 'x.ToString()')
                                                                        IConversionExpression (Implicit, TryCast: False, Unchecked) (OperationKind.ConversionExpression, Type: System.Func<System.Char, <anonymous type: System.Char x, System.String z>>) (Syntax: 'x.ToString()')
<<<<<<< HEAD
                                                                          Conversion: CommonConversion (Exists: True, IsIdentity: False, IsNumeric: False, IsReference: False, IsUserDefined: False) (MethodSymbol: null)
                                                                          Operand: ILambdaExpression (Signature: lambda expression) (OperationKind.LambdaExpression, Type: null) (Syntax: 'x.ToString()')
=======
                                                                          Conversion: CommonConversion (Exists: True, IsIdentity: True, IsNumeric: False, IsReference: False, IsUserDefined: False) (MethodSymbol: null)
                                                                          Operand: IAnonymousFunctionExpression (Symbol: lambda expression) (OperationKind.AnonymousFunctionExpression, Type: null) (Syntax: 'x.ToString()')
>>>>>>> 14886b2c
                                                                              IBlockStatement (1 statements) (OperationKind.BlockStatement) (Syntax: 'x.ToString()')
                                                                                IReturnStatement (OperationKind.ReturnStatement) (Syntax: 'x.ToString()')
                                                                                  ReturnedValue: IObjectCreationExpression (Constructor: <anonymous type: System.Char x, System.String z>..ctor(System.Char x, System.String z)) (OperationKind.ObjectCreationExpression, Type: <anonymous type: System.Char x, System.String z>) (Syntax: 'let z = x.ToString()')
                                                                                      Arguments(2):
                                                                                          IArgument (ArgumentKind.Explicit, Matching Parameter: x) (OperationKind.Argument) (Syntax: 'let z = x.ToString()')
                                                                                            IParameterReferenceExpression: x (OperationKind.ParameterReferenceExpression, Type: System.Char) (Syntax: 'let z = x.ToString()')
                                                                                            InConversion: null
                                                                                            OutConversion: null
                                                                                          IArgument (ArgumentKind.Explicit, Matching Parameter: z) (OperationKind.Argument) (Syntax: 'x.ToString()')
                                                                                            IInvocationExpression (virtual System.String System.Char.ToString()) (OperationKind.InvocationExpression, Type: System.String) (Syntax: 'x.ToString()')
                                                                                              Instance Receiver: IOperation:  (OperationKind.None) (Syntax: 'x')
                                                                                              Arguments(0)
                                                                                            InConversion: null
                                                                                            OutConversion: null
                                                                                      Initializer: null
                                                                        InConversion: null
                                                                        OutConversion: null
                                                          InConversion: null
                                                          OutConversion: null
                                                        IArgument (ArgumentKind.Explicit, Matching Parameter: selector) (OperationKind.Argument) (Syntax: 'z')
                                                          IConversionExpression (Implicit, TryCast: False, Unchecked) (OperationKind.ConversionExpression, Type: System.Func<<anonymous type: System.Char x, System.String z>, System.String>) (Syntax: 'z')
<<<<<<< HEAD
                                                            Conversion: CommonConversion (Exists: True, IsIdentity: False, IsNumeric: False, IsReference: False, IsUserDefined: False) (MethodSymbol: null)
                                                            Operand: ILambdaExpression (Signature: lambda expression) (OperationKind.LambdaExpression, Type: null) (Syntax: 'z')
=======
                                                            Conversion: CommonConversion (Exists: True, IsIdentity: True, IsNumeric: False, IsReference: False, IsUserDefined: False) (MethodSymbol: null)
                                                            Operand: IAnonymousFunctionExpression (Symbol: lambda expression) (OperationKind.AnonymousFunctionExpression, Type: null) (Syntax: 'z')
>>>>>>> 14886b2c
                                                                IBlockStatement (1 statements) (OperationKind.BlockStatement) (Syntax: 'z')
                                                                  IReturnStatement (OperationKind.ReturnStatement) (Syntax: 'z')
                                                                    ReturnedValue: IOperation:  (OperationKind.None) (Syntax: 'z')
                                                          InConversion: null
                                                          OutConversion: null
                                            InConversion: null
                                            OutConversion: null
                                          IArgument (ArgumentKind.Explicit, Matching Parameter: selector) (OperationKind.Argument) (Syntax: 'w')
                                            IConversionExpression (Implicit, TryCast: False, Unchecked) (OperationKind.ConversionExpression, Type: System.Func<System.String, System.String>) (Syntax: 'w')
<<<<<<< HEAD
                                              Conversion: CommonConversion (Exists: True, IsIdentity: False, IsNumeric: False, IsReference: False, IsUserDefined: False) (MethodSymbol: null)
                                              Operand: ILambdaExpression (Signature: lambda expression) (OperationKind.LambdaExpression, Type: null) (Syntax: 'w')
=======
                                              Conversion: CommonConversion (Exists: True, IsIdentity: True, IsNumeric: False, IsReference: False, IsUserDefined: False) (MethodSymbol: null)
                                              Operand: IAnonymousFunctionExpression (Symbol: lambda expression) (OperationKind.AnonymousFunctionExpression, Type: null) (Syntax: 'w')
>>>>>>> 14886b2c
                                                  IBlockStatement (1 statements) (OperationKind.BlockStatement) (Syntax: 'w')
                                                    IReturnStatement (OperationKind.ReturnStatement) (Syntax: 'w')
                                                      ReturnedValue: IOperation:  (OperationKind.None) (Syntax: 'w')
                                            InConversion: null
                                            OutConversion: null
  AtLoopBottom(0)
  Body: IBlockStatement (2 statements) (OperationKind.BlockStatement) (Syntax: '{ ... }')
      IForEachLoopStatement (Iteration variable: System.String item) (LoopKind.ForEach) (OperationKind.LoopStatement) (Syntax: 'foreach (va ... }')
        Collection: IConversionExpression (Implicit, TryCast: False, Unchecked) (OperationKind.ConversionExpression, Type: System.Collections.Generic.IEnumerable<System.String>) (Syntax: 'str')
            Conversion: CommonConversion (Exists: True, IsIdentity: True, IsNumeric: False, IsReference: False, IsUserDefined: False) (MethodSymbol: null)
            Operand: ILocalReferenceExpression: str (OperationKind.LocalReferenceExpression, Type: System.Collections.Generic.IEnumerable<System.String>) (Syntax: 'str')
        Body: IBlockStatement (1 statements) (OperationKind.BlockStatement) (Syntax: '{ ... }')
            IExpressionStatement (OperationKind.ExpressionStatement) (Syntax: 'System.Cons ... Line(item);')
              Expression: IInvocationExpression (void System.Console.WriteLine(System.String value)) (OperationKind.InvocationExpression, Type: System.Void) (Syntax: 'System.Cons ... eLine(item)')
                  Instance Receiver: null
                  Arguments(1):
                      IArgument (ArgumentKind.Explicit, Matching Parameter: value) (OperationKind.Argument) (Syntax: 'item')
                        ILocalReferenceExpression: item (OperationKind.LocalReferenceExpression, Type: System.String) (Syntax: 'item')
                        InConversion: null
                        OutConversion: null
      IReturnStatement (OperationKind.ReturnStatement) (Syntax: 'return;')
        ReturnedValue: null
";
            VerifyOperationTreeForTest<ForStatementSyntax>(source, expectedOperationTree);
        }

        [CompilerTrait(CompilerFeature.IOperation)]
        [Fact, WorkItem(17602, "https://github.com/dotnet/roslyn/issues/17602")]
        public void IForLoopStatement_QueryInBody()
        {
            string source = @"
using System.Linq;
using System.Collections.Generic;
class C
{
    static void Main(string[] args)
    {
        foreach (var item in fun())
        {
            System.Console.WriteLine(item);
        }
    }

    private static IEnumerable<string> fun()
    {
        /*<bind>*/for (int i = 0; i < 5;)
        {
            return from x in ""123""
                   let z = x.ToString()
                   select z into w
                   select w;
        }/*</bind>*/
        return null;
    }
}

";
            string expectedOperationTree = @"
IForLoopStatement (LoopKind.For) (OperationKind.LoopStatement) (Syntax: 'for (int i  ... }')
  Condition: IBinaryOperatorExpression (BinaryOperationKind.IntegerLessThan) (OperationKind.BinaryOperatorExpression, Type: System.Boolean) (Syntax: 'i < 5')
      Left: ILocalReferenceExpression: i (OperationKind.LocalReferenceExpression, Type: System.Int32) (Syntax: 'i')
      Right: ILiteralExpression (Text: 5) (OperationKind.LiteralExpression, Type: System.Int32, Constant: 5) (Syntax: '5')
  Locals: Local_1: System.Int32 i
  Before:
      IVariableDeclarationStatement (1 declarations) (OperationKind.VariableDeclarationStatement) (Syntax: 'i = 0')
        IVariableDeclaration (1 variables) (OperationKind.VariableDeclaration) (Syntax: 'i = 0')
          Variables: Local_1: System.Int32 i
          Initializer: ILiteralExpression (Text: 0) (OperationKind.LiteralExpression, Type: System.Int32, Constant: 0) (Syntax: '0')
  AtLoopBottom(0)
  Body: IBlockStatement (1 statements) (OperationKind.BlockStatement) (Syntax: '{ ... }')
      IReturnStatement (OperationKind.ReturnStatement) (Syntax: 'return from ... select w;')
        ReturnedValue: IOperation:  (OperationKind.None) (Syntax: 'from x in "" ... select w')
            Children(1):
                IOperation:  (OperationKind.None) (Syntax: 'into w ... select w')
                  Children(1):
                      IOperation:  (OperationKind.None) (Syntax: 'select w')
                        Children(1):
                            IOperation:  (OperationKind.None) (Syntax: 'select w')
                              Children(1):
                                  IInvocationExpression (System.Collections.Generic.IEnumerable<System.String> System.Linq.Enumerable.Select<System.String, System.String>(this System.Collections.Generic.IEnumerable<System.String> source, System.Func<System.String, System.String> selector)) (OperationKind.InvocationExpression, Type: System.Collections.Generic.IEnumerable<System.String>) (Syntax: 'select w')
                                    Instance Receiver: null
                                    Arguments(2):
                                        IArgument (ArgumentKind.Explicit, Matching Parameter: source) (OperationKind.Argument) (Syntax: 'select z')
                                          IOperation:  (OperationKind.None) (Syntax: 'select z')
                                            Children(1):
                                                IInvocationExpression (System.Collections.Generic.IEnumerable<System.String> System.Linq.Enumerable.Select<<anonymous type: System.Char x, System.String z>, System.String>(this System.Collections.Generic.IEnumerable<<anonymous type: System.Char x, System.String z>> source, System.Func<<anonymous type: System.Char x, System.String z>, System.String> selector)) (OperationKind.InvocationExpression, Type: System.Collections.Generic.IEnumerable<System.String>) (Syntax: 'select z')
                                                  Instance Receiver: null
                                                  Arguments(2):
                                                      IArgument (ArgumentKind.Explicit, Matching Parameter: source) (OperationKind.Argument) (Syntax: 'let z = x.ToString()')
                                                        IOperation:  (OperationKind.None) (Syntax: 'let z = x.ToString()')
                                                          Children(1):
                                                              IInvocationExpression (System.Collections.Generic.IEnumerable<<anonymous type: System.Char x, System.String z>> System.Linq.Enumerable.Select<System.Char, <anonymous type: System.Char x, System.String z>>(this System.Collections.Generic.IEnumerable<System.Char> source, System.Func<System.Char, <anonymous type: System.Char x, System.String z>> selector)) (OperationKind.InvocationExpression, Type: System.Collections.Generic.IEnumerable<<anonymous type: System.Char x, System.String z>>) (Syntax: 'let z = x.ToString()')
                                                                Instance Receiver: null
                                                                Arguments(2):
                                                                    IArgument (ArgumentKind.Explicit, Matching Parameter: source) (OperationKind.Argument) (Syntax: 'from x in ""123""')
                                                                      IConversionExpression (Implicit, TryCast: False, Unchecked) (OperationKind.ConversionExpression, Type: System.Collections.Generic.IEnumerable<System.Char>) (Syntax: 'from x in ""123""')
                                                                        Conversion: CommonConversion (Exists: True, IsIdentity: False, IsNumeric: False, IsReference: True, IsUserDefined: False) (MethodSymbol: null)
                                                                        Operand: IOperation:  (OperationKind.None) (Syntax: 'from x in ""123""')
                                                                            Children(1):
                                                                                ILiteralExpression (OperationKind.LiteralExpression, Type: System.String, Constant: ""123"") (Syntax: '""123""')
                                                                      InConversion: null
                                                                      OutConversion: null
                                                                    IArgument (ArgumentKind.Explicit, Matching Parameter: selector) (OperationKind.Argument) (Syntax: 'x.ToString()')
                                                                      IConversionExpression (Implicit, TryCast: False, Unchecked) (OperationKind.ConversionExpression, Type: System.Func<System.Char, <anonymous type: System.Char x, System.String z>>) (Syntax: 'x.ToString()')
<<<<<<< HEAD
                                                                        Conversion: CommonConversion (Exists: True, IsIdentity: False, IsNumeric: False, IsReference: False, IsUserDefined: False) (MethodSymbol: null)
                                                                        Operand: ILambdaExpression (Signature: lambda expression) (OperationKind.LambdaExpression, Type: null) (Syntax: 'x.ToString()')
=======
                                                                        Conversion: CommonConversion (Exists: True, IsIdentity: True, IsNumeric: False, IsReference: False, IsUserDefined: False) (MethodSymbol: null)
                                                                        Operand: IAnonymousFunctionExpression (Symbol: lambda expression) (OperationKind.AnonymousFunctionExpression, Type: null) (Syntax: 'x.ToString()')
>>>>>>> 14886b2c
                                                                            IBlockStatement (1 statements) (OperationKind.BlockStatement) (Syntax: 'x.ToString()')
                                                                              IReturnStatement (OperationKind.ReturnStatement) (Syntax: 'x.ToString()')
                                                                                ReturnedValue: IObjectCreationExpression (Constructor: <anonymous type: System.Char x, System.String z>..ctor(System.Char x, System.String z)) (OperationKind.ObjectCreationExpression, Type: <anonymous type: System.Char x, System.String z>) (Syntax: 'let z = x.ToString()')
                                                                                    Arguments(2):
                                                                                        IArgument (ArgumentKind.Explicit, Matching Parameter: x) (OperationKind.Argument) (Syntax: 'let z = x.ToString()')
                                                                                          IParameterReferenceExpression: x (OperationKind.ParameterReferenceExpression, Type: System.Char) (Syntax: 'let z = x.ToString()')
                                                                                          InConversion: null
                                                                                          OutConversion: null
                                                                                        IArgument (ArgumentKind.Explicit, Matching Parameter: z) (OperationKind.Argument) (Syntax: 'x.ToString()')
                                                                                          IInvocationExpression (virtual System.String System.Char.ToString()) (OperationKind.InvocationExpression, Type: System.String) (Syntax: 'x.ToString()')
                                                                                            Instance Receiver: IOperation:  (OperationKind.None) (Syntax: 'x')
                                                                                            Arguments(0)
                                                                                          InConversion: null
                                                                                          OutConversion: null
                                                                                    Initializer: null
                                                                      InConversion: null
                                                                      OutConversion: null
                                                        InConversion: null
                                                        OutConversion: null
                                                      IArgument (ArgumentKind.Explicit, Matching Parameter: selector) (OperationKind.Argument) (Syntax: 'z')
                                                        IConversionExpression (Implicit, TryCast: False, Unchecked) (OperationKind.ConversionExpression, Type: System.Func<<anonymous type: System.Char x, System.String z>, System.String>) (Syntax: 'z')
<<<<<<< HEAD
                                                          Conversion: CommonConversion (Exists: True, IsIdentity: False, IsNumeric: False, IsReference: False, IsUserDefined: False) (MethodSymbol: null)
                                                          Operand: ILambdaExpression (Signature: lambda expression) (OperationKind.LambdaExpression, Type: null) (Syntax: 'z')
=======
                                                          Conversion: CommonConversion (Exists: True, IsIdentity: True, IsNumeric: False, IsReference: False, IsUserDefined: False) (MethodSymbol: null)
                                                          Operand: IAnonymousFunctionExpression (Symbol: lambda expression) (OperationKind.AnonymousFunctionExpression, Type: null) (Syntax: 'z')
>>>>>>> 14886b2c
                                                              IBlockStatement (1 statements) (OperationKind.BlockStatement) (Syntax: 'z')
                                                                IReturnStatement (OperationKind.ReturnStatement) (Syntax: 'z')
                                                                  ReturnedValue: IOperation:  (OperationKind.None) (Syntax: 'z')
                                                        InConversion: null
                                                        OutConversion: null
                                          InConversion: null
                                          OutConversion: null
                                        IArgument (ArgumentKind.Explicit, Matching Parameter: selector) (OperationKind.Argument) (Syntax: 'w')
                                          IConversionExpression (Implicit, TryCast: False, Unchecked) (OperationKind.ConversionExpression, Type: System.Func<System.String, System.String>) (Syntax: 'w')
<<<<<<< HEAD
                                            Conversion: CommonConversion (Exists: True, IsIdentity: False, IsNumeric: False, IsReference: False, IsUserDefined: False) (MethodSymbol: null)
                                            Operand: ILambdaExpression (Signature: lambda expression) (OperationKind.LambdaExpression, Type: null) (Syntax: 'w')
=======
                                            Conversion: CommonConversion (Exists: True, IsIdentity: True, IsNumeric: False, IsReference: False, IsUserDefined: False) (MethodSymbol: null)
                                            Operand: IAnonymousFunctionExpression (Symbol: lambda expression) (OperationKind.AnonymousFunctionExpression, Type: null) (Syntax: 'w')
>>>>>>> 14886b2c
                                                IBlockStatement (1 statements) (OperationKind.BlockStatement) (Syntax: 'w')
                                                  IReturnStatement (OperationKind.ReturnStatement) (Syntax: 'w')
                                                    ReturnedValue: IOperation:  (OperationKind.None) (Syntax: 'w')
                                          InConversion: null
                                          OutConversion: null
";
            VerifyOperationTreeForTest<ForStatementSyntax>(source, expectedOperationTree);
        }

        [CompilerTrait(CompilerFeature.IOperation)]
        [Fact, WorkItem(17602, "https://github.com/dotnet/roslyn/issues/17602")]
        public void IForLoopStatement_ExpressiontreeInInit()
        {
            string source = @"
class C
{
    static void Main(string[] args)
    {
        System.Linq.Expressions.Expression<System.Func<int, int>> e = x => x % 6;
        int i = 1;
        /*<bind>*/for (e = x => x * x; i < 5; i++)
        {
            var lambda = e.Compile();
            System.Console.WriteLine(lambda(i));
        }/*</bind>*/
    }
}

";
            string expectedOperationTree = @"
IForLoopStatement (LoopKind.For) (OperationKind.LoopStatement) (Syntax: 'for (e = x  ... }')
  Condition: IBinaryOperatorExpression (BinaryOperationKind.IntegerLessThan) (OperationKind.BinaryOperatorExpression, Type: System.Boolean) (Syntax: 'i < 5')
      Left: ILocalReferenceExpression: i (OperationKind.LocalReferenceExpression, Type: System.Int32) (Syntax: 'i')
      Right: ILiteralExpression (Text: 5) (OperationKind.LiteralExpression, Type: System.Int32, Constant: 5) (Syntax: '5')
  Before:
      IExpressionStatement (OperationKind.ExpressionStatement) (Syntax: 'e = x => x * x')
        Expression: ISimpleAssignmentExpression (OperationKind.SimpleAssignmentExpression, Type: System.Linq.Expressions.Expression<System.Func<System.Int32, System.Int32>>) (Syntax: 'e = x => x * x')
            Left: ILocalReferenceExpression: e (OperationKind.LocalReferenceExpression, Type: System.Linq.Expressions.Expression<System.Func<System.Int32, System.Int32>>) (Syntax: 'e')
            Right: IConversionExpression (Implicit, TryCast: False, Unchecked) (OperationKind.ConversionExpression, Type: System.Linq.Expressions.Expression<System.Func<System.Int32, System.Int32>>) (Syntax: 'x => x * x')
                Conversion: CommonConversion (Exists: True, IsIdentity: False, IsNumeric: False, IsReference: False, IsUserDefined: False) (MethodSymbol: null)
                Operand: IAnonymousFunctionExpression (Symbol: lambda expression) (OperationKind.AnonymousFunctionExpression, Type: null) (Syntax: 'x => x * x')
                    IBlockStatement (1 statements) (OperationKind.BlockStatement) (Syntax: 'x * x')
                      IReturnStatement (OperationKind.ReturnStatement) (Syntax: 'x * x')
                        ReturnedValue: IBinaryOperatorExpression (BinaryOperationKind.IntegerMultiply) (OperationKind.BinaryOperatorExpression, Type: System.Int32) (Syntax: 'x * x')
                            Left: IParameterReferenceExpression: x (OperationKind.ParameterReferenceExpression, Type: System.Int32) (Syntax: 'x')
                            Right: IParameterReferenceExpression: x (OperationKind.ParameterReferenceExpression, Type: System.Int32) (Syntax: 'x')
  AtLoopBottom:
      IExpressionStatement (OperationKind.ExpressionStatement) (Syntax: 'i++')
        Expression: IIncrementExpression (UnaryOperandKind.IntegerPostfixIncrement) (OperationKind.IncrementExpression, Type: System.Int32) (Syntax: 'i++')
            Left: ILocalReferenceExpression: i (OperationKind.LocalReferenceExpression, Type: System.Int32) (Syntax: 'i')
  Body: IBlockStatement (2 statements, 1 locals) (OperationKind.BlockStatement) (Syntax: '{ ... }')
      Locals: Local_1: System.Func<System.Int32, System.Int32> lambda
      IVariableDeclarationStatement (1 declarations) (OperationKind.VariableDeclarationStatement) (Syntax: 'var lambda  ... .Compile();')
        IVariableDeclaration (1 variables) (OperationKind.VariableDeclaration) (Syntax: 'var lambda  ... .Compile();')
          Variables: Local_1: System.Func<System.Int32, System.Int32> lambda
          Initializer: IInvocationExpression ( System.Func<System.Int32, System.Int32> System.Linq.Expressions.Expression<System.Func<System.Int32, System.Int32>>.Compile()) (OperationKind.InvocationExpression, Type: System.Func<System.Int32, System.Int32>) (Syntax: 'e.Compile()')
              Instance Receiver: ILocalReferenceExpression: e (OperationKind.LocalReferenceExpression, Type: System.Linq.Expressions.Expression<System.Func<System.Int32, System.Int32>>) (Syntax: 'e')
              Arguments(0)
      IExpressionStatement (OperationKind.ExpressionStatement) (Syntax: 'System.Cons ... lambda(i));')
        Expression: IInvocationExpression (void System.Console.WriteLine(System.Int32 value)) (OperationKind.InvocationExpression, Type: System.Void) (Syntax: 'System.Cons ... (lambda(i))')
            Instance Receiver: null
            Arguments(1):
                IArgument (ArgumentKind.Explicit, Matching Parameter: value) (OperationKind.Argument) (Syntax: 'lambda(i)')
                  IInvocationExpression (virtual System.Int32 System.Func<System.Int32, System.Int32>.Invoke(System.Int32 arg)) (OperationKind.InvocationExpression, Type: System.Int32) (Syntax: 'lambda(i)')
                    Instance Receiver: ILocalReferenceExpression: lambda (OperationKind.LocalReferenceExpression, Type: System.Func<System.Int32, System.Int32>) (Syntax: 'lambda')
                    Arguments(1):
                        IArgument (ArgumentKind.Explicit, Matching Parameter: arg) (OperationKind.Argument) (Syntax: 'i')
                          ILocalReferenceExpression: i (OperationKind.LocalReferenceExpression, Type: System.Int32) (Syntax: 'i')
                          InConversion: null
                          OutConversion: null
                  InConversion: null
                  OutConversion: null
";
            VerifyOperationTreeForTest<ForStatementSyntax>(source, expectedOperationTree);
        }

        [CompilerTrait(CompilerFeature.IOperation)]
        [Fact, WorkItem(17602, "https://github.com/dotnet/roslyn/issues/17602")]
        public void IForLoopStatement_ExpressiontreeInIterator()
        {
            string source = @"
class C
{
    static void Main(string[] args)
    {
        System.Linq.Expressions.Expression<System.Func<int, int>> e = x => x % 6;
        /*<bind>*/for (int i = 1; i < 5; e = x => x * x, i = i + 1)
        {
            var lambda = e.Compile();
            System.Console.WriteLine(lambda(i));
        }/*</bind>*/
    }
}

";
            string expectedOperationTree = @"
IForLoopStatement (LoopKind.For) (OperationKind.LoopStatement) (Syntax: 'for (int i  ... }')
  Condition: IBinaryOperatorExpression (BinaryOperationKind.IntegerLessThan) (OperationKind.BinaryOperatorExpression, Type: System.Boolean) (Syntax: 'i < 5')
      Left: ILocalReferenceExpression: i (OperationKind.LocalReferenceExpression, Type: System.Int32) (Syntax: 'i')
      Right: ILiteralExpression (Text: 5) (OperationKind.LiteralExpression, Type: System.Int32, Constant: 5) (Syntax: '5')
  Locals: Local_1: System.Int32 i
  Before:
      IVariableDeclarationStatement (1 declarations) (OperationKind.VariableDeclarationStatement) (Syntax: 'i = 1')
        IVariableDeclaration (1 variables) (OperationKind.VariableDeclaration) (Syntax: 'i = 1')
          Variables: Local_1: System.Int32 i
          Initializer: ILiteralExpression (Text: 1) (OperationKind.LiteralExpression, Type: System.Int32, Constant: 1) (Syntax: '1')
  AtLoopBottom:
      IExpressionStatement (OperationKind.ExpressionStatement) (Syntax: 'e = x => x * x')
        Expression: ISimpleAssignmentExpression (OperationKind.SimpleAssignmentExpression, Type: System.Linq.Expressions.Expression<System.Func<System.Int32, System.Int32>>) (Syntax: 'e = x => x * x')
            Left: ILocalReferenceExpression: e (OperationKind.LocalReferenceExpression, Type: System.Linq.Expressions.Expression<System.Func<System.Int32, System.Int32>>) (Syntax: 'e')
            Right: IConversionExpression (Implicit, TryCast: False, Unchecked) (OperationKind.ConversionExpression, Type: System.Linq.Expressions.Expression<System.Func<System.Int32, System.Int32>>) (Syntax: 'x => x * x')
                Conversion: CommonConversion (Exists: True, IsIdentity: False, IsNumeric: False, IsReference: False, IsUserDefined: False) (MethodSymbol: null)
                Operand: IAnonymousFunctionExpression (Symbol: lambda expression) (OperationKind.AnonymousFunctionExpression, Type: null) (Syntax: 'x => x * x')
                    IBlockStatement (1 statements) (OperationKind.BlockStatement) (Syntax: 'x * x')
                      IReturnStatement (OperationKind.ReturnStatement) (Syntax: 'x * x')
                        ReturnedValue: IBinaryOperatorExpression (BinaryOperationKind.IntegerMultiply) (OperationKind.BinaryOperatorExpression, Type: System.Int32) (Syntax: 'x * x')
                            Left: IParameterReferenceExpression: x (OperationKind.ParameterReferenceExpression, Type: System.Int32) (Syntax: 'x')
                            Right: IParameterReferenceExpression: x (OperationKind.ParameterReferenceExpression, Type: System.Int32) (Syntax: 'x')
      IExpressionStatement (OperationKind.ExpressionStatement) (Syntax: 'i = i + 1')
        Expression: ISimpleAssignmentExpression (OperationKind.SimpleAssignmentExpression, Type: System.Int32) (Syntax: 'i = i + 1')
            Left: ILocalReferenceExpression: i (OperationKind.LocalReferenceExpression, Type: System.Int32) (Syntax: 'i')
            Right: IBinaryOperatorExpression (BinaryOperationKind.IntegerAdd) (OperationKind.BinaryOperatorExpression, Type: System.Int32) (Syntax: 'i + 1')
                Left: ILocalReferenceExpression: i (OperationKind.LocalReferenceExpression, Type: System.Int32) (Syntax: 'i')
                Right: ILiteralExpression (Text: 1) (OperationKind.LiteralExpression, Type: System.Int32, Constant: 1) (Syntax: '1')
  Body: IBlockStatement (2 statements, 1 locals) (OperationKind.BlockStatement) (Syntax: '{ ... }')
      Locals: Local_1: System.Func<System.Int32, System.Int32> lambda
      IVariableDeclarationStatement (1 declarations) (OperationKind.VariableDeclarationStatement) (Syntax: 'var lambda  ... .Compile();')
        IVariableDeclaration (1 variables) (OperationKind.VariableDeclaration) (Syntax: 'var lambda  ... .Compile();')
          Variables: Local_1: System.Func<System.Int32, System.Int32> lambda
          Initializer: IInvocationExpression ( System.Func<System.Int32, System.Int32> System.Linq.Expressions.Expression<System.Func<System.Int32, System.Int32>>.Compile()) (OperationKind.InvocationExpression, Type: System.Func<System.Int32, System.Int32>) (Syntax: 'e.Compile()')
              Instance Receiver: ILocalReferenceExpression: e (OperationKind.LocalReferenceExpression, Type: System.Linq.Expressions.Expression<System.Func<System.Int32, System.Int32>>) (Syntax: 'e')
              Arguments(0)
      IExpressionStatement (OperationKind.ExpressionStatement) (Syntax: 'System.Cons ... lambda(i));')
        Expression: IInvocationExpression (void System.Console.WriteLine(System.Int32 value)) (OperationKind.InvocationExpression, Type: System.Void) (Syntax: 'System.Cons ... (lambda(i))')
            Instance Receiver: null
            Arguments(1):
                IArgument (ArgumentKind.Explicit, Matching Parameter: value) (OperationKind.Argument) (Syntax: 'lambda(i)')
                  IInvocationExpression (virtual System.Int32 System.Func<System.Int32, System.Int32>.Invoke(System.Int32 arg)) (OperationKind.InvocationExpression, Type: System.Int32) (Syntax: 'lambda(i)')
                    Instance Receiver: ILocalReferenceExpression: lambda (OperationKind.LocalReferenceExpression, Type: System.Func<System.Int32, System.Int32>) (Syntax: 'lambda')
                    Arguments(1):
                        IArgument (ArgumentKind.Explicit, Matching Parameter: arg) (OperationKind.Argument) (Syntax: 'i')
                          ILocalReferenceExpression: i (OperationKind.LocalReferenceExpression, Type: System.Int32) (Syntax: 'i')
                          InConversion: null
                          OutConversion: null
                  InConversion: null
                  OutConversion: null
";
            VerifyOperationTreeForTest<ForStatementSyntax>(source, expectedOperationTree);
        }

        [CompilerTrait(CompilerFeature.IOperation)]
        [Fact, WorkItem(17602, "https://github.com/dotnet/roslyn/issues/17602")]
        public void IForLoopStatement_CustomerTypeInFor()
        {
            string source = @"
class C
{
    static void Main(string[] args)
    {
        /*<bind>*/for (C1 i = new C1(); i == null; i++) { }/*</bind>*/
    }
}
public class C1
{
    public static C1 operator ++(C1 obj)
    {
        return obj;
    }
}
";
            string expectedOperationTree = @"
IForLoopStatement (LoopKind.For) (OperationKind.LoopStatement) (Syntax: 'for (C1 i = ... l; i++) { }')
  Condition: IBinaryOperatorExpression (BinaryOperationKind.ObjectEquals) (OperationKind.BinaryOperatorExpression, Type: System.Boolean) (Syntax: 'i == null')
      Left: IConversionExpression (Implicit, TryCast: False, Unchecked) (OperationKind.ConversionExpression, Type: System.Object) (Syntax: 'i')
          Conversion: CommonConversion (Exists: True, IsIdentity: False, IsNumeric: False, IsReference: True, IsUserDefined: False) (MethodSymbol: null)
          Operand: ILocalReferenceExpression: i (OperationKind.LocalReferenceExpression, Type: C1) (Syntax: 'i')
      Right: IConversionExpression (Implicit, TryCast: False, Unchecked) (OperationKind.ConversionExpression, Type: System.Object, Constant: null) (Syntax: 'null')
          Conversion: CommonConversion (Exists: True, IsIdentity: False, IsNumeric: False, IsReference: True, IsUserDefined: False) (MethodSymbol: null)
          Operand: ILiteralExpression (Text: null) (OperationKind.LiteralExpression, Type: null, Constant: null) (Syntax: 'null')
  Locals: Local_1: C1 i
  Before:
      IVariableDeclarationStatement (1 declarations) (OperationKind.VariableDeclarationStatement) (Syntax: 'i = new C1()')
        IVariableDeclaration (1 variables) (OperationKind.VariableDeclaration) (Syntax: 'i = new C1()')
          Variables: Local_1: C1 i
          Initializer: IObjectCreationExpression (Constructor: C1..ctor()) (OperationKind.ObjectCreationExpression, Type: C1) (Syntax: 'new C1()')
              Arguments(0)
              Initializer: null
  AtLoopBottom:
      IExpressionStatement (OperationKind.ExpressionStatement) (Syntax: 'i++')
        Expression: IIncrementExpression (UnaryOperandKind.OperatorMethodPostfixIncrement) (OperatorMethod: C1 C1.op_Increment(C1 obj)) (OperationKind.IncrementExpression, Type: C1) (Syntax: 'i++')
            Left: ILocalReferenceExpression: i (OperationKind.LocalReferenceExpression, Type: C1) (Syntax: 'i')
  Body: IBlockStatement (0 statements) (OperationKind.BlockStatement) (Syntax: '{ }')
";
            VerifyOperationTreeForTest<ForStatementSyntax>(source, expectedOperationTree);
        }

        [CompilerTrait(CompilerFeature.IOperation)]
        [Fact, WorkItem(17602, "https://github.com/dotnet/roslyn/issues/17602")]
        public void IForLoopStatement_PostFixIncrementInFor()
        {
            string source = @"
class Program
{
    static void Main(string[] args)
    {
        int i = 0;
        /*<bind>*/for (int j = i++; j < 5; ++j)
        {
            System.Console.WriteLine(j);
        }/*</bind>*/
    }
}
";
            string expectedOperationTree = @"
IForLoopStatement (LoopKind.For) (OperationKind.LoopStatement) (Syntax: 'for (int j  ... }')
  Condition: IBinaryOperatorExpression (BinaryOperationKind.IntegerLessThan) (OperationKind.BinaryOperatorExpression, Type: System.Boolean) (Syntax: 'j < 5')
      Left: ILocalReferenceExpression: j (OperationKind.LocalReferenceExpression, Type: System.Int32) (Syntax: 'j')
      Right: ILiteralExpression (Text: 5) (OperationKind.LiteralExpression, Type: System.Int32, Constant: 5) (Syntax: '5')
  Locals: Local_1: System.Int32 j
  Before:
      IVariableDeclarationStatement (1 declarations) (OperationKind.VariableDeclarationStatement) (Syntax: 'j = i++')
        IVariableDeclaration (1 variables) (OperationKind.VariableDeclaration) (Syntax: 'j = i++')
          Variables: Local_1: System.Int32 j
          Initializer: IIncrementExpression (UnaryOperandKind.IntegerPostfixIncrement) (OperationKind.IncrementExpression, Type: System.Int32) (Syntax: 'i++')
              Left: ILocalReferenceExpression: i (OperationKind.LocalReferenceExpression, Type: System.Int32) (Syntax: 'i')
  AtLoopBottom:
      IExpressionStatement (OperationKind.ExpressionStatement) (Syntax: '++j')
        Expression: IIncrementExpression (UnaryOperandKind.IntegerPrefixIncrement) (OperationKind.IncrementExpression, Type: System.Int32) (Syntax: '++j')
            Left: ILocalReferenceExpression: j (OperationKind.LocalReferenceExpression, Type: System.Int32) (Syntax: 'j')
  Body: IBlockStatement (1 statements) (OperationKind.BlockStatement) (Syntax: '{ ... }')
      IExpressionStatement (OperationKind.ExpressionStatement) (Syntax: 'System.Cons ... iteLine(j);')
        Expression: IInvocationExpression (void System.Console.WriteLine(System.Int32 value)) (OperationKind.InvocationExpression, Type: System.Void) (Syntax: 'System.Cons ... riteLine(j)')
            Instance Receiver: null
            Arguments(1):
                IArgument (ArgumentKind.Explicit, Matching Parameter: value) (OperationKind.Argument) (Syntax: 'j')
                  ILocalReferenceExpression: j (OperationKind.LocalReferenceExpression, Type: System.Int32) (Syntax: 'j')
                  InConversion: null
                  OutConversion: null
";
            VerifyOperationTreeForTest<ForStatementSyntax>(source, expectedOperationTree);
        }

        [CompilerTrait(CompilerFeature.IOperation)]
        [Fact, WorkItem(17602, "https://github.com/dotnet/roslyn/issues/17602")]
        public void IForLoopStatement_PreFixIncrementInFor()
        {
            string source = @"
class Program
{
    static void Main(string[] args)
    {
        int i = 0;
        /*<bind>*/for (int j = ++i; j < 5; ++j)
        {
            System.Console.WriteLine(j);
        }/*</bind>*/
    }
}

";
            string expectedOperationTree = @"
IForLoopStatement (LoopKind.For) (OperationKind.LoopStatement) (Syntax: 'for (int j  ... }')
  Condition: IBinaryOperatorExpression (BinaryOperationKind.IntegerLessThan) (OperationKind.BinaryOperatorExpression, Type: System.Boolean) (Syntax: 'j < 5')
      Left: ILocalReferenceExpression: j (OperationKind.LocalReferenceExpression, Type: System.Int32) (Syntax: 'j')
      Right: ILiteralExpression (Text: 5) (OperationKind.LiteralExpression, Type: System.Int32, Constant: 5) (Syntax: '5')
  Locals: Local_1: System.Int32 j
  Before:
      IVariableDeclarationStatement (1 declarations) (OperationKind.VariableDeclarationStatement) (Syntax: 'j = ++i')
        IVariableDeclaration (1 variables) (OperationKind.VariableDeclaration) (Syntax: 'j = ++i')
          Variables: Local_1: System.Int32 j
          Initializer: IIncrementExpression (UnaryOperandKind.IntegerPrefixIncrement) (OperationKind.IncrementExpression, Type: System.Int32) (Syntax: '++i')
              Left: ILocalReferenceExpression: i (OperationKind.LocalReferenceExpression, Type: System.Int32) (Syntax: 'i')
  AtLoopBottom:
      IExpressionStatement (OperationKind.ExpressionStatement) (Syntax: '++j')
        Expression: IIncrementExpression (UnaryOperandKind.IntegerPrefixIncrement) (OperationKind.IncrementExpression, Type: System.Int32) (Syntax: '++j')
            Left: ILocalReferenceExpression: j (OperationKind.LocalReferenceExpression, Type: System.Int32) (Syntax: 'j')
  Body: IBlockStatement (1 statements) (OperationKind.BlockStatement) (Syntax: '{ ... }')
      IExpressionStatement (OperationKind.ExpressionStatement) (Syntax: 'System.Cons ... iteLine(j);')
        Expression: IInvocationExpression (void System.Console.WriteLine(System.Int32 value)) (OperationKind.InvocationExpression, Type: System.Void) (Syntax: 'System.Cons ... riteLine(j)')
            Instance Receiver: null
            Arguments(1):
                IArgument (ArgumentKind.Explicit, Matching Parameter: value) (OperationKind.Argument) (Syntax: 'j')
                  ILocalReferenceExpression: j (OperationKind.LocalReferenceExpression, Type: System.Int32) (Syntax: 'j')
                  InConversion: null
                  OutConversion: null
";
            VerifyOperationTreeForTest<ForStatementSyntax>(source, expectedOperationTree);
        }

        [CompilerTrait(CompilerFeature.IOperation)]
        [Fact, WorkItem(17602, "https://github.com/dotnet/roslyn/issues/17602")]
        public void IForLoopStatement_PreFixIncrementInCondition()
        {
            string source = @"
class Program
{
    static void Main(string[] args)
    {
        /*<bind>*/for (int i = 0; ++i < 5;)
        {
            System.Console.WriteLine(i);
        }/*</bind>*/
    }
}
";
            string expectedOperationTree = @"
IForLoopStatement (LoopKind.For) (OperationKind.LoopStatement) (Syntax: 'for (int i  ... }')
  Condition: IBinaryOperatorExpression (BinaryOperationKind.IntegerLessThan) (OperationKind.BinaryOperatorExpression, Type: System.Boolean) (Syntax: '++i < 5')
      Left: IIncrementExpression (UnaryOperandKind.IntegerPrefixIncrement) (OperationKind.IncrementExpression, Type: System.Int32) (Syntax: '++i')
          Left: ILocalReferenceExpression: i (OperationKind.LocalReferenceExpression, Type: System.Int32) (Syntax: 'i')
      Right: ILiteralExpression (Text: 5) (OperationKind.LiteralExpression, Type: System.Int32, Constant: 5) (Syntax: '5')
  Locals: Local_1: System.Int32 i
  Before:
      IVariableDeclarationStatement (1 declarations) (OperationKind.VariableDeclarationStatement) (Syntax: 'i = 0')
        IVariableDeclaration (1 variables) (OperationKind.VariableDeclaration) (Syntax: 'i = 0')
          Variables: Local_1: System.Int32 i
          Initializer: ILiteralExpression (Text: 0) (OperationKind.LiteralExpression, Type: System.Int32, Constant: 0) (Syntax: '0')
  AtLoopBottom(0)
  Body: IBlockStatement (1 statements) (OperationKind.BlockStatement) (Syntax: '{ ... }')
      IExpressionStatement (OperationKind.ExpressionStatement) (Syntax: 'System.Cons ... iteLine(i);')
        Expression: IInvocationExpression (void System.Console.WriteLine(System.Int32 value)) (OperationKind.InvocationExpression, Type: System.Void) (Syntax: 'System.Cons ... riteLine(i)')
            Instance Receiver: null
            Arguments(1):
                IArgument (ArgumentKind.Explicit, Matching Parameter: value) (OperationKind.Argument) (Syntax: 'i')
                  ILocalReferenceExpression: i (OperationKind.LocalReferenceExpression, Type: System.Int32) (Syntax: 'i')
                  InConversion: null
                  OutConversion: null
";
            VerifyOperationTreeForTest<ForStatementSyntax>(source, expectedOperationTree);
        }

        [CompilerTrait(CompilerFeature.IOperation)]
        [Fact, WorkItem(17602, "https://github.com/dotnet/roslyn/issues/17602")]
        public void IForLoopStatement_PostFixDecrementInCondition()
        {
            string source = @"
class Program
{
    static void Main(string[] args)
    {
        /*<bind>*/for (int i = 0; foo(i--) > -5;)
        {
            System.Console.WriteLine(i);
        }/*</bind>*/
    }
    static int foo(int x)
    {
        return x;
    }
}

";
            string expectedOperationTree = @"
IForLoopStatement (LoopKind.For) (OperationKind.LoopStatement) (Syntax: 'for (int i  ... }')
  Condition: IBinaryOperatorExpression (BinaryOperationKind.IntegerGreaterThan) (OperationKind.BinaryOperatorExpression, Type: System.Boolean) (Syntax: 'foo(i--) > -5')
      Left: IInvocationExpression (System.Int32 Program.foo(System.Int32 x)) (OperationKind.InvocationExpression, Type: System.Int32) (Syntax: 'foo(i--)')
          Instance Receiver: null
          Arguments(1):
              IArgument (ArgumentKind.Explicit, Matching Parameter: x) (OperationKind.Argument) (Syntax: 'i--')
                IIncrementExpression (UnaryOperandKind.IntegerPostfixDecrement) (OperationKind.IncrementExpression, Type: System.Int32) (Syntax: 'i--')
                  Left: ILocalReferenceExpression: i (OperationKind.LocalReferenceExpression, Type: System.Int32) (Syntax: 'i')
                InConversion: null
                OutConversion: null
      Right: IUnaryOperatorExpression (UnaryOperationKind.IntegerMinus) (OperationKind.UnaryOperatorExpression, Type: System.Int32, Constant: -5) (Syntax: '-5')
          Operand: ILiteralExpression (Text: 5) (OperationKind.LiteralExpression, Type: System.Int32, Constant: 5) (Syntax: '5')
  Locals: Local_1: System.Int32 i
  Before:
      IVariableDeclarationStatement (1 declarations) (OperationKind.VariableDeclarationStatement) (Syntax: 'i = 0')
        IVariableDeclaration (1 variables) (OperationKind.VariableDeclaration) (Syntax: 'i = 0')
          Variables: Local_1: System.Int32 i
          Initializer: ILiteralExpression (Text: 0) (OperationKind.LiteralExpression, Type: System.Int32, Constant: 0) (Syntax: '0')
  AtLoopBottom(0)
  Body: IBlockStatement (1 statements) (OperationKind.BlockStatement) (Syntax: '{ ... }')
      IExpressionStatement (OperationKind.ExpressionStatement) (Syntax: 'System.Cons ... iteLine(i);')
        Expression: IInvocationExpression (void System.Console.WriteLine(System.Int32 value)) (OperationKind.InvocationExpression, Type: System.Void) (Syntax: 'System.Cons ... riteLine(i)')
            Instance Receiver: null
            Arguments(1):
                IArgument (ArgumentKind.Explicit, Matching Parameter: value) (OperationKind.Argument) (Syntax: 'i')
                  ILocalReferenceExpression: i (OperationKind.LocalReferenceExpression, Type: System.Int32) (Syntax: 'i')
                  InConversion: null
                  OutConversion: null
";
            VerifyOperationTreeForTest<ForStatementSyntax>(source, expectedOperationTree);
        }

        [CompilerTrait(CompilerFeature.IOperation)]
        [Fact, WorkItem(17602, "https://github.com/dotnet/roslyn/issues/17602")]
        public void IForLoopStatement_InfiniteLoopVerify()
        {
            string source = @"
class Program
{
    static void Main(string[] args)
    {
        /*<bind>*/for (; true;)
        {
            System.Console.WriteLine(""z"");
        }/*</bind>*/
    }
}
";
            string expectedOperationTree = @"
IForLoopStatement (LoopKind.For) (OperationKind.LoopStatement) (Syntax: 'for (; true ... }')
  Condition: ILiteralExpression (OperationKind.LiteralExpression, Type: System.Boolean, Constant: True) (Syntax: 'true')
  Before(0)
  AtLoopBottom(0)
  Body: IBlockStatement (1 statements) (OperationKind.BlockStatement) (Syntax: '{ ... }')
      IExpressionStatement (OperationKind.ExpressionStatement) (Syntax: 'System.Cons ... eLine(""z"");')
        Expression: IInvocationExpression (void System.Console.WriteLine(System.String value)) (OperationKind.InvocationExpression, Type: System.Void) (Syntax: 'System.Cons ... teLine(""z"")')
            Instance Receiver: null
            Arguments(1):
                IArgument (ArgumentKind.Explicit, Matching Parameter: value) (OperationKind.Argument) (Syntax: '""z""')
                  ILiteralExpression (OperationKind.LiteralExpression, Type: System.String, Constant: ""z"") (Syntax: '""z""')
                  InConversion: null
                  OutConversion: null
";
            VerifyOperationTreeForTest<ForStatementSyntax>(source, expectedOperationTree);
        }

        [CompilerTrait(CompilerFeature.IOperation)]
        [Fact, WorkItem(17602, "https://github.com/dotnet/roslyn/issues/17602")]
        public void IForLoopStatement_InvalidExpression()
        {
            string source = @"
class C
{
    static void Main(string[] args)
    {
        /*<bind>*/for (int k = 0, j = 0; k < 100, j > 5;/*</bind>*/ k++)
        {
        }
    }
}
";
            string expectedOperationTree = @"
IForLoopStatement (LoopKind.For) (OperationKind.LoopStatement, IsInvalid) (Syntax: 'for (int k  ... 100, j > 5;')
  Condition: IBinaryOperatorExpression (BinaryOperationKind.IntegerLessThan) (OperationKind.BinaryOperatorExpression, Type: System.Boolean, IsInvalid) (Syntax: 'k < 100')
      Left: ILocalReferenceExpression: k (OperationKind.LocalReferenceExpression, Type: System.Int32) (Syntax: 'k')
      Right: ILiteralExpression (Text: 100) (OperationKind.LiteralExpression, Type: System.Int32, Constant: 100, IsInvalid) (Syntax: '100')
  Locals: Local_1: System.Int32 k
    Local_2: System.Int32 j
  Before:
      IVariableDeclarationStatement (2 declarations) (OperationKind.VariableDeclarationStatement) (Syntax: 'int k = 0, j = 0')
        IVariableDeclaration (1 variables) (OperationKind.VariableDeclaration) (Syntax: 'k = 0')
          Variables: Local_1: System.Int32 k
          Initializer: ILiteralExpression (Text: 0) (OperationKind.LiteralExpression, Type: System.Int32, Constant: 0) (Syntax: '0')
        IVariableDeclaration (1 variables) (OperationKind.VariableDeclaration) (Syntax: 'j = 0')
          Variables: Local_1: System.Int32 j
          Initializer: ILiteralExpression (Text: 0) (OperationKind.LiteralExpression, Type: System.Int32, Constant: 0) (Syntax: '0')
  AtLoopBottom:
      IExpressionStatement (OperationKind.ExpressionStatement, IsInvalid) (Syntax: '')
        Expression: IInvalidExpression (OperationKind.InvalidExpression, Type: ?, IsInvalid) (Syntax: '')
            Children(0)
      IExpressionStatement (OperationKind.ExpressionStatement, IsInvalid) (Syntax: 'j > 5')
        Expression: IBinaryOperatorExpression (BinaryOperationKind.IntegerGreaterThan) (OperationKind.BinaryOperatorExpression, Type: System.Boolean, IsInvalid) (Syntax: 'j > 5')
            Left: ILocalReferenceExpression: j (OperationKind.LocalReferenceExpression, Type: System.Int32, IsInvalid) (Syntax: 'j')
            Right: ILiteralExpression (Text: 5) (OperationKind.LiteralExpression, Type: System.Int32, Constant: 5, IsInvalid) (Syntax: '5')
  Body: IEmptyStatement (OperationKind.EmptyStatement, IsInvalid) (Syntax: ';')
";
            VerifyOperationTreeForTest<ForStatementSyntax>(source, expectedOperationTree);
        }

        [CompilerTrait(CompilerFeature.IOperation)]
        [Fact, WorkItem(17602, "https://github.com/dotnet/roslyn/issues/17602")]
        public void IForLoopStatement_ConditionOutVar()
        {
            string source = @"
class P
{
    private void M()
    {
        var s = """";
        /*<bind>*/for (var j = int.TryParse(s, out var i) ? i : 0; i < 10; i++)
        {
            System.Console.WriteLine($""i={i}, s={s}"");
        }/*</bind>*/
    }
}
";
            string expectedOperationTree = @"
IForLoopStatement (LoopKind.For) (OperationKind.LoopStatement) (Syntax: 'for (var j  ... }')
  Condition: IBinaryOperatorExpression (BinaryOperationKind.IntegerLessThan) (OperationKind.BinaryOperatorExpression, Type: System.Boolean) (Syntax: 'i < 10')
      Left: ILocalReferenceExpression: i (OperationKind.LocalReferenceExpression, Type: System.Int32) (Syntax: 'i')
      Right: ILiteralExpression (Text: 10) (OperationKind.LiteralExpression, Type: System.Int32, Constant: 10) (Syntax: '10')
  Locals: Local_1: System.Int32 j
    Local_2: System.Int32 i
  Before:
      IVariableDeclarationStatement (1 declarations) (OperationKind.VariableDeclarationStatement) (Syntax: 'j = int.Try ...  i) ? i : 0')
        IVariableDeclaration (1 variables) (OperationKind.VariableDeclaration) (Syntax: 'j = int.Try ...  i) ? i : 0')
          Variables: Local_1: System.Int32 j
          Initializer: IConditionalChoiceExpression (OperationKind.ConditionalChoiceExpression, Type: System.Int32) (Syntax: 'int.TryPars ...  i) ? i : 0')
              Condition: IInvocationExpression (System.Boolean System.Int32.TryParse(System.String s, out System.Int32 result)) (OperationKind.InvocationExpression, Type: System.Boolean) (Syntax: 'int.TryPars ...  out var i)')
                  Instance Receiver: null
                  Arguments(2):
                      IArgument (ArgumentKind.Explicit, Matching Parameter: s) (OperationKind.Argument) (Syntax: 's')
                        ILocalReferenceExpression: s (OperationKind.LocalReferenceExpression, Type: System.String) (Syntax: 's')
                        InConversion: null
                        OutConversion: null
                      IArgument (ArgumentKind.Explicit, Matching Parameter: result) (OperationKind.Argument) (Syntax: 'var i')
                        ILocalReferenceExpression: i (OperationKind.LocalReferenceExpression, Type: System.Int32) (Syntax: 'var i')
                        InConversion: null
                        OutConversion: null
              IfTrue: ILocalReferenceExpression: i (OperationKind.LocalReferenceExpression, Type: System.Int32) (Syntax: 'i')
              IfFalse: ILiteralExpression (Text: 0) (OperationKind.LiteralExpression, Type: System.Int32, Constant: 0) (Syntax: '0')
  AtLoopBottom:
      IExpressionStatement (OperationKind.ExpressionStatement) (Syntax: 'i++')
        Expression: IIncrementExpression (UnaryOperandKind.IntegerPostfixIncrement) (OperationKind.IncrementExpression, Type: System.Int32) (Syntax: 'i++')
            Left: ILocalReferenceExpression: i (OperationKind.LocalReferenceExpression, Type: System.Int32) (Syntax: 'i')
  Body: IBlockStatement (1 statements) (OperationKind.BlockStatement) (Syntax: '{ ... }')
      IExpressionStatement (OperationKind.ExpressionStatement) (Syntax: 'System.Cons ... }, s={s}"");')
        Expression: IInvocationExpression (void System.Console.WriteLine(System.String value)) (OperationKind.InvocationExpression, Type: System.Void) (Syntax: 'System.Cons ... i}, s={s}"")')
            Instance Receiver: null
            Arguments(1):
                IArgument (ArgumentKind.Explicit, Matching Parameter: value) (OperationKind.Argument) (Syntax: '$""i={i}, s={s}""')
                  IInterpolatedStringExpression (OperationKind.InterpolatedStringExpression, Type: System.String) (Syntax: '$""i={i}, s={s}""')
                    Parts(4):
                        IInterpolatedStringText (OperationKind.InterpolatedStringText) (Syntax: 'i=')
                          Text: ILiteralExpression (Text: i=) (OperationKind.LiteralExpression, Type: System.String, Constant: ""i="") (Syntax: 'i=')
                        IInterpolation (OperationKind.Interpolation) (Syntax: '{i}')
                          Expression: ILocalReferenceExpression: i (OperationKind.LocalReferenceExpression, Type: System.Int32) (Syntax: 'i')
                          Alignment: null
                          FormatString: null
                        IInterpolatedStringText (OperationKind.InterpolatedStringText) (Syntax: ', s=')
                          Text: ILiteralExpression (Text: , s=) (OperationKind.LiteralExpression, Type: System.String, Constant: "", s="") (Syntax: ', s=')
                        IInterpolation (OperationKind.Interpolation) (Syntax: '{s}')
                          Expression: ILocalReferenceExpression: s (OperationKind.LocalReferenceExpression, Type: System.String) (Syntax: 's')
                          Alignment: null
                          FormatString: null
                  InConversion: null
                  OutConversion: null
";
            VerifyOperationTreeForTest<ForStatementSyntax>(source, expectedOperationTree);
        }

    }
}<|MERGE_RESOLUTION|>--- conflicted
+++ resolved
@@ -1397,13 +1397,8 @@
                                                                         OutConversion: null
                                                                       IArgument (ArgumentKind.Explicit, Matching Parameter: selector) (OperationKind.Argument) (Syntax: 'x.ToString()')
                                                                         IConversionExpression (Implicit, TryCast: False, Unchecked) (OperationKind.ConversionExpression, Type: System.Func<System.Char, <anonymous type: System.Char x, System.String z>>) (Syntax: 'x.ToString()')
-<<<<<<< HEAD
                                                                           Conversion: CommonConversion (Exists: True, IsIdentity: False, IsNumeric: False, IsReference: False, IsUserDefined: False) (MethodSymbol: null)
-                                                                          Operand: ILambdaExpression (Signature: lambda expression) (OperationKind.LambdaExpression, Type: null) (Syntax: 'x.ToString()')
-=======
-                                                                          Conversion: CommonConversion (Exists: True, IsIdentity: True, IsNumeric: False, IsReference: False, IsUserDefined: False) (MethodSymbol: null)
                                                                           Operand: IAnonymousFunctionExpression (Symbol: lambda expression) (OperationKind.AnonymousFunctionExpression, Type: null) (Syntax: 'x.ToString()')
->>>>>>> 14886b2c
                                                                               IBlockStatement (1 statements) (OperationKind.BlockStatement) (Syntax: 'x.ToString()')
                                                                                 IReturnStatement (OperationKind.ReturnStatement) (Syntax: 'x.ToString()')
                                                                                   ReturnedValue: IObjectCreationExpression (Constructor: <anonymous type: System.Char x, System.String z>..ctor(System.Char x, System.String z)) (OperationKind.ObjectCreationExpression, Type: <anonymous type: System.Char x, System.String z>) (Syntax: 'let z = x.ToString()')
@@ -1425,13 +1420,8 @@
                                                           OutConversion: null
                                                         IArgument (ArgumentKind.Explicit, Matching Parameter: selector) (OperationKind.Argument) (Syntax: 'z')
                                                           IConversionExpression (Implicit, TryCast: False, Unchecked) (OperationKind.ConversionExpression, Type: System.Func<<anonymous type: System.Char x, System.String z>, System.String>) (Syntax: 'z')
-<<<<<<< HEAD
                                                             Conversion: CommonConversion (Exists: True, IsIdentity: False, IsNumeric: False, IsReference: False, IsUserDefined: False) (MethodSymbol: null)
-                                                            Operand: ILambdaExpression (Signature: lambda expression) (OperationKind.LambdaExpression, Type: null) (Syntax: 'z')
-=======
-                                                            Conversion: CommonConversion (Exists: True, IsIdentity: True, IsNumeric: False, IsReference: False, IsUserDefined: False) (MethodSymbol: null)
                                                             Operand: IAnonymousFunctionExpression (Symbol: lambda expression) (OperationKind.AnonymousFunctionExpression, Type: null) (Syntax: 'z')
->>>>>>> 14886b2c
                                                                 IBlockStatement (1 statements) (OperationKind.BlockStatement) (Syntax: 'z')
                                                                   IReturnStatement (OperationKind.ReturnStatement) (Syntax: 'z')
                                                                     ReturnedValue: IOperation:  (OperationKind.None) (Syntax: 'z')
@@ -1441,13 +1431,8 @@
                                             OutConversion: null
                                           IArgument (ArgumentKind.Explicit, Matching Parameter: selector) (OperationKind.Argument) (Syntax: 'w')
                                             IConversionExpression (Implicit, TryCast: False, Unchecked) (OperationKind.ConversionExpression, Type: System.Func<System.String, System.String>) (Syntax: 'w')
-<<<<<<< HEAD
                                               Conversion: CommonConversion (Exists: True, IsIdentity: False, IsNumeric: False, IsReference: False, IsUserDefined: False) (MethodSymbol: null)
-                                              Operand: ILambdaExpression (Signature: lambda expression) (OperationKind.LambdaExpression, Type: null) (Syntax: 'w')
-=======
-                                              Conversion: CommonConversion (Exists: True, IsIdentity: True, IsNumeric: False, IsReference: False, IsUserDefined: False) (MethodSymbol: null)
                                               Operand: IAnonymousFunctionExpression (Symbol: lambda expression) (OperationKind.AnonymousFunctionExpression, Type: null) (Syntax: 'w')
->>>>>>> 14886b2c
                                                   IBlockStatement (1 statements) (OperationKind.BlockStatement) (Syntax: 'w')
                                                     IReturnStatement (OperationKind.ReturnStatement) (Syntax: 'w')
                                                       ReturnedValue: IOperation:  (OperationKind.None) (Syntax: 'w')
@@ -1552,13 +1537,8 @@
                                                                       OutConversion: null
                                                                     IArgument (ArgumentKind.Explicit, Matching Parameter: selector) (OperationKind.Argument) (Syntax: 'x.ToString()')
                                                                       IConversionExpression (Implicit, TryCast: False, Unchecked) (OperationKind.ConversionExpression, Type: System.Func<System.Char, <anonymous type: System.Char x, System.String z>>) (Syntax: 'x.ToString()')
-<<<<<<< HEAD
                                                                         Conversion: CommonConversion (Exists: True, IsIdentity: False, IsNumeric: False, IsReference: False, IsUserDefined: False) (MethodSymbol: null)
-                                                                        Operand: ILambdaExpression (Signature: lambda expression) (OperationKind.LambdaExpression, Type: null) (Syntax: 'x.ToString()')
-=======
-                                                                        Conversion: CommonConversion (Exists: True, IsIdentity: True, IsNumeric: False, IsReference: False, IsUserDefined: False) (MethodSymbol: null)
                                                                         Operand: IAnonymousFunctionExpression (Symbol: lambda expression) (OperationKind.AnonymousFunctionExpression, Type: null) (Syntax: 'x.ToString()')
->>>>>>> 14886b2c
                                                                             IBlockStatement (1 statements) (OperationKind.BlockStatement) (Syntax: 'x.ToString()')
                                                                               IReturnStatement (OperationKind.ReturnStatement) (Syntax: 'x.ToString()')
                                                                                 ReturnedValue: IObjectCreationExpression (Constructor: <anonymous type: System.Char x, System.String z>..ctor(System.Char x, System.String z)) (OperationKind.ObjectCreationExpression, Type: <anonymous type: System.Char x, System.String z>) (Syntax: 'let z = x.ToString()')
@@ -1580,13 +1560,8 @@
                                                         OutConversion: null
                                                       IArgument (ArgumentKind.Explicit, Matching Parameter: selector) (OperationKind.Argument) (Syntax: 'z')
                                                         IConversionExpression (Implicit, TryCast: False, Unchecked) (OperationKind.ConversionExpression, Type: System.Func<<anonymous type: System.Char x, System.String z>, System.String>) (Syntax: 'z')
-<<<<<<< HEAD
                                                           Conversion: CommonConversion (Exists: True, IsIdentity: False, IsNumeric: False, IsReference: False, IsUserDefined: False) (MethodSymbol: null)
-                                                          Operand: ILambdaExpression (Signature: lambda expression) (OperationKind.LambdaExpression, Type: null) (Syntax: 'z')
-=======
-                                                          Conversion: CommonConversion (Exists: True, IsIdentity: True, IsNumeric: False, IsReference: False, IsUserDefined: False) (MethodSymbol: null)
                                                           Operand: IAnonymousFunctionExpression (Symbol: lambda expression) (OperationKind.AnonymousFunctionExpression, Type: null) (Syntax: 'z')
->>>>>>> 14886b2c
                                                               IBlockStatement (1 statements) (OperationKind.BlockStatement) (Syntax: 'z')
                                                                 IReturnStatement (OperationKind.ReturnStatement) (Syntax: 'z')
                                                                   ReturnedValue: IOperation:  (OperationKind.None) (Syntax: 'z')
@@ -1596,13 +1571,8 @@
                                           OutConversion: null
                                         IArgument (ArgumentKind.Explicit, Matching Parameter: selector) (OperationKind.Argument) (Syntax: 'w')
                                           IConversionExpression (Implicit, TryCast: False, Unchecked) (OperationKind.ConversionExpression, Type: System.Func<System.String, System.String>) (Syntax: 'w')
-<<<<<<< HEAD
                                             Conversion: CommonConversion (Exists: True, IsIdentity: False, IsNumeric: False, IsReference: False, IsUserDefined: False) (MethodSymbol: null)
-                                            Operand: ILambdaExpression (Signature: lambda expression) (OperationKind.LambdaExpression, Type: null) (Syntax: 'w')
-=======
-                                            Conversion: CommonConversion (Exists: True, IsIdentity: True, IsNumeric: False, IsReference: False, IsUserDefined: False) (MethodSymbol: null)
                                             Operand: IAnonymousFunctionExpression (Symbol: lambda expression) (OperationKind.AnonymousFunctionExpression, Type: null) (Syntax: 'w')
->>>>>>> 14886b2c
                                                 IBlockStatement (1 statements) (OperationKind.BlockStatement) (Syntax: 'w')
                                                   IReturnStatement (OperationKind.ReturnStatement) (Syntax: 'w')
                                                     ReturnedValue: IOperation:  (OperationKind.None) (Syntax: 'w')
