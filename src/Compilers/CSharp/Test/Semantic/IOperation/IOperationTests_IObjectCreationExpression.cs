// Copyright (c) Microsoft.  All Rights Reserved.  Licensed under the Apache License, Version 2.0.  See License.txt in the project root for license information.

using Microsoft.CodeAnalysis.CSharp.Syntax;
using Microsoft.CodeAnalysis.Test.Utilities;
using Roslyn.Test.Utilities;
using Xunit;

namespace Microsoft.CodeAnalysis.CSharp.UnitTests
{
    public partial class IOperationTests : SemanticModelTestBase
    {
        [Fact, WorkItem(17588, "https://github.com/dotnet/roslyn/issues/17588")]
        public void ObjectCreationWithMemberInitializers()
        {
            string source = @"
struct B
{
    public bool Field;
}

class F
{
    public int Field;
    public string Property1 { set; get; }
    public B Property2 { set; get; }
}

class C
{
    public void M1()
    /*<bind>*/{
        var x1 = new F();
        var x2 = new F() { Field = 2 };
        var x3 = new F() { Property1 = """" };
        var x4 = new F() { Property1 = """", Field = 2 };
        var x5 = new F() { Property2 = new B { Field = true } };

        var e1 = new F() { Property2 = 1 };
        var e2 = new F() { """" };
    }/*</bind>*/
}
";
            string expectedOperationTree = @"
IBlockStatement (7 statements, 7 locals) (OperationKind.BlockStatement, IsInvalid) (Syntax: '{ ... }')
  Locals: Local_1: F x1
    Local_2: F x2
    Local_3: F x3
    Local_4: F x4
    Local_5: F x5
    Local_6: F e1
    Local_7: F e2
  IVariableDeclarationStatement (1 declarations) (OperationKind.VariableDeclarationStatement) (Syntax: 'var x1 = new F();')
    IVariableDeclaration (1 variables) (OperationKind.VariableDeclaration) (Syntax: 'var x1 = new F();')
      Variables: Local_1: F x1
      Initializer: IObjectCreationExpression (Constructor: F..ctor()) (OperationKind.ObjectCreationExpression, Type: F) (Syntax: 'new F()')
  IVariableDeclarationStatement (1 declarations) (OperationKind.VariableDeclarationStatement) (Syntax: 'var x2 = ne ... ield = 2 };')
    IVariableDeclaration (1 variables) (OperationKind.VariableDeclaration) (Syntax: 'var x2 = ne ... ield = 2 };')
      Variables: Local_1: F x2
      Initializer: IObjectCreationExpression (Constructor: F..ctor()) (OperationKind.ObjectCreationExpression, Type: F) (Syntax: 'new F() { Field = 2 }')
          Initializer: IObjectOrCollectionInitializerExpression (OperationKind.ObjectOrCollectionInitializerExpression, Type: F) (Syntax: '{ Field = 2 }')
              Initializers(1): ISimpleAssignmentExpression (OperationKind.SimpleAssignmentExpression, Type: System.Int32) (Syntax: 'Field = 2')
                  Left: IFieldReferenceExpression: System.Int32 F.Field (OperationKind.FieldReferenceExpression, Type: System.Int32) (Syntax: 'Field')
                      Instance Receiver: IInstanceReferenceExpression (InstanceReferenceKind.Implicit) (OperationKind.InstanceReferenceExpression, Type: F) (Syntax: 'Field')
                  Right: ILiteralExpression (Text: 2) (OperationKind.LiteralExpression, Type: System.Int32, Constant: 2) (Syntax: '2')
  IVariableDeclarationStatement (1 declarations) (OperationKind.VariableDeclarationStatement) (Syntax: 'var x3 = ne ... ty1 = """" };')
    IVariableDeclaration (1 variables) (OperationKind.VariableDeclaration) (Syntax: 'var x3 = ne ... ty1 = """" };')
      Variables: Local_1: F x3
      Initializer: IObjectCreationExpression (Constructor: F..ctor()) (OperationKind.ObjectCreationExpression, Type: F) (Syntax: 'new F() { P ... rty1 = """" }')
          Initializer: IObjectOrCollectionInitializerExpression (OperationKind.ObjectOrCollectionInitializerExpression, Type: F) (Syntax: '{ Property1 = """" }')
              Initializers(1): ISimpleAssignmentExpression (OperationKind.SimpleAssignmentExpression, Type: System.String) (Syntax: 'Property1 = """"')
                  Left: IPropertyReferenceExpression: System.String F.Property1 { get; set; } (OperationKind.PropertyReferenceExpression, Type: System.String) (Syntax: 'Property1')
                      Instance Receiver: IInstanceReferenceExpression (InstanceReferenceKind.Implicit) (OperationKind.InstanceReferenceExpression, Type: F) (Syntax: 'Property1')
                  Right: ILiteralExpression (OperationKind.LiteralExpression, Type: System.String, Constant: """") (Syntax: '""""')
  IVariableDeclarationStatement (1 declarations) (OperationKind.VariableDeclarationStatement) (Syntax: 'var x4 = ne ... ield = 2 };')
    IVariableDeclaration (1 variables) (OperationKind.VariableDeclaration) (Syntax: 'var x4 = ne ... ield = 2 };')
      Variables: Local_1: F x4
      Initializer: IObjectCreationExpression (Constructor: F..ctor()) (OperationKind.ObjectCreationExpression, Type: F) (Syntax: 'new F() { P ... Field = 2 }')
          Initializer: IObjectOrCollectionInitializerExpression (OperationKind.ObjectOrCollectionInitializerExpression, Type: F) (Syntax: '{ Property1 ... Field = 2 }')
              Initializers(2): ISimpleAssignmentExpression (OperationKind.SimpleAssignmentExpression, Type: System.String) (Syntax: 'Property1 = """"')
                  Left: IPropertyReferenceExpression: System.String F.Property1 { get; set; } (OperationKind.PropertyReferenceExpression, Type: System.String) (Syntax: 'Property1')
                      Instance Receiver: IInstanceReferenceExpression (InstanceReferenceKind.Implicit) (OperationKind.InstanceReferenceExpression, Type: F) (Syntax: 'Property1')
                  Right: ILiteralExpression (OperationKind.LiteralExpression, Type: System.String, Constant: """") (Syntax: '""""')
                ISimpleAssignmentExpression (OperationKind.SimpleAssignmentExpression, Type: System.Int32) (Syntax: 'Field = 2')
                  Left: IFieldReferenceExpression: System.Int32 F.Field (OperationKind.FieldReferenceExpression, Type: System.Int32) (Syntax: 'Field')
                      Instance Receiver: IInstanceReferenceExpression (InstanceReferenceKind.Implicit) (OperationKind.InstanceReferenceExpression, Type: F) (Syntax: 'Field')
                  Right: ILiteralExpression (Text: 2) (OperationKind.LiteralExpression, Type: System.Int32, Constant: 2) (Syntax: '2')
  IVariableDeclarationStatement (1 declarations) (OperationKind.VariableDeclarationStatement) (Syntax: 'var x5 = ne ... = true } };')
    IVariableDeclaration (1 variables) (OperationKind.VariableDeclaration) (Syntax: 'var x5 = ne ... = true } };')
      Variables: Local_1: F x5
      Initializer: IObjectCreationExpression (Constructor: F..ctor()) (OperationKind.ObjectCreationExpression, Type: F) (Syntax: 'new F() { P ...  = true } }')
          Initializer: IObjectOrCollectionInitializerExpression (OperationKind.ObjectOrCollectionInitializerExpression, Type: F) (Syntax: '{ Property2 ...  = true } }')
              Initializers(1): ISimpleAssignmentExpression (OperationKind.SimpleAssignmentExpression, Type: B) (Syntax: 'Property2 = ... ld = true }')
                  Left: IPropertyReferenceExpression: B F.Property2 { get; set; } (OperationKind.PropertyReferenceExpression, Type: B) (Syntax: 'Property2')
                      Instance Receiver: IInstanceReferenceExpression (InstanceReferenceKind.Implicit) (OperationKind.InstanceReferenceExpression, Type: F) (Syntax: 'Property2')
                  Right: IObjectCreationExpression (Constructor: B..ctor()) (OperationKind.ObjectCreationExpression, Type: B) (Syntax: 'new B { Field = true }')
                      Initializer: IObjectOrCollectionInitializerExpression (OperationKind.ObjectOrCollectionInitializerExpression, Type: B) (Syntax: '{ Field = true }')
                          Initializers(1): ISimpleAssignmentExpression (OperationKind.SimpleAssignmentExpression, Type: System.Boolean) (Syntax: 'Field = true')
                              Left: IFieldReferenceExpression: System.Boolean B.Field (OperationKind.FieldReferenceExpression, Type: System.Boolean) (Syntax: 'Field')
                                  Instance Receiver: IInstanceReferenceExpression (InstanceReferenceKind.Implicit) (OperationKind.InstanceReferenceExpression, Type: B) (Syntax: 'Field')
                              Right: ILiteralExpression (OperationKind.LiteralExpression, Type: System.Boolean, Constant: True) (Syntax: 'true')
  IVariableDeclarationStatement (1 declarations) (OperationKind.VariableDeclarationStatement, IsInvalid) (Syntax: 'var e1 = ne ... rty2 = 1 };')
    IVariableDeclaration (1 variables) (OperationKind.VariableDeclaration, IsInvalid) (Syntax: 'var e1 = ne ... rty2 = 1 };')
      Variables: Local_1: F e1
      Initializer: IObjectCreationExpression (Constructor: F..ctor()) (OperationKind.ObjectCreationExpression, Type: F, IsInvalid) (Syntax: 'new F() { P ... erty2 = 1 }')
<<<<<<< HEAD
          Initializer: IObjectOrCollectionInitializerExpression (OperationKind.ObjectOrCollectionInitializerExpression, Type: F, IsInvalid) (Syntax: '{ Property2 = 1 }')
              Initializers(1): ISimpleAssignmentExpression (OperationKind.SimpleAssignmentExpression, Type: B, IsInvalid) (Syntax: 'Property2 = 1')
                  Left: IPropertyReferenceExpression: B F.Property2 { get; set; } (OperationKind.PropertyReferenceExpression, Type: B) (Syntax: 'Property2')
                      Instance Receiver: IInstanceReferenceExpression (InstanceReferenceKind.Implicit) (OperationKind.InstanceReferenceExpression, Type: F) (Syntax: 'Property2')
                  Right: IConversionExpression (ConversionKind.Invalid, Implicit) (OperationKind.ConversionExpression, Type: B, IsInvalid) (Syntax: '1')
                      ILiteralExpression (Text: 1) (OperationKind.LiteralExpression, Type: System.Int32, Constant: 1) (Syntax: '1')
=======
          Initializers(1): ISimpleAssignmentExpression (OperationKind.SimpleAssignmentExpression, Type: B, IsInvalid) (Syntax: 'Property2 = 1')
              Left: IOperation:  (OperationKind.None) (Syntax: 'Property2')
              Right: IConversionExpression (ConversionKind.Invalid, Implicit) (OperationKind.ConversionExpression, Type: B, IsInvalid) (Syntax: '1')
                  ILiteralExpression (Text: 1) (OperationKind.LiteralExpression, Type: System.Int32, Constant: 1, IsInvalid) (Syntax: '1')
>>>>>>> 4176034f
  IVariableDeclarationStatement (1 declarations) (OperationKind.VariableDeclarationStatement, IsInvalid) (Syntax: 'var e2 = new F() { """" };')
    IVariableDeclaration (1 variables) (OperationKind.VariableDeclaration, IsInvalid) (Syntax: 'var e2 = new F() { """" };')
      Variables: Local_1: F e2
      Initializer: IObjectCreationExpression (Constructor: F..ctor()) (OperationKind.ObjectCreationExpression, Type: F, IsInvalid) (Syntax: 'new F() { """" }')
<<<<<<< HEAD
          Initializer: IObjectOrCollectionInitializerExpression (OperationKind.ObjectOrCollectionInitializerExpression, Type: F, IsInvalid) (Syntax: '{ """" }')
              Initializers(1): IInvalidExpression (OperationKind.InvalidExpression, Type: ?, IsInvalid) (Syntax: '""""')
                  Children(1): ILiteralExpression (OperationKind.LiteralExpression, Type: System.String, Constant: """") (Syntax: '""""')
=======
          Initializers(1): IInvalidExpression (OperationKind.InvalidExpression, Type: ?, IsInvalid) (Syntax: '""""')
              Children(1): ILiteralExpression (OperationKind.LiteralExpression, Type: System.String, Constant: """", IsInvalid) (Syntax: '""""')
>>>>>>> 4176034f
";
            var expectedDiagnostics = new DiagnosticDescription[] {
                // CS0029: Cannot implicitly convert type 'int' to 'B'
                //         var e1 = new F() { Property2 = 1 };
                Diagnostic(ErrorCode.ERR_NoImplicitConv, "1").WithArguments("int", "B").WithLocation(24, 40),
                // CS1922: Cannot initialize type 'F' with a collection initializer because it does not implement 'System.Collections.IEnumerable'
                //         var e2 = new F() { "" };
                Diagnostic(ErrorCode.ERR_CollectionInitRequiresIEnumerable, @"{ """" }").WithArguments("F").WithLocation(25, 26)
            };

            VerifyOperationTreeAndDiagnosticsForTest<BlockSyntax>(source, expectedOperationTree, expectedDiagnostics);
        }

        [Fact, WorkItem(17588, "https://github.com/dotnet/roslyn/issues/17588")]
        public void ObjectCreationWithCollectionInitializer()
        {
            string source = @"
using System.Collections.Generic;

class C
{
	private readonly int field;
	public void M1(int x)
	{
		int y = 0;
		var x1 = /*<bind>*/new List<int> { x, y, field }/*</bind>*/;
	}
}
";
            string expectedOperationTree = @"
IObjectCreationExpression (Constructor: System.Collections.Generic.List<System.Int32>..ctor()) (OperationKind.ObjectCreationExpression, Type: System.Collections.Generic.List<System.Int32>) (Syntax: 'new List<in ...  y, field }')
  Initializer: IObjectOrCollectionInitializerExpression (OperationKind.ObjectOrCollectionInitializerExpression, Type: System.Collections.Generic.List<System.Int32>) (Syntax: '{ x, y, field }')
      Initializers(3): ICollectionElementInitializerExpression (AddMethod: void System.Collections.Generic.List<System.Int32>.Add(System.Int32 item)) (IsDynamic: False) (OperationKind.CollectionElementInitializerExpression, Type: System.Void) (Syntax: 'x')
          Arguments(1): IParameterReferenceExpression: x (OperationKind.ParameterReferenceExpression, Type: System.Int32) (Syntax: 'x')
        ICollectionElementInitializerExpression (AddMethod: void System.Collections.Generic.List<System.Int32>.Add(System.Int32 item)) (IsDynamic: False) (OperationKind.CollectionElementInitializerExpression, Type: System.Void) (Syntax: 'y')
          Arguments(1): ILocalReferenceExpression: y (OperationKind.LocalReferenceExpression, Type: System.Int32) (Syntax: 'y')
        ICollectionElementInitializerExpression (AddMethod: void System.Collections.Generic.List<System.Int32>.Add(System.Int32 item)) (IsDynamic: False) (OperationKind.CollectionElementInitializerExpression, Type: System.Void) (Syntax: 'field')
          Arguments(1): IFieldReferenceExpression: System.Int32 C.field (OperationKind.FieldReferenceExpression, Type: System.Int32) (Syntax: 'field')
              Instance Receiver: IInstanceReferenceExpression (InstanceReferenceKind.Implicit) (OperationKind.InstanceReferenceExpression, Type: C) (Syntax: 'field')
";
            var expectedDiagnostics = new DiagnosticDescription[] {
                // CS0649: Field 'C.field' is never assigned to, and will always have its default value 0
                // 	private readonly int field;
                Diagnostic(ErrorCode.WRN_UnassignedInternalField, "field").WithArguments("C.field", "0").WithLocation(6, 23)
            };

            VerifyOperationTreeAndDiagnosticsForTest<ObjectCreationExpressionSyntax>(source, expectedOperationTree, expectedDiagnostics);
        }

        [Fact, WorkItem(17588, "https://github.com/dotnet/roslyn/issues/17588")]
        public void ObjectCreationWithNestedCollectionInitializer()
        {
            string source = @"
using System.Collections.Generic;
using System.Linq;

class C
{
    private readonly int field = 0;
    public void M1(int x)
    {
        int y = 0;
        var x1 = /*<bind>*/new List<List<int>> {
            new[] { x, y }.ToList(),
            new List<int> { field }
        }/*</bind>*/;
    }
}
";
            string expectedOperationTree = @"
IObjectCreationExpression (Constructor: System.Collections.Generic.List<System.Collections.Generic.List<System.Int32>>..ctor()) (OperationKind.ObjectCreationExpression, Type: System.Collections.Generic.List<System.Collections.Generic.List<System.Int32>>) (Syntax: 'new List<Li ... }')
  Initializer: IObjectOrCollectionInitializerExpression (OperationKind.ObjectOrCollectionInitializerExpression, Type: System.Collections.Generic.List<System.Collections.Generic.List<System.Int32>>) (Syntax: '{ ... }')
      Initializers(2): ICollectionElementInitializerExpression (AddMethod: void System.Collections.Generic.List<System.Collections.Generic.List<System.Int32>>.Add(System.Collections.Generic.List<System.Int32> item)) (IsDynamic: False) (OperationKind.CollectionElementInitializerExpression, Type: System.Void) (Syntax: 'new[] { x, y }.ToList()')
          Arguments(1): IInvocationExpression (static System.Collections.Generic.List<System.Int32> System.Linq.Enumerable.ToList<System.Int32>(this System.Collections.Generic.IEnumerable<System.Int32> source)) (OperationKind.InvocationExpression, Type: System.Collections.Generic.List<System.Int32>) (Syntax: 'new[] { x, y }.ToList()')
              Arguments(1): IArgument (ArgumentKind.Explicit, Matching Parameter: source) (OperationKind.Argument) (Syntax: 'new[] { x, y }')
                  IConversionExpression (ConversionKind.Cast, Implicit) (OperationKind.ConversionExpression, Type: System.Collections.Generic.IEnumerable<System.Int32>) (Syntax: 'new[] { x, y }')
                    IArrayCreationExpression (Element Type: System.Int32) (OperationKind.ArrayCreationExpression, Type: System.Int32[]) (Syntax: 'new[] { x, y }')
                      Dimension Sizes(1): ILiteralExpression (OperationKind.LiteralExpression, Type: System.Int32, Constant: 2) (Syntax: 'new[] { x, y }')
                      Initializer: IArrayInitializer (2 elements) (OperationKind.ArrayInitializer) (Syntax: '{ x, y }')
                          Element Values(2): IParameterReferenceExpression: x (OperationKind.ParameterReferenceExpression, Type: System.Int32) (Syntax: 'x')
                            ILocalReferenceExpression: y (OperationKind.LocalReferenceExpression, Type: System.Int32) (Syntax: 'y')
        ICollectionElementInitializerExpression (AddMethod: void System.Collections.Generic.List<System.Collections.Generic.List<System.Int32>>.Add(System.Collections.Generic.List<System.Int32> item)) (IsDynamic: False) (OperationKind.CollectionElementInitializerExpression, Type: System.Void) (Syntax: 'new List<int> { field }')
          Arguments(1): IObjectCreationExpression (Constructor: System.Collections.Generic.List<System.Int32>..ctor()) (OperationKind.ObjectCreationExpression, Type: System.Collections.Generic.List<System.Int32>) (Syntax: 'new List<int> { field }')
              Initializer: IObjectOrCollectionInitializerExpression (OperationKind.ObjectOrCollectionInitializerExpression, Type: System.Collections.Generic.List<System.Int32>) (Syntax: '{ field }')
                  Initializers(1): ICollectionElementInitializerExpression (AddMethod: void System.Collections.Generic.List<System.Int32>.Add(System.Int32 item)) (IsDynamic: False) (OperationKind.CollectionElementInitializerExpression, Type: System.Void) (Syntax: 'field')
                      Arguments(1): IFieldReferenceExpression: System.Int32 C.field (OperationKind.FieldReferenceExpression, Type: System.Int32) (Syntax: 'field')
                          Instance Receiver: IInstanceReferenceExpression (InstanceReferenceKind.Implicit) (OperationKind.InstanceReferenceExpression, Type: C) (Syntax: 'field')
";
            var expectedDiagnostics = DiagnosticDescription.None;

            VerifyOperationTreeAndDiagnosticsForTest<ObjectCreationExpressionSyntax>(source, expectedOperationTree, expectedDiagnostics);
        }

        [Fact, WorkItem(17588, "https://github.com/dotnet/roslyn/issues/17588")]
        public void ObjectCreationWithMemberAndCollectionInitializers()
        {
            string source = @"
using System.Collections.Generic;

internal class Class
{
    public int X { get; set; }
    public List<int> Y { get; set; }
    public Dictionary<int, int> Z { get; set; }
    public Class C { get; set; }

    private readonly int field = 0;

    public void M(int x)
    {
        int y = 0;
        var c = /*<bind>*/new Class() {
            X = x,
            Y = { x, y, 3 },
            Z = { { x, y } },
            C = { X = field }
        }/*</bind>*/;
    }
}
";
            string expectedOperationTree = @"
IObjectCreationExpression (Constructor: Class..ctor()) (OperationKind.ObjectCreationExpression, Type: Class) (Syntax: 'new Class() ... }')
  Initializer: IObjectOrCollectionInitializerExpression (OperationKind.ObjectOrCollectionInitializerExpression, Type: Class) (Syntax: '{ ... }')
      Initializers(4): ISimpleAssignmentExpression (OperationKind.SimpleAssignmentExpression, Type: System.Int32) (Syntax: 'X = x')
          Left: IPropertyReferenceExpression: System.Int32 Class.X { get; set; } (OperationKind.PropertyReferenceExpression, Type: System.Int32) (Syntax: 'X')
              Instance Receiver: IInstanceReferenceExpression (InstanceReferenceKind.Implicit) (OperationKind.InstanceReferenceExpression, Type: Class) (Syntax: 'X')
          Right: IParameterReferenceExpression: x (OperationKind.ParameterReferenceExpression, Type: System.Int32) (Syntax: 'x')
        IMemberInitializerExpression (OperationKind.MemberInitializerExpression, Type: System.Collections.Generic.List<System.Int32>) (Syntax: 'Y = { x, y, 3 }')
          InitializedMember: IPropertyReferenceExpression: System.Collections.Generic.List<System.Int32> Class.Y { get; set; } (OperationKind.PropertyReferenceExpression, Type: System.Collections.Generic.List<System.Int32>) (Syntax: 'Y')
              Instance Receiver: IInstanceReferenceExpression (InstanceReferenceKind.Implicit) (OperationKind.InstanceReferenceExpression, Type: Class) (Syntax: 'Y')
          Initializer: IObjectOrCollectionInitializerExpression (OperationKind.ObjectOrCollectionInitializerExpression, Type: System.Collections.Generic.List<System.Int32>) (Syntax: '{ x, y, 3 }')
              Initializers(3): ICollectionElementInitializerExpression (AddMethod: void System.Collections.Generic.List<System.Int32>.Add(System.Int32 item)) (IsDynamic: False) (OperationKind.CollectionElementInitializerExpression, Type: System.Void) (Syntax: 'x')
                  Arguments(1): IParameterReferenceExpression: x (OperationKind.ParameterReferenceExpression, Type: System.Int32) (Syntax: 'x')
                ICollectionElementInitializerExpression (AddMethod: void System.Collections.Generic.List<System.Int32>.Add(System.Int32 item)) (IsDynamic: False) (OperationKind.CollectionElementInitializerExpression, Type: System.Void) (Syntax: 'y')
                  Arguments(1): ILocalReferenceExpression: y (OperationKind.LocalReferenceExpression, Type: System.Int32) (Syntax: 'y')
                ICollectionElementInitializerExpression (AddMethod: void System.Collections.Generic.List<System.Int32>.Add(System.Int32 item)) (IsDynamic: False) (OperationKind.CollectionElementInitializerExpression, Type: System.Void) (Syntax: '3')
                  Arguments(1): ILiteralExpression (Text: 3) (OperationKind.LiteralExpression, Type: System.Int32, Constant: 3) (Syntax: '3')
        IMemberInitializerExpression (OperationKind.MemberInitializerExpression, Type: System.Collections.Generic.Dictionary<System.Int32, System.Int32>) (Syntax: 'Z = { { x, y } }')
          InitializedMember: IPropertyReferenceExpression: System.Collections.Generic.Dictionary<System.Int32, System.Int32> Class.Z { get; set; } (OperationKind.PropertyReferenceExpression, Type: System.Collections.Generic.Dictionary<System.Int32, System.Int32>) (Syntax: 'Z')
              Instance Receiver: IInstanceReferenceExpression (InstanceReferenceKind.Implicit) (OperationKind.InstanceReferenceExpression, Type: Class) (Syntax: 'Z')
          Initializer: IObjectOrCollectionInitializerExpression (OperationKind.ObjectOrCollectionInitializerExpression, Type: System.Collections.Generic.Dictionary<System.Int32, System.Int32>) (Syntax: '{ { x, y } }')
              Initializers(1): ICollectionElementInitializerExpression (AddMethod: void System.Collections.Generic.Dictionary<System.Int32, System.Int32>.Add(System.Int32 key, System.Int32 value)) (IsDynamic: False) (OperationKind.CollectionElementInitializerExpression, Type: System.Void) (Syntax: '{ x, y }')
                  Arguments(2): IParameterReferenceExpression: x (OperationKind.ParameterReferenceExpression, Type: System.Int32) (Syntax: 'x')
                    ILocalReferenceExpression: y (OperationKind.LocalReferenceExpression, Type: System.Int32) (Syntax: 'y')
        IMemberInitializerExpression (OperationKind.MemberInitializerExpression, Type: Class) (Syntax: 'C = { X = field }')
          InitializedMember: IPropertyReferenceExpression: Class Class.C { get; set; } (OperationKind.PropertyReferenceExpression, Type: Class) (Syntax: 'C')
              Instance Receiver: IInstanceReferenceExpression (InstanceReferenceKind.Implicit) (OperationKind.InstanceReferenceExpression, Type: Class) (Syntax: 'C')
          Initializer: IObjectOrCollectionInitializerExpression (OperationKind.ObjectOrCollectionInitializerExpression, Type: Class) (Syntax: '{ X = field }')
              Initializers(1): ISimpleAssignmentExpression (OperationKind.SimpleAssignmentExpression, Type: System.Int32) (Syntax: 'X = field')
                  Left: IPropertyReferenceExpression: System.Int32 Class.X { get; set; } (OperationKind.PropertyReferenceExpression, Type: System.Int32) (Syntax: 'X')
                      Instance Receiver: IInstanceReferenceExpression (InstanceReferenceKind.Implicit) (OperationKind.InstanceReferenceExpression, Type: Class) (Syntax: 'X')
                  Right: IFieldReferenceExpression: System.Int32 Class.field (OperationKind.FieldReferenceExpression, Type: System.Int32) (Syntax: 'field')
                      Instance Receiver: IInstanceReferenceExpression (InstanceReferenceKind.Implicit) (OperationKind.InstanceReferenceExpression, Type: Class) (Syntax: 'field')
";
            var expectedDiagnostics = DiagnosticDescription.None;

            VerifyOperationTreeAndDiagnosticsForTest<ObjectCreationExpressionSyntax>(source, expectedOperationTree, expectedDiagnostics);
        }
    }
}<|MERGE_RESOLUTION|>--- conflicted
+++ resolved
@@ -102,31 +102,19 @@
     IVariableDeclaration (1 variables) (OperationKind.VariableDeclaration, IsInvalid) (Syntax: 'var e1 = ne ... rty2 = 1 };')
       Variables: Local_1: F e1
       Initializer: IObjectCreationExpression (Constructor: F..ctor()) (OperationKind.ObjectCreationExpression, Type: F, IsInvalid) (Syntax: 'new F() { P ... erty2 = 1 }')
-<<<<<<< HEAD
           Initializer: IObjectOrCollectionInitializerExpression (OperationKind.ObjectOrCollectionInitializerExpression, Type: F, IsInvalid) (Syntax: '{ Property2 = 1 }')
               Initializers(1): ISimpleAssignmentExpression (OperationKind.SimpleAssignmentExpression, Type: B, IsInvalid) (Syntax: 'Property2 = 1')
                   Left: IPropertyReferenceExpression: B F.Property2 { get; set; } (OperationKind.PropertyReferenceExpression, Type: B) (Syntax: 'Property2')
                       Instance Receiver: IInstanceReferenceExpression (InstanceReferenceKind.Implicit) (OperationKind.InstanceReferenceExpression, Type: F) (Syntax: 'Property2')
                   Right: IConversionExpression (ConversionKind.Invalid, Implicit) (OperationKind.ConversionExpression, Type: B, IsInvalid) (Syntax: '1')
-                      ILiteralExpression (Text: 1) (OperationKind.LiteralExpression, Type: System.Int32, Constant: 1) (Syntax: '1')
-=======
-          Initializers(1): ISimpleAssignmentExpression (OperationKind.SimpleAssignmentExpression, Type: B, IsInvalid) (Syntax: 'Property2 = 1')
-              Left: IOperation:  (OperationKind.None) (Syntax: 'Property2')
-              Right: IConversionExpression (ConversionKind.Invalid, Implicit) (OperationKind.ConversionExpression, Type: B, IsInvalid) (Syntax: '1')
-                  ILiteralExpression (Text: 1) (OperationKind.LiteralExpression, Type: System.Int32, Constant: 1, IsInvalid) (Syntax: '1')
->>>>>>> 4176034f
+                      ILiteralExpression (Text: 1) (OperationKind.LiteralExpression, Type: System.Int32, Constant: 1, IsInvalid) (Syntax: '1')
   IVariableDeclarationStatement (1 declarations) (OperationKind.VariableDeclarationStatement, IsInvalid) (Syntax: 'var e2 = new F() { """" };')
     IVariableDeclaration (1 variables) (OperationKind.VariableDeclaration, IsInvalid) (Syntax: 'var e2 = new F() { """" };')
       Variables: Local_1: F e2
       Initializer: IObjectCreationExpression (Constructor: F..ctor()) (OperationKind.ObjectCreationExpression, Type: F, IsInvalid) (Syntax: 'new F() { """" }')
-<<<<<<< HEAD
           Initializer: IObjectOrCollectionInitializerExpression (OperationKind.ObjectOrCollectionInitializerExpression, Type: F, IsInvalid) (Syntax: '{ """" }')
               Initializers(1): IInvalidExpression (OperationKind.InvalidExpression, Type: ?, IsInvalid) (Syntax: '""""')
-                  Children(1): ILiteralExpression (OperationKind.LiteralExpression, Type: System.String, Constant: """") (Syntax: '""""')
-=======
-          Initializers(1): IInvalidExpression (OperationKind.InvalidExpression, Type: ?, IsInvalid) (Syntax: '""""')
-              Children(1): ILiteralExpression (OperationKind.LiteralExpression, Type: System.String, Constant: """", IsInvalid) (Syntax: '""""')
->>>>>>> 4176034f
+                  Children(1): ILiteralExpression (OperationKind.LiteralExpression, Type: System.String, Constant: """", IsInvalid) (Syntax: '""""')
 ";
             var expectedDiagnostics = new DiagnosticDescription[] {
                 // CS0029: Cannot implicitly convert type 'int' to 'B'
